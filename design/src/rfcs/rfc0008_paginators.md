--- conflicted
+++ resolved
@@ -68,14 +68,10 @@
 
 Paginators define a public method `send()`. This method
 returns `impl Stream<Item=Result<OperationOutput, OperationError>`. This uses `FnStream` defined in the `aws-smithy-async` crate which
-<<<<<<< HEAD
-enables demand driven execution of a closure. A rendezvous channel is used which well block on `send` until demand exists.
+enables demand driven execution of a closure. A rendezvous channel is used which will block on `send` until demand exists.
 
 When modeled by Smithy, `page_size` which automatically sets the appropriate page_size parameter and `items()` which returns an
 automatically flattened paginator are also generated.
-=======
-enables demand driven execution of a closure. A rendezvous channel is used which will block on `send` until demand exists.
->>>>>>> c948377d
 ```rust
 // Generated paginator for ListTables
 impl<C, M, R> ListTablesPaginator<C, M, R>
