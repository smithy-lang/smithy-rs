# Generating Common Service Code

This document introduces the project and how code is being generated. It is written for developers who want to start contributing to `smithy-rs`.

## Folder structure

The project is divided in:

- `/codegen-core`: contains common code to be used for both client and server code generation
- `/codegen-client`: client code generation. Depends on `codegen-core`
- `/codegen-server`: server code generation. Depends on `codegen-core`
- `/aws`: the AWS Rust SDK, it deals with AWS services specifically. The folder structure reflects the project's, with the `rust-runtime` and the `codegen`
- `/rust-runtime`: the generated client and server crates may depend on crates in this folder. Crates here are not code generated. The only crate that is not published is `inlineable`,
which contains common functions used by other crates, [copied into][1] the source crate

<<<<<<< HEAD
`/rust-runtime` crates ("runtime crates") are added to a crate's dependency only when used. If a model uses event streams, it will depend on [`aws-smithy-eventstream`][2].
=======
Crates in `/rust-runtime` (informally referred to as "runtime crates") are added to a crate's dependency only when used.
For example, if a model uses event streams, the generated crates will depend on [`aws-smithy-eventstream`][3].
>>>>>>> e1cf72e5

## Generating code

`smithy-rs`'s entry points are Smithy code-generation plugins, and is not a command. One entry point is in [RustCodegenPlugin::execute][3] and
inherits from `SmithyBuildPlugin` in [smithy-build][4]. Code generation is in Kotlin and shared common, non-Rust specific code with the [`smithy` Java repository][5]. They plug into the [Smithy gradle][6] plugin, which is a gradle plugin.

The comment at the beginning of `execute` describes what a `Decorator` is and uses the following terms:

- Context: contains the model being generated, projection and settings for the build
- Decorator: (also referred to as customizations) customizes how code is being generated. AWS services are required to sign with the SigV4 protocol, and [a decorator][7] adds Rust code to sign requests and responses.
  Decorators are applied in reverse order of being added and have a priority order.
- Writer: creates files and adds content; it supports templating, using `#` for substitutions
- Location: the file where a symbol will be written to

The only task of a `RustCodegenPlugin` is to construct a `CodegenVisitor` and call its [execute()][8] method.

`CodegenVisitor::execute()` is given a `Context` and decorators, and calls a [CodegenVisitor][9].

CodegenVisitor, RustCodegenPlugin, and wherever there are different implementations between client and server, such as in generating error types,
have corresponding server versions.

Objects used throughout code generation are:

- Symbol: a node in a graph, an abstraction that represents the qualified name of a type; symbols reference and depend on other symbols, and have some common properties among languages (such as a namespace or a definition file). For Rust, we add properties to include more metadata about a symbol, such as its [type][10]
- [RustType][11]: `Option<T>`, `HashMap`, ... along with their namespaces of origin such as `std::collections`
- [RuntimeType][12]: the information to locate a type, plus the crates it depends on
- [ShapeId][13]: an immutable object that identifies a `Shape`

Useful conversions are:

```kotlin
SymbolProvider.toSymbol(shape)
```

where `SymbolProvider` constructs symbols for shapes. Some symbols require to create other symbols and types;
[event streams][14] and [other streaming shapes][15] are an example.
Symbol providers are all [applied][16] in order; if a shape uses a reserved keyword in Rust, its name is converted to a new name by a [symbol provider][17],
and all other providers will work with this [new][18] symbol.

```kotlin
Model.expectShape(shapeId)
```

Each model has a `shapeId` to `shape` map; this method returns the shape associated with this shapeId.

Some objects implement a `transform` [method][19] that only change the input model, so that code generation will work on that new model. This is used to, for example, add a trait to a shape.

`CodegenVisitor` is a `ShapeVisitor`. For all services in the input model, shapes are [converted into Rust][20];
[here][21] is how a service is constructed,
[here][22] a structure and so on.

Code generation flows from writer to files and entities are (mostly) generated only on a [need-by-need basis][23].
The complete result is a [Rust crate][24],
in which all dependencies are written into their modules and `lib.rs` is generated ([here][25]).
`execute()` ends by running [cargo fmt][26],
to avoid having to format correctly Rust in `Writer`s and to be sure the generated code follows the styling rules.

[1]: https://github.com/awslabs/smithy-rs/blob/db48039065bec890ef387385773b37154b555b14/codegen/src/main/kotlin/software/amazon/smithy/rust/codegen/rustlang/CargoDependency.kt#L95-L95
[2]: https://docs.rs/aws-smithy-eventstream
[3]: https://github.com/awslabs/smithy-rs/blob/db48039065bec890ef387385773b37154b555b14/codegen/src/main/kotlin/software/amazon/smithy/rust/codegen/smithy/RustCodegenPlugin.kt#L34
[4]: https://github.com/awslabs/smithy/tree/main/smithy-build
[5]: https://github.com/awslabs/smithy
[6]: https://awslabs.github.io/smithy/1.0/guides/building-models/gradle-plugin.html
[7]: https://github.com/awslabs/smithy-rs/blob/db48039065bec890ef387385773b37154b555b14/aws/sdk-codegen/src/main/kotlin/software/amazon/smithy/rustsdk/SigV4SigningDecorator.kt#L45
[8]: https://github.com/awslabs/smithy-rs/blob/db48039065bec890ef387385773b37154b555b14/codegen/src/main/kotlin/software/amazon/smithy/rust/codegen/smithy/CodegenVisitor.kt#L115-L115
[9]: https://github.com/awslabs/smithy-rs/blob/db48039065bec890ef387385773b37154b555b14/codegen/src/main/kotlin/software/amazon/smithy/rust/codegen/smithy/CodegenVisitor.kt#L44
[10]: https://github.com/awslabs/smithy-rs/blob/db48039065bec890ef387385773b37154b555b14/codegen/src/main/kotlin/software/amazon/smithy/rust/codegen/smithy/SymbolVisitor.kt#L363-L363
[11]: https://github.com/awslabs/smithy-rs/blob/db48039065bec890ef387385773b37154b555b14/codegen/src/main/kotlin/software/amazon/smithy/rust/codegen/rustlang/RustTypes.kt#L25-L25
[12]: https://github.com/awslabs/smithy-rs/blob/db48039065bec890ef387385773b37154b555b14/codegen/src/main/kotlin/software/amazon/smithy/rust/codegen/smithy/RuntimeTypes.kt#L113-L113
[13]: https://awslabs.github.io/smithy/1.0/spec/core/model.html#shape-id
[14]: https://github.com/awslabs/smithy-rs/blob/db48039065bec890ef387385773b37154b555b14/codegen/src/main/kotlin/software/amazon/smithy/rust/codegen/smithy/EventStreamSymbolProvider.kt#L65-L65
[15]: https://github.com/awslabs/smithy-rs/blob/db48039065bec890ef387385773b37154b555b14/codegen/src/main/kotlin/software/amazon/smithy/rust/codegen/smithy/StreamingTraitSymbolProvider.kt#L26-L26
[16]: https://github.com/awslabs/smithy-rs/blob/db48039065bec890ef387385773b37154b555b14/codegen/src/main/kotlin/software/amazon/smithy/rust/codegen/smithy/RustCodegenPlugin.kt#L62-L62
[17]: https://github.com/awslabs/smithy-rs/blob/db48039065bec890ef387385773b37154b555b14/codegen/src/main/kotlin/software/amazon/smithy/rust/codegen/rustlang/RustReservedWords.kt#L26-L26
[18]: https://github.com/awslabs/smithy-rs/blob/db48039065bec890ef387385773b37154b555b14/codegen/src/main/kotlin/software/amazon/smithy/rust/codegen/smithy/EventStreamSymbolProvider.kt#L38-L38
[19]: https://github.com/awslabs/smithy-rs/blob/db48039065bec890ef387385773b37154b555b14/codegen/src/main/kotlin/software/amazon/smithy/rust/codegen/smithy/transformers/OperationNormalizer.kt#L52-L52
[20]: https://github.com/awslabs/smithy-rs/blob/db48039065bec890ef387385773b37154b555b14/codegen/src/main/kotlin/software/amazon/smithy/rust/codegen/smithy/CodegenVisitor.kt#L119-L119
[21]: https://github.com/awslabs/smithy-rs/blob/db48039065bec890ef387385773b37154b555b14/codegen/src/main/kotlin/software/amazon/smithy/rust/codegen/smithy/CodegenVisitor.kt#L150-L150
[22]: https://github.com/awslabs/smithy-rs/blob/db48039065bec890ef387385773b37154b555b14/codegen/src/main/kotlin/software/amazon/smithy/rust/codegen/smithy/CodegenVisitor.kt#L172-L172
[23]: https://github.com/awslabs/smithy-rs/blob/db48039065bec890ef387385773b37154b555b14/codegen/src/main/kotlin/software/amazon/smithy/rust/codegen/smithy/CodegenDelegator.kt#L119-L126
[24]: https://github.com/awslabs/smithy-rs/blob/db48039065bec890ef387385773b37154b555b14/codegen/src/main/kotlin/software/amazon/smithy/rust/codegen/smithy/CodegenDelegator.kt#L42-L42
[25]: https://github.com/awslabs/smithy-rs/blob/db48039065bec890ef387385773b37154b555b14/codegen/src/main/kotlin/software/amazon/smithy/rust/codegen/smithy/CodegenDelegator.kt#L96-L107
[26]: https://github.com/awslabs/smithy-rs/blob/db48039065bec890ef387385773b37154b555b14/codegen/src/main/kotlin/software/amazon/smithy/rust/codegen/smithy/CodegenVisitor.kt#L133-L133<|MERGE_RESOLUTION|>--- conflicted
+++ resolved
@@ -13,12 +13,8 @@
 - `/rust-runtime`: the generated client and server crates may depend on crates in this folder. Crates here are not code generated. The only crate that is not published is `inlineable`,
 which contains common functions used by other crates, [copied into][1] the source crate
 
-<<<<<<< HEAD
-`/rust-runtime` crates ("runtime crates") are added to a crate's dependency only when used. If a model uses event streams, it will depend on [`aws-smithy-eventstream`][2].
-=======
 Crates in `/rust-runtime` (informally referred to as "runtime crates") are added to a crate's dependency only when used.
-For example, if a model uses event streams, the generated crates will depend on [`aws-smithy-eventstream`][3].
->>>>>>> e1cf72e5
+For example, if a model uses event streams, the generated crates will depend on [`aws-smithy-eventstream`][2].
 
 ## Generating code
 
