# AWS Configuration RFC

> Status: RFC. For an ordered list of proposed changes see: [Proposed changes](#changes-checklist).

An AWS SDK loads configuration from multiple locations. Some of these locations can be loaded synchronously. Some are
async. Others may actually use AWS services such as STS or SSO.

This document proposes an overhaul to the Config design to facilitate three things:

1. Future-proof: It should be easy to add additional sources of region and credentials, sync and async, from many
   sources, including code generated services.
2. Ergonomic: There should be one obvious way to create an AWS service client. Customers should be able to easily
   customize the client to make common changes. It should lead customers into the pit of success in terms of sharing
   things that are expensive to create.
3. Shareable: A config object should be usable to configure multiple AWS services.

## Usage Guide

<<<<<<< HEAD
> The following is proposal of the usage guide customers for customers using the AWS SDK.
=======
With the new shared config, customers must always take `aws-config` as a dependency if they want access to the automatic
configuration loading.
>>>>>>> 2ccb5a5e

### Getting Started

Using the SDK requires two crates:

1. `aws-sdk-<someservice>`: The service you want to use (eg. `dynamodb`, `s3`, `sesv2`)
2. `aws-config`: AWS metaconfiguration. This crate contains all the of logic to load configuration for the SDK (regions,
   credentials, retry configuration, etc.)

Add the following to your Cargo.toml:

```toml
[dependencies]
aws-sdk-dynamo = "0.1"
aws-config = "0.5"

tokio = { version = "1", features = ["full"] }
```

Let's write a small example project to list tables:

```rust
use aws_sdk_dynamodb as dynamodb;

#[tokio::main]
async fn main() -> Result<(), dynamodb::Error> {
    let config = aws_config::load_config_from_environment().await;
    let dynamodb = dynamodb::Client::new(&config);
    let resp = dynamodb.list_tables().send().await;
    println!("my tables: {}", resp.tables.unwrap_or_default());
    Ok(())
}
```

> Tip: Every AWS service exports a top level `Error` type (eg. [aws_sdk_dynamodb::Error](https://awslabs.github.io/aws-sdk-rust/aws_sdk_dynamodb/enum.Error.html)).
> Individual operations return specific error types that contain only the [error variants returned by the operation](https://awslabs.github.io/aws-sdk-rust/aws_sdk_dynamodb/error/struct.ListTablesError.html).
> Because all the individual errors implement `Into<dynamodb::Error>`, you can use `dynamodb::Error` as the return type along with `?`.

Next, we'll explore some other ways to configure the SDK. Perhaps you want to override the region loaded from the
environment with your region. In this case, we'll want more control over how we load config,
using `aws_config::env_loader()` directly:

```rust
use aws_sdk_dynamodb as dynamodb;

#[tokio::main]
async fn main() -> Result<(), dynamodb::Error> {
    let config = aws_config::env_loader().with_region(Region::new("us-west-2")).await;
    let dynamodb = dynamodb::Client::new(&config);
    let resp = dynamodb.list_tables().send().await;
    println!("my tables: {}", resp.tables.unwrap_or_default());
    Ok(())
}
```

### Sharing a config between multiple services

The `Config` produced by `aws-config` doesn't just work with DynamoDB, but with any AWS service. If we wanted to read
our Dynamodb DB tables aloud with Polly, we could create a Polly client as well. First, we'll need to add Polly to our `Cargo.toml`:

```toml
[dependencies]
aws-sdk-dynamo = "0.1"
aws-sdk-polly = "0.1"
aws-config = "0.5"

tokio = { version = "1", features = ["full"] }
```

Then, we can use the config object to build both service clients. Your region override, will work for both clients:

```rust
use aws_sdk_dynamodb as dynamodb;
use aws_sdk_polly as polly;

#[tokio::main]
async fn main() -> Result<(), Box<dyn Error>> { // error type changed to `Box<dyn Error>` because we now have dynamo and polly errors
   let config = aws_config::env_loader().with_region(Region::new("us-west-2")).await;

   let dynamodb = dynamodb::Client::new(&config);
   let polly = polly::Client::new(&config);

   let resp = dynamodb.list_tables().send().await;
   let tables = resp.tables.unwrap_or_default();
   let table_sentence = format!("my dynamo DB tables are: {}", tables.join(", "));
   let audio = polly.output_format(OutputFormat::Mp3)
     .text(table_sentence)
     .voice_id(VoiceId::Joanna)
     .send()
     .await?;

   // Get MP3 data from the response and save it
   let mut blob = resp
           .audio_stream
           .collect()
           .await
           .expect("failed to read data");

   let mut file = tokio::fs::File::create("tables.mp3")
           .await
           .expect("failed to create file");

   file.write_all_buf(&mut blob)
           .await
           .expect("failed to write to file");
   Ok(())
}
```

### Specifying a custom credential provider

You may want to opt-out of the standard credential provider chain, if, for example, you have your own source of credential information.

To do this, you'll want to implement the `ProvideCredentials` trait.

> NOTE: `aws_types::Credentials` already implements `ProvideCredentials`. If you want to use the SDK with static credentials, you're already done!

```rust
use aws_types::credential::{ProvideCredentials, provide_credentials::future, Result}

struct MyCustomProvider;

impl MyCustomProvider {
   pub async fn load_credentials(&self) -> Result {
      todo!() // A regular async function
   }
}

impl ProvideCredentials for MyCustomProvider {
   fn provide_credentials<'a>(&'a self) -> future::ProvideCredentials<'a>
      where
              Self: 'a,
   {
      future::ProvideCredentials::new(self.load_credentials())
   }
}
```
> Hint: If your credential provider is not asynchronous, you can use `ProvideCredentials::ready` instead to save an allocation.

After writing your custom provider, you'll use it in when constructing the configuration:

```rust
#[tokio::main]
async fn main() {
<<<<<<< HEAD
   let config = aws_config::env_loader().with_credential_provider(MyCustomProvider).await;
   let dynamodb = dynamodb::new(&config);
=======
    // loading a shared config may make network calls, etc.
    // with some custom configuration:
    let config = aws_config::config_loader()
            .region(Region::new("us-east-1"))
            .sleep(async_std_sleep)
            .load()
            .await;

    // with no custom configuration:
    let config = aws_config::load_config().await;
    // does not consume config so that config can be used to construct other service clients.
    let client = aws_sdk_dynamodb::Client::new(&config);
    let tables = client.list_tables().await?;
>>>>>>> 2ccb5a5e
}
```

## Proposed Design

Achieving this design consists of three high level changes:

1. Add a `Config` struct to `aws-types`. This contains a config, but with no logic to be loaded from the
   environment in any way.
2. Add an `aws-config` crate. `aws-config` contains the logic to load configuration from the environment. No generated
   service clients will depend on `aws-config`. This is critical to avoid circular dependencies and to
   allow `aws-config` to depend on other AWS services. `aws-config` will contain a AWS-generic configuration
   representation + default resolver chains.
3. Remove all "business logic" from `aws-types`. `aws-types` should be an interface-only crate that is long term
   extremely stable. The credential provider interface should move into `aws-types`.

Services will continue to have their own `Config` structs. These will continue to be customizable as they are today,
however, they won't have any default resolvers built in. Each AWS config will implement `From<&aws_types::SharedConfig>`
.

https://github.com/awslabs/smithy-rs/blob/shared-config-impl/aws/rust-runtime/aws-types/src/config.rs#L11-L16

```rust
struct Config {
    ...
}

impl Config {
   pub fn region(&self) -> Option<&Region> {
      self.region.as_ref()
   }

   pub fn credentials_provider(&self) -> Option<Arc<dyn ProvideCredentials>> {
      self.credentials_provider.clone()
   }

   pub fn connector(&self) -> &DynConnector {
      &self.connector
   }

   pub fn builder() -> Builder {
      Builder::default()
   }
}

```

The `Builder` for `Config` allows customers to provide individual overrides and handles the insertion of the
default chain for regions, sleep, connectors, and credentials.

## Sleep + Connector

Sleep and Connector are both runtime dependent features. `aws-config` will use `tokio` and `hyper` as optional
features. **This centralizes the Tokio/Hyper dependency** removing the need for each service to maintain their own
Tokio/Hyper features.

## The `.build()` method on service config

Currently, the `.build()` method on service config will fill in defaults. As part of this change, `.build()` called on
the service config with missing properties would be a runtime panic. Most customers would utilize the `From`
implementation.

## Stability and Versioning

The introduction of `SharedConfig` to aws-types is not without risks. If a customer depends on a version aws-config that
uses `SharedConfig` that is incompatible, they will get confusing compiler errors.

An example of a problematic version set:

```
┌─────────────────┐                 ┌───────────────┐
│ aws-types = 0.1 │                 │aws-types= 0.2 │
└─────────────────┘                 └───────────────┘
           ▲                                 ▲
           │                                 │
           │                                 │
           │                                 │
 ┌─────────┴─────────────┐          ┌────────┴───────┐
 │aws-sdk-dynamodb = 0.5 │          │aws-config = 0.6│
 └───────────┬───────────┘          └───────┬────────┘
             │                              │
             │                              │
             │                              │
             │                              │
             │                              │
             ├─────────────────────┬────────┘
             │ my-lambda-function  │
             └─────────────────────┘
```

To mitigate this risk, we will need to make `aws-types` essentially permanently stable. Changes
to `aws-types` need to be made with extreme care. This will ensure that two versions of `aws-types` never end up in a customer's dependency tree.

We will dramatically reduce the surface area of `aws-types` to contain only interfaces.

Several breaking changes will be made as part of this, notably, the profile file parsing will be moved out of aws-types.

## Changes Checklist

- [ ] ProvideRegion becomes async using a newtype'd future.
- [ ] AsyncProvideCredentials is removed. ProvideCredentials becomes async using a newtype'd future.
- [ ] ProvideCredentials moved into `aws-types`. `Credentials` moved into `aws-types`
- [ ] Create `aws-config`.
- [ ] Profile-file parsing moved into `aws-config`, region chain & region environment loaders moved to `aws-config`.
- [ ] os_shim_internal moved to ??? `smithy-types`?
- [ ] Add `SharedConfig` to `aws-types`. Ensure that it's set up to add new members while remaining backwards
  compatible.
- [ ] Code generate `From<&SharedConfig> for <everyservice>::Config`
- [ ] Code generate `<everservice>::Client::new(&shared_config)`
- [ ] Deprecate `<everyservice>::from_env`, message points to `Client::new`
- [ ] Remove `<everyservice>::from_env`

## Open Issues
- [ ] Connector construction needs to be a function of HTTP settings<|MERGE_RESOLUTION|>--- conflicted
+++ resolved
@@ -16,12 +16,7 @@
 
 ## Usage Guide
 
-<<<<<<< HEAD
-> The following is proposal of the usage guide customers for customers using the AWS SDK.
-=======
-With the new shared config, customers must always take `aws-config` as a dependency if they want access to the automatic
-configuration loading.
->>>>>>> 2ccb5a5e
+> The following is an imagined usage guide if this RFC where implemented.
 
 ### Getting Started
 
@@ -166,24 +161,8 @@
 ```rust
 #[tokio::main]
 async fn main() {
-<<<<<<< HEAD
    let config = aws_config::env_loader().with_credential_provider(MyCustomProvider).await;
    let dynamodb = dynamodb::new(&config);
-=======
-    // loading a shared config may make network calls, etc.
-    // with some custom configuration:
-    let config = aws_config::config_loader()
-            .region(Region::new("us-east-1"))
-            .sleep(async_std_sleep)
-            .load()
-            .await;
-
-    // with no custom configuration:
-    let config = aws_config::load_config().await;
-    // does not consume config so that config can be used to construct other service clients.
-    let client = aws_sdk_dynamodb::Client::new(&config);
-    let tables = client.list_tables().await?;
->>>>>>> 2ccb5a5e
 }
 ```
 
