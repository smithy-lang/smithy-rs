--- conflicted
+++ resolved
@@ -203,23 +203,15 @@
                 """,
             )
         }
-<<<<<<< HEAD
         model.lookup<StructureShape>("test#Top").also { top ->
             project.moduleFor(top) {
                 top.renderWithModelBuilder(model, symbolProvider, this)
 
                 UnionGenerator(model, symbolProvider, this, choiceShape).render()
                 model.lookup<StringShape>("test#FooEnum").also { enum ->
-                    EnumGenerator(model, symbolProvider, this, enum, enum.expectTrait()).render()
+                    EnumGenerator(model, symbolProvider, enum, TestEnumType).render(this)
                 }
             }
-=======
-        project.withModule(RustModule.public("model")) {
-            model.lookup<StructureShape>("test#Top").renderWithModelBuilder(model, symbolProvider, this)
-            UnionGenerator(model, symbolProvider, this, model.lookup("test#Choice")).render()
-            val enum = model.lookup<StringShape>("test#FooEnum")
-            EnumGenerator(model, symbolProvider, enum, TestEnumType).render(this)
->>>>>>> 086d9654
         }
 
         model.lookup<OperationShape>("test#Op").outputShape(model).also { out ->
