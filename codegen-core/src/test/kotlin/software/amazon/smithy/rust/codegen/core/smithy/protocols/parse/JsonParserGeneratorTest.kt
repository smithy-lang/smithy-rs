/*
 * Copyright Amazon.com, Inc. or its affiliates. All Rights Reserved.
 * SPDX-License-Identifier: Apache-2.0
 */

package software.amazon.smithy.rust.codegen.core.smithy.protocols.parse

import org.junit.jupiter.api.Test
import software.amazon.smithy.codegen.core.Symbol
import software.amazon.smithy.model.shapes.OperationShape
import software.amazon.smithy.model.shapes.StringShape
import software.amazon.smithy.model.shapes.StructureShape
import software.amazon.smithy.rust.codegen.core.rustlang.RustModule
import software.amazon.smithy.rust.codegen.core.smithy.generators.EnumGenerator
import software.amazon.smithy.rust.codegen.core.smithy.generators.UnionGenerator
import software.amazon.smithy.rust.codegen.core.smithy.generators.builderSymbol
import software.amazon.smithy.rust.codegen.core.smithy.protocols.HttpTraitHttpBindingResolver
import software.amazon.smithy.rust.codegen.core.smithy.protocols.ProtocolContentTypes
import software.amazon.smithy.rust.codegen.core.smithy.protocols.restJsonFieldName
import software.amazon.smithy.rust.codegen.core.smithy.transformers.OperationNormalizer
import software.amazon.smithy.rust.codegen.core.smithy.transformers.RecursiveShapeBoxer
import software.amazon.smithy.rust.codegen.core.testutil.TestWorkspace
import software.amazon.smithy.rust.codegen.core.testutil.asSmithyModel
import software.amazon.smithy.rust.codegen.core.testutil.compileAndTest
import software.amazon.smithy.rust.codegen.core.testutil.renderWithModelBuilder
import software.amazon.smithy.rust.codegen.core.testutil.testCodegenContext
import software.amazon.smithy.rust.codegen.core.testutil.testSymbolProvider
import software.amazon.smithy.rust.codegen.core.testutil.unitTest
import software.amazon.smithy.rust.codegen.core.util.expectTrait
import software.amazon.smithy.rust.codegen.core.util.lookup
import software.amazon.smithy.rust.codegen.core.util.outputShape

class JsonParserGeneratorTest {
    private val baseModel = """
        namespace test
        use aws.protocols#restJson1

        union Choice {
            blob: Blob,
            boolean: Boolean,
            date: Timestamp,
            document: Document,
            enum: FooEnum,
            int: Integer,
            list: SomeList,
            listSparse: SomeSparseList,
            long: Long,
            map: MyMap,
            mapSparse: MySparseMap,
            number: Double,
            s: String,
            top: Top,
        }

        @enum([{name: "FOO", value: "FOO"}])
        string FooEnum

        map MyMap {
            key: String,
            value: Choice,
        }

        @sparse
        map MySparseMap {
            key: String,
            value: Choice,
        }

        list SomeList {
            member: Choice
        }

        @sparse
        list SomeSparseList {
            member: Choice
        }

        structure EmptyStruct {
        }

        structure Top {
            @required
            choice: Choice,
            field: String,
            extra: Integer,
            @jsonName("rec")
            recursive: TopList,
            empty: EmptyStruct,
        }

        list TopList {
            member: Top
        }

        structure OpOutput {
            @httpHeader("x-test")
            someHeader: String,

            top: Top
        }

        @error("client")
        structure Error {
            message: String,
            reason: String
        }

        @http(uri: "/top", method: "POST")
        operation Op {
            output: OpOutput,
            errors: [Error]
        }
    """.asSmithyModel()

    @Test
    fun `generates valid deserializers`() {
        val model = RecursiveShapeBoxer.transform(OperationNormalizer.transform(baseModel))
<<<<<<< HEAD
        val symbolProvider = testSymbolProvider(model)

        fun builderSymbol(shape: StructureShape): Symbol =
            shape.builderSymbol(symbolProvider)
=======
        val codegenContext = testCodegenContext(model)
        val symbolProvider = codegenContext.symbolProvider
>>>>>>> 1b5ed926
        val parserGenerator = JsonParserGenerator(
            codegenContext,
            HttpTraitHttpBindingResolver(model, ProtocolContentTypes.consistent("application/json")),
            ::restJsonFieldName,
            ::builderSymbol,
        )
        val operationGenerator = parserGenerator.operationParser(model.lookup("test#Op"))
        val payloadGenerator = parserGenerator.payloadParser(model.lookup("test#OpOutput\$top"))
        val errorParser = parserGenerator.errorParser(model.lookup("test#Error"))

        val project = TestWorkspace.testProject(testSymbolProvider(model))
        project.lib {
            unitTest(
                "json_parser",
                """
                use model::Choice;

                // Generate the document serializer even though it's not tested directly
                // ${format(payloadGenerator)}

                let json = br#"
                    { "top":
                        { "extra": 45,
                          "field": "something",
                          "choice": { "int": 5 },
                          "empty": { "not_empty": true }
                        }
                    }
                "#;

                let output = ${format(operationGenerator!!)}(json, output::op_output::Builder::default()).unwrap().build();
                let top = output.top.expect("top");
                assert_eq!(Some(45), top.extra);
                assert_eq!(Some("something".to_string()), top.field);
                assert_eq!(Some(Choice::Int(5)), top.choice);
                """,
            )
            unitTest(
                "empty_body",
                """
                // empty body
                let output = ${format(operationGenerator)}(b"", output::op_output::Builder::default()).unwrap().build();
                assert_eq!(output.top, None);
                """,
            )
            unitTest(
                "unknown_variant",
                """
                // unknown variant
                let input = br#"{ "top": { "choice": { "somenewvariant": "data" } } }"#;
                let output = ${format(operationGenerator)}(input, output::op_output::Builder::default()).unwrap().build();
                assert!(output.top.unwrap().choice.unwrap().is_unknown());
                """,
            )

            unitTest(
                "empty_error",
                """
                // empty error
                let error_output = ${format(errorParser!!)}(b"", error::error::Builder::default()).unwrap().build();
                assert_eq!(error_output.message, None);
                """,
            )

            unitTest(
                "error_with_message",
                """
                // error with message
                let error_output = ${format(errorParser)}(br#"{"message": "hello"}"#, error::error::Builder::default()).unwrap().build();
                assert_eq!(error_output.message.expect("message should be set"), "hello");
                """,
            )
        }
        project.withModule(RustModule.public("model")) {
            model.lookup<StructureShape>("test#Top").renderWithModelBuilder(model, symbolProvider, this)
            model.lookup<StructureShape>("test#EmptyStruct").renderWithModelBuilder(model, symbolProvider, this)
            UnionGenerator(model, symbolProvider, this, model.lookup("test#Choice")).render()
            val enum = model.lookup<StringShape>("test#FooEnum")
            EnumGenerator(model, symbolProvider, this, enum, enum.expectTrait()).render()
        }

        project.withModule(RustModule.public("output")) {
            model.lookup<OperationShape>("test#Op").outputShape(model).renderWithModelBuilder(model, symbolProvider, this)
        }
        project.withModule(RustModule.public("error")) {
            model.lookup<StructureShape>("test#Error").renderWithModelBuilder(model, symbolProvider, this)
        }
        project.compileAndTest()
    }
}<|MERGE_RESOLUTION|>--- conflicted
+++ resolved
@@ -115,15 +115,11 @@
     @Test
     fun `generates valid deserializers`() {
         val model = RecursiveShapeBoxer.transform(OperationNormalizer.transform(baseModel))
-<<<<<<< HEAD
-        val symbolProvider = testSymbolProvider(model)
-
+        val codegenContext = testCodegenContext(model)
+        val symbolProvider = codegenContext.symbolProvider
         fun builderSymbol(shape: StructureShape): Symbol =
             shape.builderSymbol(symbolProvider)
-=======
-        val codegenContext = testCodegenContext(model)
-        val symbolProvider = codegenContext.symbolProvider
->>>>>>> 1b5ed926
+
         val parserGenerator = JsonParserGenerator(
             codegenContext,
             HttpTraitHttpBindingResolver(model, ProtocolContentTypes.consistent("application/json")),
