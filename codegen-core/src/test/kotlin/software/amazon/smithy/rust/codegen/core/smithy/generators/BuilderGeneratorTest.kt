/*
 * Copyright Amazon.com, Inc. or its affiliates. All Rights Reserved.
 * SPDX-License-Identifier: Apache-2.0
 */

package software.amazon.smithy.rust.codegen.core.smithy.generators

import org.junit.jupiter.api.Assertions
import org.junit.jupiter.api.Test
import software.amazon.smithy.codegen.core.Symbol
import software.amazon.smithy.model.shapes.Shape
import software.amazon.smithy.rust.codegen.core.rustlang.Attribute.Companion.AllowDeprecated
import software.amazon.smithy.rust.codegen.core.rustlang.implBlock
import software.amazon.smithy.rust.codegen.core.rustlang.rust
import software.amazon.smithy.rust.codegen.core.smithy.Default
import software.amazon.smithy.rust.codegen.core.smithy.WrappingSymbolProvider
import software.amazon.smithy.rust.codegen.core.smithy.setDefault
import software.amazon.smithy.rust.codegen.core.testutil.TestWorkspace
import software.amazon.smithy.rust.codegen.core.testutil.compileAndTest
import software.amazon.smithy.rust.codegen.core.testutil.testSymbolProvider
import software.amazon.smithy.rust.codegen.core.testutil.unitTest
import kotlin.io.path.extension
import kotlin.io.path.readText

internal class BuilderGeneratorTest {
    private val model = StructureGeneratorTest.model
    private val inner = StructureGeneratorTest.inner
    private val struct = StructureGeneratorTest.struct
    private val credentials = StructureGeneratorTest.credentials
    private val secretStructure = StructureGeneratorTest.secretStructure
    private val errorStruct = StructureGeneratorTest.error

    @Test
    fun `generate builders`() {
        val provider = testSymbolProvider(model)
        val project = TestWorkspace.testProject(provider)
        project.moduleFor(inner) {
            rust("##![allow(deprecated)]")
            StructureGenerator(model, provider, this, inner, emptyList()).render()
            StructureGenerator(model, provider, this, struct, emptyList()).render()
            implBlock(provider.toSymbol(struct)) {
                BuilderGenerator.renderConvenienceMethod(this, provider, struct)
            }
            unitTest("generate_builders") {
                rust(
                    """
                    let my_struct_builder = MyStruct::builder().byte_value(4).foo("hello!");
                    assert_eq!(*my_struct_builder.get_byte_value(), Some(4));

                    let my_struct = my_struct_builder.build();
                    assert_eq!(my_struct.foo.unwrap(), "hello!");
                    assert_eq!(my_struct.bar, 0);
                    """,
                )
            }
        }
        project.withModule(provider.moduleForBuilder(struct)) {
            BuilderGenerator(model, provider, struct, emptyList()).render(this)
        }
        project.compileAndTest()
    }

    @Test
    fun `generate fallible builders`() {
        val baseProvider = testSymbolProvider(StructureGeneratorTest.model)
        val provider = object : WrappingSymbolProvider(baseProvider) {
            override fun toSymbol(shape: Shape): Symbol {
                return baseProvider.toSymbol(shape).toBuilder().setDefault(Default.NoDefault).build()
            }
        }
        val project = TestWorkspace.testProject(provider)

        project.moduleFor(StructureGeneratorTest.struct) {
            AllowDeprecated.render(this)
            StructureGenerator(model, provider, this, inner, emptyList()).render()
            StructureGenerator(model, provider, this, struct, emptyList()).render()
            implBlock(provider.toSymbol(struct)) {
                BuilderGenerator.renderConvenienceMethod(this, provider, struct)
            }
            unitTest("generate_fallible_builders") {
                rust(
                    """
                    let my_struct = MyStruct::builder().byte_value(4).foo("hello!").bar(0).build().expect("required field was not provided");
                    assert_eq!(my_struct.foo.unwrap(), "hello!");
                    assert_eq!(my_struct.bar, 0);
                    """,
                )
            }
        }
        project.withModule(provider.moduleForBuilder(struct)) {
            BuilderGenerator(model, provider, struct, emptyList()).render(this)
        }
        project.compileAndTest()
    }

    @Test
    fun `builder for a struct with sensitive fields should implement the debug trait as such`() {
        val provider = testSymbolProvider(model)
        val project = TestWorkspace.testProject(provider)
        project.moduleFor(credentials) {
            StructureGenerator(model, provider, this, credentials, emptyList()).render()
            implBlock(provider.toSymbol(credentials)) {
                BuilderGenerator.renderConvenienceMethod(this, provider, credentials)
            }
            unitTest("sensitive_fields") {
                rust(
                    """
                    let builder = Credentials::builder()
                        .username("admin")
                        .password("pswd")
                        .secret_key("12345");
                         assert_eq!(format!("{:?}", builder), "Builder { username: Some(\"admin\"), password: \"*** Sensitive Data Redacted ***\", secret_key: \"*** Sensitive Data Redacted ***\" }");
                    """,
                )
            }
        }
        project.withModule(provider.moduleForBuilder(credentials)) {
            BuilderGenerator(model, provider, credentials, emptyList()).render(this)
        }
        project.compileAndTest()
    }

    @Test
    fun `builder for a sensitive struct should implement the debug trait as such`() {
        val provider = testSymbolProvider(model)
        val project = TestWorkspace.testProject(provider)
        project.moduleFor(secretStructure) {
            StructureGenerator(model, provider, this, secretStructure, emptyList()).render()
            implBlock(provider.toSymbol(secretStructure)) {
                BuilderGenerator.renderConvenienceMethod(this, provider, secretStructure)
            }
            unitTest("sensitive_struct") {
                rust(
                    """
                    let builder = SecretStructure::builder()
                        .secret_field("secret");
                    assert_eq!(format!("{:?}", builder), "Builder { secret_field: \"*** Sensitive Data Redacted ***\" }");
                    """,
                )
            }
        }
        project.withModule(provider.moduleForBuilder(secretStructure)) {
            BuilderGenerator(model, provider, secretStructure, emptyList()).render(this)
        }
        project.compileAndTest()
    }

    @Test
    fun `don't add serde to error types`() {
        val provider = testSymbolProvider(model)
        val project = TestWorkspace.testProject(provider)
        project.moduleFor(errorStruct) {
            rust("##![allow(deprecated)]")
            StructureGenerator(model, provider, this, errorStruct, emptyList()).render()
            implBlock(provider.toSymbol(errorStruct)) {
                BuilderGenerator.renderConvenienceMethod(this, provider, errorStruct)
            }
        }
        project.withModule(provider.moduleForBuilder(errorStruct)) {
            BuilderGenerator(model, provider, errorStruct, emptyList()).render(this)
        }
        project.compileAndTest()

        // checks if there is a serde derive in the code
        project.generatedFiles().forEach {
            if (it.extension == "rs") {
                val file = project.baseDir.resolve(it).toFile().readText()
<<<<<<< HEAD
                val check = file.contains("derive(serde::Deserialize)") || file.contains("derive(serde::Serialize)")
                assert(!check)
=======
                Assertions.assertFalse(file.contains("serde::"))
>>>>>>> c2abf697
            }
        }
    }
}<|MERGE_RESOLUTION|>--- conflicted
+++ resolved
@@ -165,12 +165,7 @@
         project.generatedFiles().forEach {
             if (it.extension == "rs") {
                 val file = project.baseDir.resolve(it).toFile().readText()
-<<<<<<< HEAD
-                val check = file.contains("derive(serde::Deserialize)") || file.contains("derive(serde::Serialize)")
-                assert(!check)
-=======
                 Assertions.assertFalse(file.contains("serde::"))
->>>>>>> c2abf697
             }
         }
     }
