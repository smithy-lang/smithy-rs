--- conflicted
+++ resolved
@@ -12,13 +12,7 @@
 import software.amazon.smithy.rust.codegen.core.rustlang.implBlock
 import software.amazon.smithy.rust.codegen.core.rustlang.rust
 import software.amazon.smithy.rust.codegen.core.smithy.Default
-<<<<<<< HEAD
 import software.amazon.smithy.rust.codegen.core.smithy.WrappingSymbolProvider
-=======
-import software.amazon.smithy.rust.codegen.core.smithy.MaybeRenamed
-import software.amazon.smithy.rust.codegen.core.smithy.RustSymbolProvider
-import software.amazon.smithy.rust.codegen.core.smithy.RustSymbolProviderConfig
->>>>>>> afb1f16c
 import software.amazon.smithy.rust.codegen.core.smithy.setDefault
 import software.amazon.smithy.rust.codegen.core.testutil.TestWorkspace
 import software.amazon.smithy.rust.codegen.core.testutil.compileAndTest
@@ -63,25 +57,11 @@
     @Test
     fun `generate fallible builders`() {
         val baseProvider = testSymbolProvider(StructureGeneratorTest.model)
-        val provider =
-<<<<<<< HEAD
-            object : WrappingSymbolProvider(baseProvider) {
-                override fun toSymbol(shape: Shape): Symbol {
-=======
-            object : RustSymbolProvider {
-                override fun config(): RustSymbolProviderConfig {
-                    return baseProvider.config()
-                }
-
-                override fun toEnumVariantName(definition: EnumDefinition): MaybeRenamed? {
-                    return baseProvider.toEnumVariantName(definition)
-                }
-
-                override fun toSymbol(shape: Shape?): Symbol {
->>>>>>> afb1f16c
-                    return baseProvider.toSymbol(shape).toBuilder().setDefault(Default.NoDefault).build()
-                }
+        val provider = object : WrappingSymbolProvider(baseProvider) {
+            override fun toSymbol(shape: Shape): Symbol {
+                return baseProvider.toSymbol(shape).toBuilder().setDefault(Default.NoDefault).build()
             }
+        }
         val project = TestWorkspace.testProject(provider)
         project.moduleFor(StructureGeneratorTest.struct) {
             AllowDeprecated.render(this)
