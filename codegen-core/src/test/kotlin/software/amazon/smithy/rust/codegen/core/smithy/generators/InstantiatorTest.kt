--- conflicted
+++ resolved
@@ -13,13 +13,7 @@
 import software.amazon.smithy.model.shapes.ShapeId
 import software.amazon.smithy.model.shapes.StructureShape
 import software.amazon.smithy.model.shapes.UnionShape
-<<<<<<< HEAD
 import software.amazon.smithy.rust.codegen.core.rustlang.RustModule
-=======
-import software.amazon.smithy.rust.codegen.core.rustlang.RustWriter
-import software.amazon.smithy.rust.codegen.core.rustlang.Writable
-import software.amazon.smithy.rust.codegen.core.rustlang.raw
->>>>>>> 521fa8d0
 import software.amazon.smithy.rust.codegen.core.rustlang.rust
 import software.amazon.smithy.rust.codegen.core.rustlang.withBlock
 import software.amazon.smithy.rust.codegen.core.rustlang.writable
@@ -92,16 +86,7 @@
     private val symbolProvider = testSymbolProvider(model)
     private val runtimeConfig = TestRuntimeConfig
 
-<<<<<<< HEAD
     private fun enumFromStringFn(symbol: Symbol, data: String) = writable { }
-=======
-    fun RustWriter.test(block: Writable) {
-        raw("#[test]")
-        rustBlock("fn inst()") {
-            block()
-        }
-    }
->>>>>>> 521fa8d0
 
     @Test
     fun `generate unions`() {
@@ -110,9 +95,9 @@
         val data = Node.parse("""{ "stringVariant": "ok!" }""")
 
         val project = TestWorkspace.testProject()
-        project.withModule(RustModule.Model) { writer ->
-            UnionGenerator(model, symbolProvider, writer, union).render()
-            writer.unitTest("generate_unions") {
+        project.withModule(RustModule.Model) {
+            UnionGenerator(model, symbolProvider, this, union).render()
+            unitTest("generate_unions") {
                 withBlock("let result = ", ";") {
                     sut.render(this, union, data)
                 }
@@ -129,9 +114,9 @@
         val data = Node.parse("""{ "bar": 10, "foo": "hello" }""")
 
         val project = TestWorkspace.testProject()
-        project.withModule(RustModule.Model) { writer ->
-            structure.renderWithModelBuilder(model, symbolProvider, writer)
-            writer.unitTest("generate_struct_builders") {
+        project.withModule(RustModule.Model) {
+            structure.renderWithModelBuilder(model, symbolProvider, this)
+            unitTest("generate_struct_builders") {
                 withBlock("let result = ", ";") {
                     sut.render(this, structure, data)
                 }
@@ -162,9 +147,9 @@
         )
 
         val project = TestWorkspace.testProject()
-        project.withModule(RustModule.Model) { writer ->
-            structure.renderWithModelBuilder(model, symbolProvider, writer)
-            writer.unitTest("generate_builders_for_boxed_structs") {
+        project.withModule(RustModule.Model) {
+            structure.renderWithModelBuilder(model, symbolProvider, this)
+            unitTest("generate_builders_for_boxed_structs") {
                 withBlock("let result = ", ";") {
                     sut.render(this, structure, data)
                 }
@@ -190,12 +175,12 @@
         val sut = Instantiator(symbolProvider, model, runtimeConfig, ::enumFromStringFn)
 
         val project = TestWorkspace.testProject()
-        project.withModule(RustModule.Model) { writer ->
-            writer.unitTest("generate_lists") {
-                writer.withBlock("let result = ", ";") {
-                    sut.render(writer, model.lookup("com.test#MyList"), data)
-                }
-                writer.rust("""assert_eq!(result, vec!["bar".to_owned(), "foo".to_owned()]);""")
+        project.withModule(RustModule.Model) {
+            unitTest("generate_lists") {
+                withBlock("let result = ", ";") {
+                    sut.render(this, model.lookup("com.test#MyList"), data)
+                }
+                rust("""assert_eq!(result, vec!["bar".to_owned(), "foo".to_owned()]);""")
             }
         }
         project.compileAndTest()
@@ -207,12 +192,12 @@
         val sut = Instantiator(symbolProvider, model, runtimeConfig, ::enumFromStringFn)
 
         val project = TestWorkspace.testProject()
-        project.withModule(RustModule.Model) { writer ->
-            writer.unitTest("generate_sparse_lists") {
-                writer.withBlock("let result = ", ";") {
-                    sut.render(writer, model.lookup("com.test#MySparseList"), data)
-                }
-                writer.rust("""assert_eq!(result, vec![Some("bar".to_owned()), Some("foo".to_owned()), None]);""")
+        project.withModule(RustModule.Model) {
+            unitTest("generate_sparse_lists") {
+                withBlock("let result = ", ";") {
+                    sut.render(this, model.lookup("com.test#MySparseList"), data)
+                }
+                rust("""assert_eq!(result, vec![Some("bar".to_owned()), Some("foo".to_owned()), None]);""")
             }
         }
         project.compileAndTest()
@@ -233,13 +218,13 @@
         val inner = model.lookup<StructureShape>("com.test#Inner")
 
         val project = TestWorkspace.testProject()
-        project.withModule(RustModule.Model) { writer ->
-            inner.renderWithModelBuilder(model, symbolProvider, writer)
-            writer.unitTest("generate_maps_of_maps") {
-                writer.withBlock("let result = ", ";") {
-                    sut.render(writer, model.lookup("com.test#NestedMap"), data)
-                }
-                writer.rust(
+        project.withModule(RustModule.Model) {
+            inner.renderWithModelBuilder(model, symbolProvider, this)
+            unitTest("generate_maps_of_maps") {
+                withBlock("let result = ", ";") {
+                    sut.render(this, model.lookup("com.test#NestedMap"), data)
+                }
+                rust(
                     """
                     assert_eq!(result.len(), 3);
                     assert_eq!(result.get("k1").unwrap().map.as_ref().unwrap().len(), 0);
@@ -259,11 +244,11 @@
         val sut = Instantiator(symbolProvider, model, runtimeConfig, ::enumFromStringFn)
 
         val project = TestWorkspace.testProject()
-        project.withModule(RustModule.Model) { writer ->
-            writer.unitTest("blob_inputs_are_binary_data") {
+        project.withModule(RustModule.Model) {
+            unitTest("blob_inputs_are_binary_data") {
                 withBlock("let blob = ", ";") {
                     sut.render(
-                        writer,
+                        this,
                         BlobShape.builder().id(ShapeId.from("com.example#Blob")).build(),
                         StringNode.parse("foo".dq()),
                     )
