/*
 * Copyright Amazon.com, Inc. or its affiliates. All Rights Reserved.
 * SPDX-License-Identifier: Apache-2.0
 */

package software.amazon.smithy.rust.codegen.core.smithy.protocols.parse

import software.amazon.smithy.aws.traits.customizations.S3UnwrappedXmlOutputTrait
import software.amazon.smithy.codegen.core.CodegenException
import software.amazon.smithy.model.Model
import software.amazon.smithy.model.knowledge.HttpBinding
import software.amazon.smithy.model.knowledge.HttpBindingIndex
import software.amazon.smithy.model.shapes.BlobShape
import software.amazon.smithy.model.shapes.BooleanShape
import software.amazon.smithy.model.shapes.CollectionShape
import software.amazon.smithy.model.shapes.MapShape
import software.amazon.smithy.model.shapes.MemberShape
import software.amazon.smithy.model.shapes.NumberShape
import software.amazon.smithy.model.shapes.OperationShape
import software.amazon.smithy.model.shapes.StringShape
import software.amazon.smithy.model.shapes.StructureShape
import software.amazon.smithy.model.shapes.TimestampShape
import software.amazon.smithy.model.shapes.UnionShape
import software.amazon.smithy.model.traits.EnumTrait
import software.amazon.smithy.model.traits.TimestampFormatTrait
import software.amazon.smithy.model.traits.XmlFlattenedTrait
import software.amazon.smithy.rust.codegen.core.rustlang.Attribute
import software.amazon.smithy.rust.codegen.core.rustlang.CargoDependency
import software.amazon.smithy.rust.codegen.core.rustlang.RustWriter
import software.amazon.smithy.rust.codegen.core.rustlang.Writable
import software.amazon.smithy.rust.codegen.core.rustlang.conditionalBlock
import software.amazon.smithy.rust.codegen.core.rustlang.escape
import software.amazon.smithy.rust.codegen.core.rustlang.rust
import software.amazon.smithy.rust.codegen.core.rustlang.rustBlock
import software.amazon.smithy.rust.codegen.core.rustlang.rustBlockTemplate
import software.amazon.smithy.rust.codegen.core.rustlang.rustTemplate
import software.amazon.smithy.rust.codegen.core.rustlang.withBlock
import software.amazon.smithy.rust.codegen.core.rustlang.withBlockTemplate
import software.amazon.smithy.rust.codegen.core.smithy.CodegenContext
import software.amazon.smithy.rust.codegen.core.smithy.CodegenTarget
import software.amazon.smithy.rust.codegen.core.smithy.RuntimeType
import software.amazon.smithy.rust.codegen.core.smithy.generators.UnionGenerator
import software.amazon.smithy.rust.codegen.core.smithy.generators.renderUnknownVariant
import software.amazon.smithy.rust.codegen.core.smithy.generators.setterName
import software.amazon.smithy.rust.codegen.core.smithy.isOptional
import software.amazon.smithy.rust.codegen.core.smithy.isRustBoxed
import software.amazon.smithy.rust.codegen.core.smithy.protocols.ProtocolFunctions
import software.amazon.smithy.rust.codegen.core.smithy.protocols.XmlMemberIndex
import software.amazon.smithy.rust.codegen.core.smithy.protocols.XmlNameIndex
import software.amazon.smithy.rust.codegen.core.util.PANIC
import software.amazon.smithy.rust.codegen.core.util.dq
import software.amazon.smithy.rust.codegen.core.util.expectMember
import software.amazon.smithy.rust.codegen.core.util.hasTrait
import software.amazon.smithy.rust.codegen.core.util.inputShape
import software.amazon.smithy.rust.codegen.core.util.isTargetUnit
import software.amazon.smithy.rust.codegen.core.util.outputShape

// The string argument is the name of the XML ScopedDecoder to continue parsing from
typealias OperationInnerWriteable = RustWriter.(String) -> Unit

data class OperationWrapperContext(
    val shape: OperationShape,
    val outputShapeName: String,
    val xmlDecodeErrorType: RuntimeType,
    val model: Model,
)

class XmlBindingTraitParserGenerator(
    codegenContext: CodegenContext,
    private val xmlErrors: RuntimeType,
    private val writeOperationWrapper: RustWriter.(OperationWrapperContext, OperationInnerWriteable) -> Unit,
) : StructuredDataParserGenerator {

    /** Abstraction to represent an XML element name */
    data class XmlName(val name: String) {
        /** Generates an expression to match a given element against this XML tag name */
        fun matchExpression(start_el: String) = "$start_el.matches(${this.toString().dq()})"

        override fun toString(): String {
            return name
        }
    }

    /**
     * Codegeneration Context
     *
     * [tag]: The symbol name of the current tag
     * [accum]: Flattened lists and maps need to be written into an accumulator. When a flattened list / map
     * is possible, `[accum]` contains an expression to mutably access the accumulator. Specifically, this is an
     * option to the collection st. the caller can evaluate `accum.unwrap_or_default()` to get a collection to write
     * data into.
     */
    data class Ctx(val tag: String, val accum: String?)

    private val symbolProvider = codegenContext.symbolProvider
    private val smithyXml = CargoDependency.smithyXml(codegenContext.runtimeConfig).toType()
    private val xmlDecodeError = smithyXml.resolve("decode::XmlDecodeError")

    private val scopedDecoder = smithyXml.resolve("decode::ScopedDecoder")
    private val runtimeConfig = codegenContext.runtimeConfig
    private val protocolFunctions = ProtocolFunctions(codegenContext)
    private val codegenTarget = codegenContext.target
    private val builderInstantiator = codegenContext.builderInstantiator()

    // The symbols we want all the time
    private val codegenScope = arrayOf(
        "Blob" to RuntimeType.blob(runtimeConfig),
        "Document" to smithyXml.resolve("decode::Document"),
        "XmlDecodeError" to xmlDecodeError,
        "next_start_element" to smithyXml.resolve("decode::next_start_element"),
        "try_data" to smithyXml.resolve("decode::try_data"),
        "ScopedDecoder" to scopedDecoder,
        "aws_smithy_types" to CargoDependency.smithyTypes(runtimeConfig).toType(),
    )
    private val model = codegenContext.model
    private val index = HttpBindingIndex.of(model)
    private val xmlIndex = XmlNameIndex.of(model)
    private val target = codegenContext.target

    /**
     * Generate a parse function for a given targeted as a payload.
     * Entry point for payload-based parsing.
     * Roughly:
     * ```rust
     * fn parse_my_struct(input: &[u8]) -> Result<MyStruct, XmlDecodeError> {
     *      ...
     * }
     * ```
     */
    override fun payloadParser(member: MemberShape): RuntimeType {
        val shape = model.expectShape(member.target)
        check(shape is UnionShape || shape is StructureShape) {
            "payload parser should only be used on structures & unions"
        }
        return protocolFunctions.deserializeFn(member) { fnName ->
            rustBlock(
                "pub fn $fnName(inp: &[u8]) -> Result<#1T, #2T>",
                symbolProvider.toSymbol(shape),
                xmlDecodeError,
            ) {
                // for payloads, first look at the member trait
                // next, look to see if this structure was renamed

                val shapeName = XmlName(xmlIndex.payloadShapeName(member))
                rustTemplate(
                    """
                    let mut doc = #{Document}::try_from(inp)?;
                    ##[allow(unused_mut)]
                    let mut decoder = doc.root_element()?;
                    let start_el = decoder.start_el();
                    if !(${shapeName.matchExpression("start_el")}) {
                        return Err(#{XmlDecodeError}::custom(format!("invalid root, expected $shapeName got {:?}", start_el)))
                    }
                    """,
                    *codegenScope,
                )
                val ctx = Ctx("decoder", accum = null)
                when (shape) {
                    is StructureShape -> {
                        parseStructure(shape, ctx)
                    }

                    is UnionShape -> parseUnion(shape, ctx)
                }
            }
        }
    }

    /** Generate a parser for operation input
     * Because only a subset of fields of the operation may be impacted by the document, a builder is passed
     * through:
     *
     * ```rust
     * fn parse_some_operation(inp: &[u8], builder: my_operation::Builder) -> Result<my_operation::Builder, XmlDecodeError> {
     *   ...
     * }
     * ```
     */
    override fun operationParser(operationShape: OperationShape): RuntimeType? {
        val outputShape = operationShape.outputShape(model)
        val shapeName = xmlIndex.operationOutputShapeName(operationShape)
        val members = operationShape.operationXmlMembers()
        if (shapeName == null || !members.isNotEmpty()) {
            return null
        }
        return protocolFunctions.deserializeFn(operationShape) { fnName ->
            Attribute.AllowUnusedMut.render(this)
            rustBlock(
                "pub fn $fnName(inp: &[u8], mut builder: #1T) -> Result<#1T, #2T>",
                symbolProvider.symbolForBuilder(outputShape),
                xmlDecodeError,
            ) {
                rustTemplate(
                    """
                    let mut doc = #{Document}::try_from(inp)?;

                    ##[allow(unused_mut)]
                    let mut decoder = doc.root_element()?;
                    ##[allow(unused_variables)]
                    let start_el = decoder.start_el();
                    """,
                    *codegenScope,
                )
                val context = OperationWrapperContext(operationShape, shapeName, xmlDecodeError, model)
                if (operationShape.hasTrait<S3UnwrappedXmlOutputTrait>()) {
                    unwrappedResponseParser("builder", "decoder", "start_el", outputShape.members())
                } else {
                    writeOperationWrapper(context) { tagName ->
                        parseStructureInner(members, builder = "builder", Ctx(tag = tagName, accum = null))
                    }
                }
                rust("Ok(builder)")
            }
        }
    }

    override fun errorParser(errorShape: StructureShape): RuntimeType {
        return protocolFunctions.deserializeFn(errorShape, fnNameSuffix = "xml_err") { fnName ->
            Attribute.AllowUnusedMut.render(this)
            rustBlock(
                "pub fn $fnName(inp: &[u8], mut builder: #1T) -> Result<#1T, #2T>",
                symbolProvider.symbolForBuilder(errorShape),
                xmlDecodeError,
            ) {
                val members = errorShape.errorXmlMembers()
                rust("if inp.is_empty() { return Ok(builder) }")
                if (members.isNotEmpty()) {
                    rustTemplate(
                        """
                        let mut document = #{Document}::try_from(inp)?;
                        ##[allow(unused_mut)]
                        let mut error_decoder = #{xml_errors}::error_scope(&mut document)?;
                        """,
                        *codegenScope,
                        "xml_errors" to xmlErrors,
                    )
                    parseStructureInner(members, builder = "builder", Ctx(tag = "error_decoder", accum = null))
                }
                rust("Ok(builder)")
            }
        }
    }

    override fun serverInputParser(operationShape: OperationShape): RuntimeType? {
        val inputShape = operationShape.inputShape(model)
        val shapeName = xmlIndex.operationInputShapeName(operationShape)
        val members = operationShape.serverInputXmlMembers()
        if (shapeName == null || !members.isNotEmpty()) {
            return null
        }
        return protocolFunctions.deserializeFn(operationShape) { fnName ->
            Attribute.AllowUnusedMut.render(this)
            rustBlock(
                "pub fn $fnName(inp: &[u8], mut builder: #1T) -> Result<#1T, #2T>",
                symbolProvider.symbolForBuilder(inputShape),
                xmlDecodeError,
            ) {
                rustTemplate(
                    """
                    let mut doc = #{Document}::try_from(inp)?;

                    ##[allow(unused_mut)]
                    let mut decoder = doc.root_element()?;
                    let start_el = decoder.start_el();
                    """,
                    *codegenScope,
                )
                val context = OperationWrapperContext(operationShape, shapeName, xmlDecodeError, model)
                writeOperationWrapper(context) { tagName ->
                    parseStructureInner(members, builder = "builder", Ctx(tag = tagName, accum = null))
                }
                rust("Ok(builder)")
            }
        }
    }

    private fun RustWriter.unwrappedResponseParser(
        builder: String,
        decoder: String,
        element: String,
        members: Collection<MemberShape>,
    ) {
        check(members.size == 1) {
            "The S3UnwrappedXmlOutputTrait is only allowed on structs with exactly one member"
        }
        val member = members.first()
        rustBlock("match $element") {
            case(member) {
                val temp = safeName()
                withBlock("let $temp =", ";") {
                    parseMember(
                        member,
                        Ctx(tag = decoder, accum = "$builder.${symbolProvider.toMemberName(member)}.take()"),
                    )
                }
                rust("$builder = $builder.${member.setterName()}($temp);")
            }
            rustTemplate(
                "_ => return Err(#{XmlDecodeError}::custom(\"expected ${member.xmlName()} tag\"))",
                *codegenScope,
            )
        }
    }

    /**
     * Update a structure builder based on the [members], specifying where to find each member (document vs. attributes)
     */
    private fun RustWriter.parseStructureInner(members: XmlMemberIndex, builder: String, outerCtx: Ctx) {
        members.attributeMembers.forEach { member ->
            val temp = safeName("attrib")
            withBlock("let $temp =", ";") {
                parseAttributeMember(member, outerCtx)
            }
            rust("$builder.${symbolProvider.toMemberName(member)} = $temp;")
        }
        // No need to generate a parse loop if there are no non-attribute members
        if (members.dataMembers.isEmpty()) {
            return
        }
        parseLoop(outerCtx) { ctx ->
            members.dataMembers.forEach { member ->
                case(member) {
                    val temp = safeName()
                    withBlock("let $temp =", ";") {
                        parseMember(
                            member,
                            ctx.copy(accum = "$builder.${symbolProvider.toMemberName(member)}.take()"),
                            forceOptional = true,
                        )
                    }
                    rust("$builder = $builder.${member.setterName()}($temp);")
                }
            }
        }
    }

    /**
     * The core XML parsing abstraction: A loop that reads through the top level tags at the current scope &
     * generates a match expression
     * When [ignoreUnexpected] is true, unexpected tags are ignored
     */
    private fun RustWriter.parseLoop(ctx: Ctx, ignoreUnexpected: Boolean = true, inner: RustWriter.(Ctx) -> Unit) {
        rustBlock("while let Some(mut tag) = ${ctx.tag}.next_tag()") {
            rustBlock("match tag.start_el()") {
                inner(ctx.copy(tag = "tag"))
                if (ignoreUnexpected) {
                    rust("_ => {}")
                }
            }
        }
    }

    /**
     * Generate an XML parser for a given member
     */
    private fun RustWriter.parseMember(memberShape: MemberShape, ctx: Ctx, forceOptional: Boolean = false) {
        val target = model.expectShape(memberShape.target)
        val symbol = symbolProvider.toSymbol(memberShape)
        conditionalBlock("Some(", ")", forceOptional || symbol.isOptional()) {
            conditionalBlock("Box::new(", ")", symbol.isRustBoxed()) {
                when (target) {
                    is StringShape, is BooleanShape, is NumberShape, is TimestampShape, is BlobShape ->
                        parsePrimitiveInner(memberShape) {
                            rustTemplate("#{try_data}(&mut ${ctx.tag})?.as_ref()", *codegenScope)
                        }

                    is MapShape -> if (memberShape.isFlattened()) {
                        parseFlatMap(target, ctx)
                    } else {
                        parseMap(target, ctx)
                    }

                    is CollectionShape -> if (memberShape.isFlattened()) {
                        parseFlatList(target, ctx)
                    } else {
                        parseList(target, ctx)
                    }

                    is StructureShape -> {
                        parseStructure(target, ctx)
                    }

                    is UnionShape -> parseUnion(target, ctx)
                    else -> PANIC("Unhandled: $target")
                }
                // each internal `parseT` function writes an `Result<T, E>` expression, unwrap those:
                rust("?")
            }
        }
    }

    private fun RustWriter.parseAttributeMember(memberShape: MemberShape, ctx: Ctx) {
        rustBlock("") {
            rustTemplate(
                """
                let s = ${ctx.tag}
                    .start_el()
                    .attr(${memberShape.xmlName().toString().dq()});
                """,
                *codegenScope,
            )
            rustBlock("match s") {
                rust("None => None,")
                withBlock("Some(s) => Some(", ")") {
                    parsePrimitiveInner(memberShape) {
                        rust("s")
                    }
                    rust("?")
                }
            }
        }
    }

    private fun RustWriter.parseUnion(shape: UnionShape, ctx: Ctx) {
        val symbol = symbolProvider.toSymbol(shape)
        val nestedParser = protocolFunctions.deserializeFn(shape) { fnName ->
            rustBlockTemplate(
                "pub fn $fnName(decoder: &mut #{ScopedDecoder}) -> Result<#{Shape}, #{XmlDecodeError}>",
                *codegenScope, "Shape" to symbol,
            ) {
                val members = shape.members()
                rustTemplate("let mut base: Option<#{Shape}> = None;", *codegenScope, "Shape" to symbol)
                parseLoop(Ctx(tag = "decoder", accum = null), ignoreUnexpected = false) { ctx ->
                    members.forEach { member ->
                        val variantName = symbolProvider.toMemberName(member)
                        case(member) {
                            if (member.isTargetUnit()) {
                                rust("base = Some(#T::$variantName);", symbol)
                            } else {
                                val current =
                                    """
                                    (match base.take() {
                                        None => None,
                                        Some(${format(symbol)}::$variantName(inner)) => Some(inner),
                                        Some(_) => return Err(#{XmlDecodeError}::custom("mixed variants"))
                                    })
                                    """
                                withBlock("let tmp =", ";") {
                                    parseMember(member, ctx.copy(accum = current.trim()))
                                }
                                rust("base = Some(#T::$variantName(tmp));", symbol)
                            }
                        }
                    }
                    when (target.renderUnknownVariant()) {
                        true -> rust("_unknown => base = Some(#T::${UnionGenerator.UnknownVariantName}),", symbol)
                        false -> rustTemplate(
                            """variant => return Err(#{XmlDecodeError}::custom(format!("unexpected union variant: {:?}", variant)))""",
                            *codegenScope,
                        )
                    }
                }
                rustTemplate(
                    """base.ok_or_else(||#{XmlDecodeError}::custom("expected union, got nothing"))""",
                    *codegenScope,
                )
            }
        }
        rust("#T(&mut ${ctx.tag})", nestedParser)
    }

    /**
     * The match clause to check if the tag matches a given member
     */
    private fun RustWriter.case(member: MemberShape, inner: Writable) {
        rustBlock(
            "s if ${
                member.xmlName().matchExpression("s")
            } /* ${member.memberName} ${escape(member.id.toString())} */ => ",
        ) {
            inner()
        }
        rust(",")
    }

    private fun RustWriter.parseStructure(shape: StructureShape, ctx: Ctx) {
        val symbol = symbolProvider.toSymbol(shape)
        val nestedParser = protocolFunctions.deserializeFn(shape) { fnName ->
            rustBlockTemplate(
                "pub fn $fnName(decoder: &mut #{ScopedDecoder}) -> Result<#{Shape}, #{XmlDecodeError}>",
                *codegenScope, "Shape" to symbol,
            ) {
                Attribute.AllowUnusedMut.render(this)
                rustTemplate("let mut builder = #{Shape}::builder();", *codegenScope, "Shape" to symbol)
                val members = shape.xmlMembers()
                if (members.isNotEmpty()) {
                    parseStructureInner(members, "builder", Ctx(tag = "decoder", accum = null))
                } else {
                    rust("let _ = decoder;")
                }
<<<<<<< HEAD

                if (BuilderGenerator.hasFallibleBuilder(shape, symbolProvider)) {
                    rustTemplate("""builder.build().map_err(|_|#{XmlDecodeError}::custom("missing field"))""", *codegenScope)
                } else {
                    rust("Ok(builder.build())")
                }
=======
                val builder = builderInstantiator.finalizeBuilder(
                    "builder",
                    shape,
                    mapErr = {
                        rustTemplate(
                            """.map_err(|_|#{XmlDecodeError}::custom("missing field"))?""",
                            *codegenScope,
                        )
                    },
                )
                rust("Ok(#T)", builder)
>>>>>>> a5c1ced0
            }
        }
        rust("#T(&mut ${ctx.tag})", nestedParser)
    }

    private fun RustWriter.parseList(target: CollectionShape, ctx: Ctx) {
        val member = target.member
        val listParser = protocolFunctions.deserializeFn(target) { fnName ->
            rustBlockTemplate(
                "pub fn $fnName(decoder: &mut #{ScopedDecoder}) -> Result<#{List}, #{XmlDecodeError}>",
                *codegenScope,
                "List" to symbolProvider.toSymbol(target),
            ) {
                rust("let mut out = std::vec::Vec::new();")
                parseLoop(Ctx(tag = "decoder", accum = null)) { ctx ->
                    case(member) {
                        withBlock("out.push(", ");") {
                            parseMember(member, ctx)
                        }
                    }
                }
                rust("Ok(out)")
            }
        }
        rust("#T(&mut ${ctx.tag})", listParser)
    }

    private fun RustWriter.parseFlatList(target: CollectionShape, ctx: Ctx) {
        val list = safeName("list")
        withBlock("Result::<#T, #T>::Ok({", "})", symbolProvider.toSymbol(target), xmlDecodeError) {
            val accum = ctx.accum ?: throw CodegenException("Need accum to parse flat list")
            rustTemplate("""let mut $list = $accum.unwrap_or_default();""", *codegenScope)
            withBlock("$list.push(", ");") {
                parseMember(target.member, ctx)
            }
            rust(list)
        }
    }

    private fun RustWriter.parseMap(target: MapShape, ctx: Ctx) {
        val mapParser = protocolFunctions.deserializeFn(target) { fnName ->
            rustBlockTemplate(
                "pub fn $fnName(decoder: &mut #{ScopedDecoder}) -> Result<#{Map}, #{XmlDecodeError}>",
                *codegenScope,
                "Map" to symbolProvider.toSymbol(target),
            ) {
                rust("let mut out = #T::new();", RuntimeType.HashMap)
                parseLoop(Ctx(tag = "decoder", accum = null)) { ctx ->
                    rustBlock("s if ${XmlName("entry").matchExpression("s")} => ") {
                        rust("#T(&mut ${ctx.tag}, &mut out)?;", mapEntryParser(target, ctx))
                    }
                }
                rust("Ok(out)")
            }
        }
        rust("#T(&mut ${ctx.tag})", mapParser)
    }

    private fun RustWriter.parseFlatMap(target: MapShape, ctx: Ctx) {
        val map = safeName("map")
        val entryDecoder = mapEntryParser(target, ctx)
        withBlock("Result::<#T, #T>::Ok({", "})", symbolProvider.toSymbol(target), xmlDecodeError) {
            val accum = ctx.accum ?: throw CodegenException("need accum to parse flat map")
            rustTemplate(
                """
                let mut $map = $accum.unwrap_or_default();
                #{decoder}(&mut tag, &mut $map)?;
                $map
                """,
                *codegenScope,
                "decoder" to entryDecoder,
            )
        }
    }

    private fun mapEntryParser(target: MapShape, ctx: Ctx): RuntimeType {
        return protocolFunctions.deserializeFn(target, "entry") { fnName ->
            rustBlockTemplate(
                "pub fn $fnName(decoder: &mut #{ScopedDecoder}, out: &mut #{Map}) -> Result<(), #{XmlDecodeError}>",
                *codegenScope,
                "Map" to symbolProvider.toSymbol(target),
            ) {
                val keySymbol = symbolProvider.toSymbol(target.key)
                rust("let mut k: Option<#T> = None;", keySymbol)
                rust(
                    "let mut v: Option<#T> = None;",
                    symbolProvider.toSymbol(model.expectShape(target.value.target)),
                )
                parseLoop(Ctx("decoder", accum = null)) {
                    case(target.key) {
                        withBlock("k = Some(", ")") {
                            parseMember(target.key, ctx = ctx.copy(accum = null))
                        }
                    }
                    case(target.value) {
                        withBlock("v = Some(", ")") {
                            parseMember(target.value, ctx = ctx.copy(accum = "v"))
                        }
                    }
                }

                rustTemplate(
                    """
                    let k = k.ok_or_else(||#{XmlDecodeError}::custom("missing key map entry"))?;
                    let v = v.ok_or_else(||#{XmlDecodeError}::custom("missing value map entry"))?;
                    out.insert(k, v);
                    Ok(())
                    """,
                    *codegenScope,
                )
            }
        }
    }

    /**
     * Parse a simple member from a data field
     * [provider] generates code for the inner data field
     */
    private fun RustWriter.parsePrimitiveInner(member: MemberShape, provider: Writable) {
        when (val shape = model.expectShape(member.target)) {
            is StringShape -> parseStringInner(shape, provider)
            is NumberShape, is BooleanShape -> {
                rustBlock("") {
                    withBlockTemplate(
                        "<#{shape} as #{aws_smithy_types}::primitive::Parse>::parse_smithy_primitive(",
                        ")",
                        *codegenScope,
                        "shape" to symbolProvider.toSymbol(shape),
                    ) {
                        provider()
                    }
                    rustTemplate(
                        """.map_err(|_|#{XmlDecodeError}::custom("expected ${escape(shape.toString())}"))""",
                        *codegenScope,
                    )
                }
            }

            is TimestampShape -> {
                val timestampFormat =
                    index.determineTimestampFormat(
                        member,
                        HttpBinding.Location.DOCUMENT,
                        TimestampFormatTrait.Format.DATE_TIME,
                    )
                val timestampFormatType =
                    RuntimeType.parseTimestampFormat(codegenTarget, runtimeConfig, timestampFormat)
                withBlock("#T::from_str(", ")", RuntimeType.dateTime(runtimeConfig)) {
                    provider()
                    rust(", #T", timestampFormatType)
                }
                rustTemplate(
                    """.map_err(|_|#{XmlDecodeError}::custom("expected ${escape(shape.toString())}"))""",
                    *codegenScope,
                )
            }

            is BlobShape -> {
                withBlock("#T(", ")", RuntimeType.base64Decode(runtimeConfig)) {
                    provider()
                }
                rustTemplate(
                    """.map_err(|err|#{XmlDecodeError}::custom(format!("invalid base64: {:?}", err))).map(#{Blob}::new)""",
                    *codegenScope,
                )
            }

            else -> PANIC("unexpected shape: $shape")
        }
    }

    private fun RustWriter.parseStringInner(shape: StringShape, provider: Writable) {
        withBlock("Result::<#T, #T>::Ok(", ")", symbolProvider.toSymbol(shape), xmlDecodeError) {
            if (shape.hasTrait<EnumTrait>()) {
                val enumSymbol = symbolProvider.toSymbol(shape)
                if (convertsToEnumInServer(shape)) {
                    withBlock("#T::try_from(", ")", enumSymbol) {
                        provider()
                    }
                    rustTemplate(
                        """.map_err(|e| #{XmlDecodeError}::custom(format!("unknown variant {}", e)))?""",
                        *codegenScope,
                    )
                } else {
                    withBlock("#T::from(", ")", enumSymbol) {
                        provider()
                    }
                }
            } else {
                provider()
                // If it's already `Cow::Owned` then `.into()` is free (as opposed to using `to_string()`).
                rust(".into()")
            }
        }
    }

    private fun convertsToEnumInServer(shape: StringShape) =
        target == CodegenTarget.SERVER && shape.hasTrait<EnumTrait>()

    private fun MemberShape.xmlName(): XmlName {
        return XmlName(xmlIndex.memberName(this))
    }

    private fun MemberShape.isFlattened(): Boolean {
        return getMemberTrait(model, XmlFlattenedTrait::class.java).isPresent
    }

    private fun OperationShape.operationXmlMembers(): XmlMemberIndex {
        val outputShape = this.outputShape(model)

        // HTTP trait bound protocols, such as RestXml, need to restrict the members to DOCUMENT members,
        // while protocols like AwsQuery do not support HTTP traits, and thus, all members are used.
        val responseBindings = index.getResponseBindings(this)
        return when (responseBindings.isEmpty()) {
            true -> XmlMemberIndex.fromMembers(outputShape.members().toList())
            else -> {
                val documentMembers =
                    responseBindings.filter { it.value.location == HttpBinding.Location.DOCUMENT }
                        .keys.map { outputShape.expectMember(it) }
                return XmlMemberIndex.fromMembers(documentMembers)
            }
        }
    }

    private fun OperationShape.serverInputXmlMembers(): XmlMemberIndex {
        val inputShape = this.inputShape(model)

        // HTTP trait bound protocols, such as RestXml, need to restrict the members to DOCUMENT members,
        // while protocols like AwsQuery do not support HTTP traits, and thus, all members are used.
        val requestBindings = index.getRequestBindings(this)
        return when (requestBindings.isEmpty()) {
            true -> XmlMemberIndex.fromMembers(inputShape.members().toList())
            else -> {
                val documentMembers =
                    requestBindings.filter { it.value.location == HttpBinding.Location.DOCUMENT }
                        .keys.map { inputShape.expectMember(it) }
                return XmlMemberIndex.fromMembers(documentMembers)
            }
        }
    }

    private fun StructureShape.errorXmlMembers(): XmlMemberIndex {
        val responseBindings = index.getResponseBindings(this)

        // HTTP trait bound protocols, such as RestXml, need to restrict the members to DOCUMENT members,
        // while protocols like AwsQuery do not support HTTP traits, and thus, all members are used.
        return when (responseBindings.isEmpty()) {
            true -> XmlMemberIndex.fromMembers(members().toList())
            else -> {
                val documentMembers =
                    responseBindings.filter { it.value.location == HttpBinding.Location.DOCUMENT }
                        .keys.map { this.expectMember(it) }
                return XmlMemberIndex.fromMembers(documentMembers)
            }
        }
    }

    private fun StructureShape.xmlMembers(): XmlMemberIndex {
        return XmlMemberIndex.fromMembers(this.members().toList())
    }
}<|MERGE_RESOLUTION|>--- conflicted
+++ resolved
@@ -488,26 +488,17 @@
                 } else {
                     rust("let _ = decoder;")
                 }
-<<<<<<< HEAD
-
-                if (BuilderGenerator.hasFallibleBuilder(shape, symbolProvider)) {
-                    rustTemplate("""builder.build().map_err(|_|#{XmlDecodeError}::custom("missing field"))""", *codegenScope)
-                } else {
-                    rust("Ok(builder.build())")
-                }
-=======
                 val builder = builderInstantiator.finalizeBuilder(
                     "builder",
                     shape,
                     mapErr = {
                         rustTemplate(
-                            """.map_err(|_|#{XmlDecodeError}::custom("missing field"))?""",
+                            """|_|#{XmlDecodeError}::custom("missing field")""",
                             *codegenScope,
                         )
                     },
                 )
                 rust("Ok(#T)", builder)
->>>>>>> a5c1ced0
             }
         }
         rust("#T(&mut ${ctx.tag})", nestedParser)
