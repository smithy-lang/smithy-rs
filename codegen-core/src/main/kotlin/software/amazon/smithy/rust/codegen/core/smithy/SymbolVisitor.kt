--- conflicted
+++ resolved
@@ -65,105 +65,6 @@
 )
 
 /**
-<<<<<<< HEAD
- * Make the Rust type of a symbol optional (hold `Option<T>`)
- *
- * This is idempotent and will have no change if the type is already optional.
- */
-fun Symbol.makeOptional(): Symbol =
-    if (isOptional()) {
-        this
-    } else {
-        val rustType = RustType.Option(this.rustType())
-        Symbol.builder()
-            .rustType(rustType)
-            .addReference(this)
-            .name(rustType.name)
-            .build()
-    }
-
-/**
- * Make the Rust type of a symbol boxed (hold `Box<T>`).
- *
- * This is idempotent and will have no change if the type is already boxed.
- */
-fun Symbol.makeRustBoxed(): Symbol =
-    if (isRustBoxed()) {
-        this
-    } else {
-        val rustType = RustType.Box(this.rustType())
-        Symbol.builder()
-            .rustType(rustType)
-            .addReference(this)
-            .name(rustType.name)
-            .build()
-    }
-
-/**
- * Make the Rust type of a symbol wrapped in `MaybeConstrained`. (hold `MaybeConstrained<T>`).
- *
- * This is idempotent and will have no change if the type is already `MaybeConstrained<T>`.
- */
-fun Symbol.makeMaybeConstrained(): Symbol =
-    if (this.rustType() is RustType.MaybeConstrained) {
-        this
-    } else {
-        val rustType = RustType.MaybeConstrained(this.rustType())
-        Symbol.builder()
-            .rustType(rustType)
-            .addReference(this)
-            .name(rustType.name)
-            .build()
-    }
-
-/**
- * Map the [RustType] of a symbol with [f].
- *
- * WARNING: This function does not set any `SymbolReference`s on the returned symbol. You will have to add those
- * yourself if your logic relies on them.
- **/
-fun Symbol.mapRustType(f: (RustType) -> RustType): Symbol {
-    val newType = f(this.rustType())
-    return Symbol.builder().rustType(newType)
-        .name(newType.name)
-        .build()
-}
-
-/** Set the symbolLocation for this symbol builder */
-fun Symbol.Builder.locatedIn(rustModule: RustModule.LeafModule): Symbol.Builder {
-    val currentRustType = this.build().rustType()
-    check(currentRustType is RustType.Opaque) {
-        "Only `Opaque` can have their namespace updated"
-    }
-    val newRustType = currentRustType.copy(namespace = rustModule.fullyQualifiedPath())
-    return this.definitionFile(rustModule.definitionFile())
-        .namespace(rustModule.fullyQualifiedPath(), "::")
-        .rustType(newRustType)
-        .module(rustModule)
-}
-=======
- * Provider for RustModules so that the symbol provider knows where to organize things.
- */
-interface ModuleProvider {
-    /** Returns the module for a shape */
-    fun moduleForShape(shape: Shape): RustModule.LeafModule
-
-    /** Returns the module for an operation error */
-    fun moduleForOperationError(operation: OperationShape): RustModule.LeafModule
-
-    /** Returns the module for an event stream error */
-    fun moduleForEventStreamError(eventStream: UnionShape): RustModule.LeafModule
-}
-
-data class SymbolVisitorConfig(
-    val runtimeConfig: RuntimeConfig,
-    val renameExceptions: Boolean,
-    val nullabilityCheckMode: CheckMode,
-    val moduleProvider: ModuleProvider,
-)
->>>>>>> 52b07c2b
-
-/**
  * Track both the past and current name of a symbol
  *
  * When a symbol name conflicts with another name, we need to rename it. This tracks both names enabling us to generate helpful
