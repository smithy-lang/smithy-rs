/*
 * Copyright Amazon.com, Inc. or its affiliates. All Rights Reserved.
 * SPDX-License-Identifier: Apache-2.0
 */

package software.amazon.smithy.rust.codegen.core.rustlang

import software.amazon.smithy.codegen.core.ReservedWordSymbolProvider
import software.amazon.smithy.codegen.core.ReservedWords
import software.amazon.smithy.codegen.core.Symbol
<<<<<<< HEAD
import software.amazon.smithy.model.Model
=======
>>>>>>> 2f60a5e0
import software.amazon.smithy.model.shapes.EnumShape
import software.amazon.smithy.model.shapes.MemberShape
import software.amazon.smithy.model.shapes.Shape
import software.amazon.smithy.model.shapes.StructureShape
import software.amazon.smithy.model.shapes.UnionShape
import software.amazon.smithy.model.traits.EnumTrait
import software.amazon.smithy.rust.codegen.core.smithy.RustSymbolProvider
import software.amazon.smithy.rust.codegen.core.smithy.WrappingSymbolProvider
import software.amazon.smithy.rust.codegen.core.smithy.renamedFrom
import software.amazon.smithy.rust.codegen.core.util.hasTrait
import software.amazon.smithy.rust.codegen.core.util.letIf

<<<<<<< HEAD
data class RustReservedWordConfig(
    /** Map of struct member names that should get renamed */
    val structMemberMap: Map<String, String>,
    /** Map of union member names that should get renamed */
    val unionMemberMap: Map<String, String>,
    /** Map of enum member names that should get renamed */
    val enumMemberMap: Map<String, String>,
)

class RustReservedWordSymbolProvider(
    private val base: RustSymbolProvider,
    private val model: Model,
    private val config: RustReservedWordConfig,
) : WrappingSymbolProvider(base) {
=======
class RustReservedWordSymbolProvider(private val base: RustSymbolProvider) : WrappingSymbolProvider(base) {
>>>>>>> 2f60a5e0
    private val internal =
        ReservedWordSymbolProvider.builder().symbolProvider(base)
            .nameReservedWords(RustReservedWords)
            .memberReservedWords(RustReservedWords)
            .build()

    override fun toMemberName(shape: MemberShape): String {
        val baseName = super.toMemberName(shape)
        val reservedWordReplacedName = internal.toMemberName(shape)
        val container = model.expectShape(shape.container)
        return when {
<<<<<<< HEAD
            container is StructureShape -> when (val mapped = config.structMemberMap[baseName]) {
                null -> reservedWordReplacedName
                else -> mapped
            }

            container is UnionShape -> when (val mapped = config.unionMemberMap[baseName]) {
                null -> reservedWordReplacedName
                else -> mapped
            }

            container is EnumShape || container.hasTrait<EnumTrait>() -> when (val mapped = config.enumMemberMap[baseName]) {
                null -> reservedWordReplacedName
                else -> mapped
=======
            container is StructureShape -> when (baseName) {
                "build" -> "build_value"
                "builder" -> "builder_value"
                "default" -> "default_value"
                "send" -> "send_value"
                // To avoid conflicts with the `make_operation` and `presigned` functions on generated inputs
                "make_operation" -> "make_operation_value"
                "presigned" -> "presigned_value"
                "customize" -> "customize_value"
                // To avoid conflicts with the error metadata `meta` field
                "meta" -> "meta_value"
                else -> reservedWordReplacedName
            }

            container is UnionShape -> when (baseName) {
                // Unions contain an `Unknown` variant. This exists to support parsing data returned from the server
                // that represent union variants that have been added since this SDK was generated.
                UnionGenerator.UnknownVariantName -> "${UnionGenerator.UnknownVariantName}Value"
                "${UnionGenerator.UnknownVariantName}Value" -> "${UnionGenerator.UnknownVariantName}Value_"
                else -> reservedWordReplacedName
            }

            container is EnumShape || container.hasTrait<EnumTrait>() -> when (baseName) {
                // Unknown is used as the name of the variant containing unexpected values
                "Unknown" -> "UnknownValue"
                // Real models won't end in `_` so it's safe to stop here
                "UnknownValue" -> "UnknownValue_"
                else -> reservedWordReplacedName
>>>>>>> 2f60a5e0
            }

            else -> error("unexpected container: $container")
        }
    }

    /**
     * Convert shape to a Symbol
     *
     * If this symbol provider renamed the symbol, a `renamedFrom` field will be set on the symbol, enabling
     * code generators to generate special docs.
     */
    override fun toSymbol(shape: Shape): Symbol {
        // Sanity check that the symbol provider stack is set up correctly
        check(super.toSymbol(shape).renamedFrom() == null) {
            "RustReservedWordSymbolProvider should only run once"
        }

        var renamedSymbol = internal.toSymbol(shape)
        return when (shape) {
            is MemberShape -> {
                val container = model.expectShape(shape.container)
                val containerIsEnum = container is EnumShape || container.hasTrait<EnumTrait>()
                if (container !is StructureShape && container !is UnionShape && !containerIsEnum) {
                    return base.toSymbol(shape)
                }
                val previousName = base.toMemberName(shape)
                val escapedName = this.toMemberName(shape)
                // if the names don't match and it isn't a simple escaping with `r#`, record a rename
                renamedSymbol.toBuilder().name(escapedName)
                    .letIf(escapedName != previousName && !escapedName.contains("r#")) {
                        it.renamedFrom(previousName)
                    }.build()
            }

            else -> renamedSymbol
        }
    }
<<<<<<< HEAD
=======
}

enum class EscapeFor {
    TypeName,
    ModuleName,
>>>>>>> 2f60a5e0
}

object RustReservedWords : ReservedWords {
    private val RustKeywords = setOf(
        "as",
        "break",
        "const",
        "continue",
        "crate",
        "else",
        "enum",
        "extern",
        "false",
        "fn",
        "for",
        "if",
        "impl",
        "in",
        "let",
        "loop",
        "match",
        "mod",
        "move",
        "mut",
        "pub",
        "ref",
        "return",
        "self",
        "Self",
        "static",
        "struct",
        "super",
        "trait",
        "true",
        "type",
        "unsafe",
        "use",
        "where",
        "while",

        "async",
        "await",
        "dyn",

        "abstract",
        "become",
        "box",
        "do",
        "final",
        "macro",
        "override",
        "priv",
        "typeof",
        "unsized",
        "virtual",
        "yield",
        "try",
    )

    // Some things can't be used as a raw identifier, so we can't use the normal escaping strategy
    // https://internals.rust-lang.org/t/raw-identifiers-dont-work-for-all-identifiers/9094/4
    private val keywordEscapingMap = mapOf(
        "crate" to "crate_",
        "super" to "super_",
        "self" to "self_",
        "Self" to "SelfValue",
        // Real models won't end in `_` so it's safe to stop here
        "SelfValue" to "SelfValue_",
    )

<<<<<<< HEAD
    override fun escape(word: String): String = when (val mapped = keywordEscapingMap[word]) {
        null -> "r##$word"
        else -> mapped
    }
=======
    override fun escape(word: String): String = doEscape(word, EscapeFor.TypeName)
>>>>>>> 2f60a5e0

    private fun doEscape(word: String, escapeFor: EscapeFor = EscapeFor.TypeName): String =
        when (val mapped = keywordEscapingMap[word]) {
            null -> when (escapeFor) {
                EscapeFor.TypeName -> "r##$word"
                EscapeFor.ModuleName -> "${word}_"
            }
            else -> mapped
        }

    fun escapeIfNeeded(word: String, escapeFor: EscapeFor = EscapeFor.TypeName): String =
        when (isReserved(word)) {
            true -> doEscape(word, escapeFor)
            else -> word
        }

    override fun isReserved(word: String): Boolean = RustKeywords.contains(word) || keywordEscapingMap.contains(word)
}<|MERGE_RESOLUTION|>--- conflicted
+++ resolved
@@ -8,10 +8,6 @@
 import software.amazon.smithy.codegen.core.ReservedWordSymbolProvider
 import software.amazon.smithy.codegen.core.ReservedWords
 import software.amazon.smithy.codegen.core.Symbol
-<<<<<<< HEAD
-import software.amazon.smithy.model.Model
-=======
->>>>>>> 2f60a5e0
 import software.amazon.smithy.model.shapes.EnumShape
 import software.amazon.smithy.model.shapes.MemberShape
 import software.amazon.smithy.model.shapes.Shape
@@ -24,7 +20,6 @@
 import software.amazon.smithy.rust.codegen.core.util.hasTrait
 import software.amazon.smithy.rust.codegen.core.util.letIf
 
-<<<<<<< HEAD
 data class RustReservedWordConfig(
     /** Map of struct member names that should get renamed */
     val structMemberMap: Map<String, String>,
@@ -36,12 +31,8 @@
 
 class RustReservedWordSymbolProvider(
     private val base: RustSymbolProvider,
-    private val model: Model,
-    private val config: RustReservedWordConfig,
+    private val reservedWordConfig: RustReservedWordConfig,
 ) : WrappingSymbolProvider(base) {
-=======
-class RustReservedWordSymbolProvider(private val base: RustSymbolProvider) : WrappingSymbolProvider(base) {
->>>>>>> 2f60a5e0
     private val internal =
         ReservedWordSymbolProvider.builder().symbolProvider(base)
             .nameReservedWords(RustReservedWords)
@@ -53,50 +44,19 @@
         val reservedWordReplacedName = internal.toMemberName(shape)
         val container = model.expectShape(shape.container)
         return when {
-<<<<<<< HEAD
-            container is StructureShape -> when (val mapped = config.structMemberMap[baseName]) {
+            container is StructureShape -> when (val mapped = reservedWordConfig.structMemberMap[baseName]) {
                 null -> reservedWordReplacedName
                 else -> mapped
             }
 
-            container is UnionShape -> when (val mapped = config.unionMemberMap[baseName]) {
+            container is UnionShape -> when (val mapped = reservedWordConfig.unionMemberMap[baseName]) {
                 null -> reservedWordReplacedName
                 else -> mapped
             }
 
-            container is EnumShape || container.hasTrait<EnumTrait>() -> when (val mapped = config.enumMemberMap[baseName]) {
+            container is EnumShape || container.hasTrait<EnumTrait>() -> when (val mapped = reservedWordConfig.enumMemberMap[baseName]) {
                 null -> reservedWordReplacedName
                 else -> mapped
-=======
-            container is StructureShape -> when (baseName) {
-                "build" -> "build_value"
-                "builder" -> "builder_value"
-                "default" -> "default_value"
-                "send" -> "send_value"
-                // To avoid conflicts with the `make_operation` and `presigned` functions on generated inputs
-                "make_operation" -> "make_operation_value"
-                "presigned" -> "presigned_value"
-                "customize" -> "customize_value"
-                // To avoid conflicts with the error metadata `meta` field
-                "meta" -> "meta_value"
-                else -> reservedWordReplacedName
-            }
-
-            container is UnionShape -> when (baseName) {
-                // Unions contain an `Unknown` variant. This exists to support parsing data returned from the server
-                // that represent union variants that have been added since this SDK was generated.
-                UnionGenerator.UnknownVariantName -> "${UnionGenerator.UnknownVariantName}Value"
-                "${UnionGenerator.UnknownVariantName}Value" -> "${UnionGenerator.UnknownVariantName}Value_"
-                else -> reservedWordReplacedName
-            }
-
-            container is EnumShape || container.hasTrait<EnumTrait>() -> when (baseName) {
-                // Unknown is used as the name of the variant containing unexpected values
-                "Unknown" -> "UnknownValue"
-                // Real models won't end in `_` so it's safe to stop here
-                "UnknownValue" -> "UnknownValue_"
-                else -> reservedWordReplacedName
->>>>>>> 2f60a5e0
             }
 
             else -> error("unexpected container: $container")
@@ -135,14 +95,11 @@
             else -> renamedSymbol
         }
     }
-<<<<<<< HEAD
-=======
 }
 
 enum class EscapeFor {
     TypeName,
     ModuleName,
->>>>>>> 2f60a5e0
 }
 
 object RustReservedWords : ReservedWords {
@@ -213,14 +170,7 @@
         "SelfValue" to "SelfValue_",
     )
 
-<<<<<<< HEAD
-    override fun escape(word: String): String = when (val mapped = keywordEscapingMap[word]) {
-        null -> "r##$word"
-        else -> mapped
-    }
-=======
     override fun escape(word: String): String = doEscape(word, EscapeFor.TypeName)
->>>>>>> 2f60a5e0
 
     private fun doEscape(word: String, escapeFor: EscapeFor = EscapeFor.TypeName): String =
         when (val mapped = keywordEscapingMap[word]) {
