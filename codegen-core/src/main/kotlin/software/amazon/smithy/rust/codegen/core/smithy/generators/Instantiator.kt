--- conflicted
+++ resolved
@@ -48,7 +48,6 @@
 import software.amazon.smithy.rust.codegen.core.smithy.RustSymbolProvider
 import software.amazon.smithy.rust.codegen.core.smithy.isOptional
 import software.amazon.smithy.rust.codegen.core.smithy.rustType
-import software.amazon.smithy.rust.codegen.core.smithy.traits.isReachableFromOperationInput
 import software.amazon.smithy.rust.codegen.core.util.dq
 import software.amazon.smithy.rust.codegen.core.util.expectMember
 import software.amazon.smithy.rust.codegen.core.util.hasTrait
@@ -63,9 +62,10 @@
     private val symbolProvider: RustSymbolProvider,
     private val model: Model,
     private val runtimeConfig: RuntimeConfig,
-<<<<<<< HEAD
-    private val codegenTarget: CodegenTarget,
-=======
+    /**
+     * TODO Docs
+     */
+    private val builderKindBehavior: BuilderKindBehavior,
     /**
      * A function that given a symbol for an enum shape and a string, returns a writable to instantiate the enum with
      * the string value.
@@ -73,13 +73,18 @@
     private val enumFromStringFn: (Symbol, String) -> Writable,
     /** Fill out required fields with a default value **/
     private val defaultsForRequiredFields: Boolean = false,
->>>>>>> 35da738f
 ) {
     data class Ctx(
         // The `http` crate requires that headers be lowercase, but Smithy protocol tests
         // contain headers with uppercase keys.
         val lowercaseMapKeys: Boolean = false,
     )
+
+    interface BuilderKindBehavior {
+        fun hasFallibleBuilder(shape: StructureShape): Boolean
+        fun setterName(memberShape: MemberShape): String
+        fun doesSetterTakeInOption(memberShape: MemberShape): Boolean
+    }
 
     fun render(writer: RustWriter, shape: Shape, data: Node, ctx: Ctx = Ctx()) {
         when (shape) {
@@ -168,21 +173,11 @@
             // Structure builder setters for structure shape members _always_ take in `Option<T>`.
             // Other aggregate shapes' members are optional only when their symbol is.
             writer.conditionalBlock(
-<<<<<<< HEAD
-                "Some(", ")",
-                // TODO(https://github.com/awslabs/smithy-rs/issues/1302): The `ctx.builder` condition in the case of
-                //  the client is superfluous except in the case where the shape is a `@streaming` blob, because
-                //  [StreamingTraitSymbolProvider] always generates a non `Option`al target type: in all other cases the
-                //  client generates `Option`al types.
-                conditional = when (codegenTarget) {
-                    CodegenTarget.CLIENT -> ctx.builder || symbol.isOptional()
-                    CodegenTarget.SERVER -> symbol.isOptional()
-                },
-=======
                 "Some(",
                 ")",
-                conditional = model.expectShape(memberShape.container) is StructureShape || symbol.isOptional(),
->>>>>>> 35da738f
+                // TODO Document the order is important
+                conditional = symbol.isOptional() ||
+                    (model.expectShape(memberShape.container) is StructureShape && builderKindBehavior.doesSetterTakeInOption(memberShape)),
             ) {
                 writer.conditionalBlock(
                     "Box::new(",
@@ -283,15 +278,7 @@
             writer.rust("$data.to_owned()")
         } else {
             val enumSymbol = symbolProvider.toSymbol(shape)
-<<<<<<< HEAD
-            if (codegenTarget == CodegenTarget.SERVER) {
-                writer.rust("""#T::try_from($data).expect("This is used in tests ONLY")""", enumSymbol)
-            } else {
-                writer.rust("#T::from($data)", enumSymbol)
-            }
-=======
             writer.rustTemplate("#{EnumFromStringFn:W}", "EnumFromStringFn" to enumFromStringFn(enumSymbol, data))
->>>>>>> 35da738f
         }
     }
 
@@ -302,10 +289,7 @@
      */
     private fun renderStructure(writer: RustWriter, shape: StructureShape, data: ObjectNode, ctx: Ctx) {
         fun renderMemberHelper(memberShape: MemberShape, value: Node) {
-            val setterName = when (codegenTarget) {
-                CodegenTarget.CLIENT -> memberShape.setterName()
-                CodegenTarget.SERVER -> symbolProvider.toMemberName(memberShape)
-            }
+            val setterName = builderKindBehavior.setterName(memberShape)
             writer.withBlock(".$setterName(", ")") {
                 renderMember(this, memberShape, value, ctx)
             }
@@ -326,23 +310,10 @@
             val memberShape = shape.expectMember(key.value)
             renderMemberHelper(memberShape, value)
         }
-<<<<<<< HEAD
-        writer.write(".build()")
-        val hasFallibleBuilder = when (codegenTarget) {
-            CodegenTarget.CLIENT -> StructureGenerator.hasFallibleBuilder(shape, symbolProvider)
-            CodegenTarget.SERVER -> {
-                // Only operation input builders take in unconstrained types.
-                val takesInUnconstrainedTypes = shape.isReachableFromOperationInput()
-                StructureGenerator.serverHasFallibleBuilder(shape, model, symbolProvider, takesInUnconstrainedTypes)
-            }
-        }
-        if (hasFallibleBuilder) {
-            writer.write(".unwrap()")
-=======
+
         writer.rust(".build()")
-        if (StructureGenerator.hasFallibleBuilder(shape, symbolProvider)) {
+        if (builderKindBehavior.hasFallibleBuilder(shape)) {
             writer.rust(".unwrap()")
->>>>>>> 35da738f
         }
     }
 
