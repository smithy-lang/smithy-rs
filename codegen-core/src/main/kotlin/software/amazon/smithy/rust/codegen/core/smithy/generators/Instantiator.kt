--- conflicted
+++ resolved
@@ -509,7 +509,6 @@
                         )
                     }
 
-<<<<<<< HEAD
                 is StringShape -> renderString(shape, data as StringNode)(this)
                 is NumberShape ->
                     when (data) {
@@ -523,7 +522,12 @@
                             )
                         }
 
-                        is NumberNode -> write(data.value)
+                        is NumberNode ->
+                            when (shape) {
+                                is FloatShape -> rust("${data.value}_f32")
+                                is DoubleShape -> rust("${data.value}_f64")
+                                else -> rust(data.value.toString())
+                            }
                     }
 
                 is BooleanShape -> rust(data.asBooleanNode().get().toString())
@@ -540,28 +544,6 @@
                             "json_token_iter" to smithyJson.resolve("deserialize::json_token_iter"),
                         )
                     }
-=======
-                    is NumberNode -> when (shape) {
-                        is FloatShape -> rust("${data.value}_f32")
-                        is DoubleShape -> rust("${data.value}_f64")
-                        else -> rust(data.value.toString())
-                    }
-                }
-
-                is BooleanShape -> rust(data.asBooleanNode().get().toString())
-                is DocumentShape -> rustBlock("") {
-                    val smithyJson = CargoDependency.smithyJson(runtimeConfig).toType()
-                    rustTemplate(
-                        """
-                        let json_bytes = br##"${Node.prettyPrintJson(data)}"##;
-                        let mut tokens = #{json_token_iter}(json_bytes).peekable();
-                        #{expect_document}(&mut tokens).expect("well formed json")
-                        """,
-                        "expect_document" to smithyJson.resolve("deserialize::token::expect_document"),
-                        "json_token_iter" to smithyJson.resolve("deserialize::json_token_iter"),
-                    )
-                }
->>>>>>> e0d52582
             }
         }
 
