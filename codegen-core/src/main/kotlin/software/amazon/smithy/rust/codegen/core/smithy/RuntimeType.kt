--- conflicted
+++ resolved
@@ -270,20 +270,12 @@
         fun classifyRetry(runtimeConfig: RuntimeConfig) = smithyHttp(runtimeConfig).resolve("retry::ClassifyRetry")
         fun dateTime(runtimeConfig: RuntimeConfig) = smithyTypes(runtimeConfig).resolve("DateTime")
         fun document(runtimeConfig: RuntimeConfig): RuntimeType = smithyTypes(runtimeConfig).resolve("Document")
-<<<<<<< HEAD
         fun retryErrorKind(runtimeConfig: RuntimeConfig) = smithyTypes(runtimeConfig).resolve("retry::ErrorKind")
         fun eventStreamReceiver(runtimeConfig: RuntimeConfig): RuntimeType = smithyHttp(runtimeConfig).resolve("event_stream::Receiver")
         fun errorMetadata(runtimeConfig: RuntimeConfig) = smithyTypes(runtimeConfig).resolve("error::ErrorMetadata")
         fun errorMetadataBuilder(runtimeConfig: RuntimeConfig) = smithyTypes(runtimeConfig).resolve("error::metadata::Builder")
         fun provideErrorMetadataTrait(runtimeConfig: RuntimeConfig) = smithyTypes(runtimeConfig).resolve("error::metadata::ProvideErrorMetadata")
         fun unhandledError(runtimeConfig: RuntimeConfig) = smithyTypes(runtimeConfig).resolve("error::Unhandled")
-=======
-        fun errorKind(runtimeConfig: RuntimeConfig) = smithyTypes(runtimeConfig).resolve("retry::ErrorKind")
-        fun eventStreamReceiver(runtimeConfig: RuntimeConfig): RuntimeType =
-            smithyHttp(runtimeConfig).resolve("event_stream::Receiver")
-
-        fun genericError(runtimeConfig: RuntimeConfig) = smithyTypes(runtimeConfig).resolve("Error")
->>>>>>> a3075ea5
         fun jsonErrors(runtimeConfig: RuntimeConfig) = forInlineDependency(InlineDependency.jsonErrors(runtimeConfig))
         fun labelFormat(runtimeConfig: RuntimeConfig, func: String) = smithyHttp(runtimeConfig).resolve("label::$func")
         fun operation(runtimeConfig: RuntimeConfig) = smithyHttp(runtimeConfig).resolve("operation::Operation")
