--- conflicted
+++ resolved
@@ -139,31 +139,21 @@
 }
 
 // Intentionally only visible to codegen-core since the other modules have their own symbol providers
-<<<<<<< HEAD
 internal fun testSymbolProvider(
     model: Model,
     rustReservedWordConfig: RustReservedWordConfig? = null,
 ): RustSymbolProvider = SymbolVisitor(
-    model,
-    ServiceShape.builder().version("test").id("test#Service").build(),
-    TestSymbolVisitorConfig,
-).let { BaseSymbolMetadataProvider(it, model, additionalAttributes = listOf(Attribute.NonExhaustive)) }
-    .let {
-        RustReservedWordSymbolProvider(
-            it,
-            model,
-            rustReservedWordConfig ?: RustReservedWordConfig(emptyMap(), emptyMap(), emptyMap()),
-        )
-    }
-=======
-internal fun testSymbolProvider(model: Model): RustSymbolProvider = SymbolVisitor(
     testRustSettings(),
     model,
     ServiceShape.builder().version("test").id("test#Service").build(),
     TestRustSymbolProviderConfig,
 ).let { BaseSymbolMetadataProvider(it, additionalAttributes = listOf(Attribute.NonExhaustive)) }
-    .let { RustReservedWordSymbolProvider(it) }
->>>>>>> 2f60a5e0
+    .let {
+        RustReservedWordSymbolProvider(
+            it,
+            rustReservedWordConfig ?: RustReservedWordConfig(emptyMap(), emptyMap(), emptyMap()),
+        )
+    }
 
 // Intentionally only visible to codegen-core since the other modules have their own contexts
 internal fun testCodegenContext(
