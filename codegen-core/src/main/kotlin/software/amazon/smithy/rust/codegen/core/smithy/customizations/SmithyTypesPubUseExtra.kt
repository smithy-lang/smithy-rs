/*
 * Copyright Amazon.com, Inc. or its affiliates. All Rights Reserved.
 * SPDX-License-Identifier: Apache-2.0
 */

package software.amazon.smithy.rust.codegen.core.smithy.customizations

import software.amazon.smithy.model.Model
import software.amazon.smithy.model.shapes.Shape
import software.amazon.smithy.model.shapes.StructureShape
import software.amazon.smithy.rust.codegen.core.rustlang.Writable
import software.amazon.smithy.rust.codegen.core.rustlang.rust
<<<<<<< HEAD
import software.amazon.smithy.rust.codegen.core.smithy.CodegenContext
import software.amazon.smithy.rust.codegen.core.smithy.CodegenTarget
=======
import software.amazon.smithy.rust.codegen.core.rustlang.writable
import software.amazon.smithy.rust.codegen.core.smithy.RuntimeConfig
>>>>>>> 0a11d519
import software.amazon.smithy.rust.codegen.core.smithy.RuntimeType
import software.amazon.smithy.rust.codegen.core.util.hasEventStreamMember
import software.amazon.smithy.rust.codegen.core.util.hasStreamingMember
import software.amazon.smithy.rust.codegen.core.util.letIf

private data class PubUseType(
    val type: RuntimeType,
    val shouldExport: (Model) -> Boolean,
)

/** Returns true if the model has normal streaming operations (excluding event streams) */
private fun hasStreamingOperations(model: Model): Boolean {
    return model.operationShapes.any { operation ->
        val input = model.expectShape(operation.inputShape, StructureShape::class.java)
        val output = model.expectShape(operation.outputShape, StructureShape::class.java)
        (input.hasStreamingMember(model) && !input.hasEventStreamMember(model)) ||
            (output.hasStreamingMember(model) && !output.hasEventStreamMember(model))
    }
}

// TODO(https://github.com/awslabs/smithy-rs/issues/2111): Fix this logic to consider collection/map shapes
private fun structUnionMembersMatchPredicate(model: Model, predicate: (Shape) -> Boolean): Boolean =
    model.structureShapes.any { structure ->
        structure.members().any { member -> predicate(model.expectShape(member.target)) }
    } || model.unionShapes.any { union ->
        union.members().any { member -> predicate(model.expectShape(member.target)) }
    }

/** Returns true if the model uses any blob shapes */
private fun hasBlobs(model: Model): Boolean = structUnionMembersMatchPredicate(model, Shape::isBlobShape)

/** Returns true if the model uses any timestamp shapes */
private fun hasDateTimes(model: Model): Boolean = structUnionMembersMatchPredicate(model, Shape::isTimestampShape)

/** Returns a list of types that should be re-exported for the given model */
internal fun pubUseTypes(codegenContext: CodegenContext, model: Model): List<RuntimeType> {
    val runtimeConfig = codegenContext.runtimeConfig
    return (
        listOf(
            PubUseType(RuntimeType.blob(runtimeConfig), ::hasBlobs),
            PubUseType(RuntimeType.dateTime(runtimeConfig), ::hasDateTimes),
        ) + RuntimeType.smithyTypes(runtimeConfig).let { types ->
            listOf(PubUseType(types.resolve("error::display::DisplayErrorContext")) { true })
                // Only re-export `ProvideErrorMetadata` for clients
                .letIf(codegenContext.target == CodegenTarget.CLIENT) { list ->
                    list + listOf(PubUseType(types.resolve("error::metadata::ProvideErrorMetadata")) { true })
                }
        } + RuntimeType.smithyHttp(runtimeConfig).let { http ->
            listOf(
                PubUseType(http.resolve("result::SdkError")) { true },
                PubUseType(http.resolve("byte_stream::ByteStream"), ::hasStreamingOperations),
                PubUseType(http.resolve("byte_stream::AggregatedBytes"), ::hasStreamingOperations),
            )
        }
        ).filter { pubUseType -> pubUseType.shouldExport(model) }.map { it.type }
}

/** Adds re-export statements in a separate file for the types module */
<<<<<<< HEAD
fun pubUseSmithyTypes(codegenContext: CodegenContext, model: Model, rustCrate: RustCrate) {
    rustCrate.withModule(RustModule.Types) {
        val types = pubUseTypes(codegenContext, model)
        if (types.isNotEmpty()) {
            types.forEach { type -> rust("pub use #T;", type) }
        }
=======
fun pubUseSmithyTypes(runtimeConfig: RuntimeConfig, model: Model): Writable = writable {
    val types = pubUseTypes(runtimeConfig, model)
    if (types.isNotEmpty()) {
        types.forEach { type -> rust("pub use #T;", type) }
>>>>>>> 0a11d519
    }
}<|MERGE_RESOLUTION|>--- conflicted
+++ resolved
@@ -10,13 +10,9 @@
 import software.amazon.smithy.model.shapes.StructureShape
 import software.amazon.smithy.rust.codegen.core.rustlang.Writable
 import software.amazon.smithy.rust.codegen.core.rustlang.rust
-<<<<<<< HEAD
+import software.amazon.smithy.rust.codegen.core.rustlang.writable
 import software.amazon.smithy.rust.codegen.core.smithy.CodegenContext
 import software.amazon.smithy.rust.codegen.core.smithy.CodegenTarget
-=======
-import software.amazon.smithy.rust.codegen.core.rustlang.writable
-import software.amazon.smithy.rust.codegen.core.smithy.RuntimeConfig
->>>>>>> 0a11d519
 import software.amazon.smithy.rust.codegen.core.smithy.RuntimeType
 import software.amazon.smithy.rust.codegen.core.util.hasEventStreamMember
 import software.amazon.smithy.rust.codegen.core.util.hasStreamingMember
@@ -75,18 +71,9 @@
 }
 
 /** Adds re-export statements in a separate file for the types module */
-<<<<<<< HEAD
-fun pubUseSmithyTypes(codegenContext: CodegenContext, model: Model, rustCrate: RustCrate) {
-    rustCrate.withModule(RustModule.Types) {
-        val types = pubUseTypes(codegenContext, model)
-        if (types.isNotEmpty()) {
-            types.forEach { type -> rust("pub use #T;", type) }
-        }
-=======
-fun pubUseSmithyTypes(runtimeConfig: RuntimeConfig, model: Model): Writable = writable {
-    val types = pubUseTypes(runtimeConfig, model)
+fun pubUseSmithyTypes(codegenContext: CodegenContext, model: Model): Writable = writable {
+    val types = pubUseTypes(codegenContext, model)
     if (types.isNotEmpty()) {
         types.forEach { type -> rust("pub use #T;", type) }
->>>>>>> 0a11d519
     }
 }