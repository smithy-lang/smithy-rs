/*
 * Copyright Amazon.com, Inc. or its affiliates. All Rights Reserved.
 * SPDX-License-Identifier: Apache-2.0
 */

package software.amazon.smithy.rust.codegen.core.smithy.generators

import software.amazon.smithy.codegen.core.Symbol
import software.amazon.smithy.codegen.core.SymbolProvider
import software.amazon.smithy.model.Model
import software.amazon.smithy.model.shapes.MemberShape
import software.amazon.smithy.model.shapes.UnionShape
import software.amazon.smithy.model.traits.SensitiveTrait
import software.amazon.smithy.rust.codegen.core.rustlang.Attribute
import software.amazon.smithy.rust.codegen.core.rustlang.RustWriter
import software.amazon.smithy.rust.codegen.core.rustlang.deprecatedShape
import software.amazon.smithy.rust.codegen.core.rustlang.docs
import software.amazon.smithy.rust.codegen.core.rustlang.documentShape
import software.amazon.smithy.rust.codegen.core.rustlang.rust
import software.amazon.smithy.rust.codegen.core.rustlang.rustBlock
import software.amazon.smithy.rust.codegen.core.rustlang.rustTemplate
import software.amazon.smithy.rust.codegen.core.smithy.CodegenTarget
import software.amazon.smithy.rust.codegen.core.smithy.RuntimeType
import software.amazon.smithy.rust.codegen.core.smithy.expectRustMetadata
import software.amazon.smithy.rust.codegen.core.smithy.renamedFrom
<<<<<<< HEAD
import software.amazon.smithy.rust.codegen.core.util.isTargetUnit
=======
import software.amazon.smithy.rust.codegen.core.util.REDACTION
import software.amazon.smithy.rust.codegen.core.util.dq
import software.amazon.smithy.rust.codegen.core.util.hasTrait
import software.amazon.smithy.rust.codegen.core.util.shouldRedact
>>>>>>> 3ecefff7
import software.amazon.smithy.rust.codegen.core.util.toSnakeCase

fun CodegenTarget.renderUnknownVariant() = when (this) {
    CodegenTarget.SERVER -> false
    CodegenTarget.CLIENT -> true
}

/**
 * Generate an `enum` for a Smithy Union Shape
 *
 * This generator will render a Rust enum representing [shape] when [render] is called. It will also render convenience
 * methods:
 * - `is_<variant>()`
 * - `as_<variant>()`
 *
 * for each variant.
 *
 * Finally, if `[renderUnknownVariant]` is true (the default), it will render an `Unknown` variant. This is used by
 * clients to allow response parsing to succeed, even if the server has added a new variant since the client was generated.
 */
class UnionGenerator(
    val model: Model,
    private val symbolProvider: SymbolProvider,
    private val writer: RustWriter,
    private val shape: UnionShape,
    private val renderUnknownVariant: Boolean = true,
) {
    private val sortedMembers: List<MemberShape> = shape.allMembers.values.sortedBy { symbolProvider.toMemberName(it) }
    private val unionSymbol = symbolProvider.toSymbol(shape)

    fun render() {
<<<<<<< HEAD
=======
        renderUnion()
        renderImplBlock()
        if (!unionSymbol.expectRustMetadata().derives.derives.contains(RuntimeType.Debug)) {
            if (shape.hasTrait<SensitiveTrait>()) {
                renderFullyRedactedDebugImpl()
            } else {
                renderDebugImpl()
            }
        }
    }

    private fun renderUnion() {
>>>>>>> 3ecefff7
        writer.documentShape(shape, model)
        writer.deprecatedShape(shape)

        val containerMeta = unionSymbol.expectRustMetadata()
        containerMeta.render(writer)

        renderUnion(unionSymbol)
        renderImplBlock(unionSymbol)
    }

    private fun renderUnion(unionSymbol: Symbol) {
        writer.rustBlock("enum ${unionSymbol.name}") {
            sortedMembers.forEach { member ->
                val memberSymbol = symbolProvider.toSymbol(member)
                val note =
                    memberSymbol.renamedFrom()?.let { oldName -> "This variant has been renamed from `$oldName`." }
                documentShape(member, model, note = note)
                deprecatedShape(member)
                memberSymbol.expectRustMetadata().renderAttributes(this)
                writer.renderVariant(symbolProvider, member, memberSymbol)
            }
            if (renderUnknownVariant) {
                docs("""The `Unknown` variant represents cases where new union variant was received. Consider upgrading the SDK to the latest available version.""")
                rust("/// An unknown enum variant")
                rust("///")
                rust("/// _Note: If you encounter this error, consider upgrading your SDK to the latest version._")
                rust("/// The `Unknown` variant represents cases where the server sent a value that wasn't recognized")
                rust("/// by the client. This can happen when the server adds new functionality, but the client has not been updated.")
                rust("/// To investigate this, consider turning on debug logging to print the raw HTTP response.")
                // at some point in the future, we may start actually putting things like the raw data in here.
                Attribute.NonExhaustive.render(this)
                rust("Unknown,")
            }
        }
    }

<<<<<<< HEAD
    private fun renderImplBlock(unionSymbol: Symbol) {
=======
    private fun renderImplBlock() {
>>>>>>> 3ecefff7
        writer.rustBlock("impl ${unionSymbol.name}") {
            sortedMembers.forEach { member ->
                val memberSymbol = symbolProvider.toSymbol(member)
                val funcNamePart = member.memberName.toSnakeCase()
                val variantName = symbolProvider.toMemberName(member)

                if (sortedMembers.size == 1) {
                    Attribute.Custom("allow(irrefutable_let_patterns)").render(this)
                }
<<<<<<< HEAD
                writer.renderAsVariant(member, variantName, funcNamePart, unionSymbol, memberSymbol)
=======
                rust(
                    "/// Tries to convert the enum instance into [`$variantName`](#T::$variantName), extracting the inner #D.",
                    unionSymbol,
                    memberSymbol,
                )
                rust("/// Returns `Err(&Self)` if it can't be converted.")
                rustBlock("pub fn as_$funcNamePart(&self) -> std::result::Result<&#T, &Self>", memberSymbol) {
                    rust("if let ${unionSymbol.name}::$variantName(val) = &self { Ok(val) } else { Err(self) }")
                }
>>>>>>> 3ecefff7
                rust("/// Returns true if this is a [`$variantName`](#T::$variantName).", unionSymbol)
                rustBlock("pub fn is_$funcNamePart(&self) -> bool") {
                    rust("self.as_$funcNamePart().is_ok()")
                }
            }
            if (renderUnknownVariant) {
                rust("/// Returns true if the enum instance is the `Unknown` variant.")
                rustBlock("pub fn is_unknown(&self) -> bool") {
                    rust("matches!(self, Self::Unknown)")
                }
            }
        }
    }

    private fun renderFullyRedactedDebugImpl() {
        writer.rustTemplate(
            """
            impl #{Debug} for ${unionSymbol.name} {
                fn fmt(&self, f: &mut #{StdFmt}::Formatter<'_>) -> #{StdFmt}::Result {
                    write!(f, $REDACTION)
                }
            }
            """,
            "Debug" to RuntimeType.Debug,
            "StdFmt" to RuntimeType.stdfmt,
        )
    }

    private fun renderDebugImpl() {
        writer.rustBlock("impl #T for ${unionSymbol.name}", RuntimeType.Debug) {
            writer.rustBlock("fn fmt(&self, f: &mut #1T::Formatter<'_>) -> #1T::Result", RuntimeType.stdfmt) {
                rustBlock("match self") {
                    sortedMembers.forEach { member ->
                        val memberName = symbolProvider.toMemberName(member)
                        if (member.shouldRedact(model)) {
                            rust("${unionSymbol.name}::$memberName(_) => f.debug_tuple($REDACTION).finish(),")
                        } else {
                            rust("${unionSymbol.name}::$memberName(val) => f.debug_tuple(${memberName.dq()}).field(&val).finish(),")
                        }
                    }
                    if (renderUnknownVariant) {
                        rust("${unionSymbol.name}::$UnknownVariantName => f.debug_tuple(${UnknownVariantName.dq()}).finish(),")
                    }
                }
            }
        }
    }

    companion object {
        const val UnknownVariantName = "Unknown"
    }
}

fun unknownVariantError(union: String) =
    "Cannot serialize `$union::${UnionGenerator.UnknownVariantName}` for the request. " +
        "The `Unknown` variant is intended for responses only. " +
        "It occurs when an outdated client is used after a new enum variant was added on the server side."

private fun RustWriter.renderVariant(symbolProvider: SymbolProvider, member: MemberShape, memberSymbol: Symbol) {
    if (member.isTargetUnit()) {
        write("${symbolProvider.toMemberName(member)},")
    } else {
        write("${symbolProvider.toMemberName(member)}(#T),", memberSymbol)
    }
}

private fun RustWriter.renderAsVariant(
    member: MemberShape,
    variantName: String,
    funcNamePart: String,
    unionSymbol: Symbol,
    memberSymbol: Symbol,
) {
    if (member.isTargetUnit()) {
        rust(
            "/// Tries to convert the enum instance into [`$variantName`], extracting the inner `()`.",
        )
        rust("/// Returns `Err(&Self)` if it can't be converted.")
        rustBlock("pub fn as_$funcNamePart(&self) -> std::result::Result<(), &Self>") {
            rust("if let ${unionSymbol.name}::$variantName = &self { Ok(()) } else { Err(self) }")
        }
    } else {
        rust(
            "/// Tries to convert the enum instance into [`$variantName`](#T::$variantName), extracting the inner #D.",
            unionSymbol,
            memberSymbol,
        )
        rust("/// Returns `Err(&Self)` if it can't be converted.")
        rustBlock("pub fn as_$funcNamePart(&self) -> std::result::Result<&#T, &Self>", memberSymbol) {
            rust("if let ${unionSymbol.name}::$variantName(val) = &self { Ok(val) } else { Err(self) }")
        }
    }
}<|MERGE_RESOLUTION|>--- conflicted
+++ resolved
@@ -23,14 +23,11 @@
 import software.amazon.smithy.rust.codegen.core.smithy.RuntimeType
 import software.amazon.smithy.rust.codegen.core.smithy.expectRustMetadata
 import software.amazon.smithy.rust.codegen.core.smithy.renamedFrom
-<<<<<<< HEAD
-import software.amazon.smithy.rust.codegen.core.util.isTargetUnit
-=======
 import software.amazon.smithy.rust.codegen.core.util.REDACTION
 import software.amazon.smithy.rust.codegen.core.util.dq
 import software.amazon.smithy.rust.codegen.core.util.hasTrait
+import software.amazon.smithy.rust.codegen.core.util.isTargetUnit
 import software.amazon.smithy.rust.codegen.core.util.shouldRedact
->>>>>>> 3ecefff7
 import software.amazon.smithy.rust.codegen.core.util.toSnakeCase
 
 fun CodegenTarget.renderUnknownVariant() = when (this) {
@@ -62,10 +59,14 @@
     private val unionSymbol = symbolProvider.toSymbol(shape)
 
     fun render() {
-<<<<<<< HEAD
-=======
-        renderUnion()
-        renderImplBlock()
+        writer.documentShape(shape, model)
+        writer.deprecatedShape(shape)
+
+        val containerMeta = unionSymbol.expectRustMetadata()
+        containerMeta.render(writer)
+
+        renderUnion(unionSymbol)
+        renderImplBlock(unionSymbol)
         if (!unionSymbol.expectRustMetadata().derives.derives.contains(RuntimeType.Debug)) {
             if (shape.hasTrait<SensitiveTrait>()) {
                 renderFullyRedactedDebugImpl()
@@ -73,18 +74,6 @@
                 renderDebugImpl()
             }
         }
-    }
-
-    private fun renderUnion() {
->>>>>>> 3ecefff7
-        writer.documentShape(shape, model)
-        writer.deprecatedShape(shape)
-
-        val containerMeta = unionSymbol.expectRustMetadata()
-        containerMeta.render(writer)
-
-        renderUnion(unionSymbol)
-        renderImplBlock(unionSymbol)
     }
 
     private fun renderUnion(unionSymbol: Symbol) {
@@ -113,11 +102,7 @@
         }
     }
 
-<<<<<<< HEAD
     private fun renderImplBlock(unionSymbol: Symbol) {
-=======
-    private fun renderImplBlock() {
->>>>>>> 3ecefff7
         writer.rustBlock("impl ${unionSymbol.name}") {
             sortedMembers.forEach { member ->
                 val memberSymbol = symbolProvider.toSymbol(member)
@@ -127,19 +112,7 @@
                 if (sortedMembers.size == 1) {
                     Attribute.Custom("allow(irrefutable_let_patterns)").render(this)
                 }
-<<<<<<< HEAD
                 writer.renderAsVariant(member, variantName, funcNamePart, unionSymbol, memberSymbol)
-=======
-                rust(
-                    "/// Tries to convert the enum instance into [`$variantName`](#T::$variantName), extracting the inner #D.",
-                    unionSymbol,
-                    memberSymbol,
-                )
-                rust("/// Returns `Err(&Self)` if it can't be converted.")
-                rustBlock("pub fn as_$funcNamePart(&self) -> std::result::Result<&#T, &Self>", memberSymbol) {
-                    rust("if let ${unionSymbol.name}::$variantName(val) = &self { Ok(val) } else { Err(self) }")
-                }
->>>>>>> 3ecefff7
                 rust("/// Returns true if this is a [`$variantName`](#T::$variantName).", unionSymbol)
                 rustBlock("pub fn is_$funcNamePart(&self) -> bool") {
                     rust("self.as_$funcNamePart().is_ok()")
