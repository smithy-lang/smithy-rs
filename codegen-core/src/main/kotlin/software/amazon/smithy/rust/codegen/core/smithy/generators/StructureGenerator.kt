--- conflicted
+++ resolved
@@ -47,6 +47,7 @@
     }
 }
 
+// TODO Is this used?
 fun redactIfNecessary(member: MemberShape, model: Model, safeToPrint: String): String {
     return if (member.getMemberTrait(model, SensitiveTrait::class.java).isPresent) {
         "*** Sensitive Data Redacted ***".dq()
@@ -78,14 +79,10 @@
     }
 
     companion object {
-<<<<<<< HEAD
         /**
          * Returns whether a structure shape, whose builder has been generated with [BuilderGenerator], requires a
          * fallible builder to be constructed.
          */
-=======
-        /** Returns whether a structure shape requires a fallible builder to be generated. */
->>>>>>> e74ecf34
         fun hasFallibleBuilder(structureShape: StructureShape, symbolProvider: SymbolProvider): Boolean =
             // All operation inputs should have fallible builders in case a new required field is added in the future.
             structureShape.hasTrait<SyntheticInputTrait>() ||
