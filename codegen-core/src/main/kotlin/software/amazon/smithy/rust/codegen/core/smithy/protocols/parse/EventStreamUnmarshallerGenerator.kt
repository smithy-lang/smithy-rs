--- conflicted
+++ resolved
@@ -29,12 +29,9 @@
 import software.amazon.smithy.rust.codegen.core.rustlang.rustBlockTemplate
 import software.amazon.smithy.rust.codegen.core.rustlang.rustTemplate
 import software.amazon.smithy.rust.codegen.core.rustlang.withBlock
-import software.amazon.smithy.rust.codegen.core.rustlang.writable
 import software.amazon.smithy.rust.codegen.core.smithy.CodegenContext
 import software.amazon.smithy.rust.codegen.core.smithy.CodegenTarget
 import software.amazon.smithy.rust.codegen.core.smithy.RuntimeType
-import software.amazon.smithy.rust.codegen.core.smithy.generators.BuilderGenerator
-import software.amazon.smithy.rust.codegen.core.smithy.generators.ClientBuilderInstantiator
 import software.amazon.smithy.rust.codegen.core.smithy.generators.UnionGenerator
 import software.amazon.smithy.rust.codegen.core.smithy.generators.renderUnknownVariant
 import software.amazon.smithy.rust.codegen.core.smithy.generators.setterName
@@ -340,15 +337,13 @@
             rust(header)
             for (member in syntheticUnion.errorMembers) {
                 rustBlock("${member.memberName.dq()} $matchOperator ") {
-                    val target = model.expectShape(member.target, StructureShape::class.java)
-                    val builder = symbolProvider.symbolForBuilder(target)
-                    val builderIsFallible = BuilderGenerator.hasFallibleBuilder(target, symbolProvider)
-                    val parser = protocol.structuredDataParser().errorParser(target)
                     // TODO(EventStream): Errors on the operation can be disjoint with errors in the union,
                     //  so we need to generate a new top-level Error type for each event stream union.
                     when (codegenTarget) {
                         // TODO(https://github.com/awslabs/smithy-rs/issues/1970) It should be possible to unify these branches now
                         CodegenTarget.CLIENT -> {
+                            val target = model.expectShape(member.target, StructureShape::class.java)
+                            val parser = protocol.structuredDataParser().errorParser(target)
                             if (parser != null) {
                                 rust("let mut builder = #T::default();", symbolProvider.symbolForBuilder(target))
                                 rustTemplate(
@@ -364,15 +359,9 @@
                                         )
                                     ))
                                     """,
-<<<<<<< HEAD
-                                    "build" to ClientBuilderInstantiator(symbolProvider).finalizeBuilder(
-                                        "builder", target,
-                                        writable {
-=======
                                     "build" to builderInstantiator.finalizeBuilder(
                                         "builder", target,
                                         mapErr = {
->>>>>>> a5c1ced0
                                             rustTemplate(
                                                 """|err|#{Error}::unmarshalling(format!("{}", err))""", *codegenScope,
                                             )
@@ -385,12 +374,10 @@
                         }
 
                         CodegenTarget.SERVER -> {
-                            val mut = if (parser != null) {
-                                " mut"
-                            } else {
-                                ""
-                            }
-                            rust("let$mut builder = #T::default();", builder)
+                            val target = model.expectShape(member.target, StructureShape::class.java)
+                            val parser = protocol.structuredDataParser().errorParser(target)
+                            val mut = if (parser != null) { " mut" } else { "" }
+                            rust("let$mut builder = #T::default();", symbolProvider.symbolForBuilder(target))
                             if (parser != null) {
                                 rustTemplate(
                                     """
@@ -407,7 +394,7 @@
                                 """
                                 return Ok(#{UnmarshalledMessage}::Error(
                                     #{OpError}::${member.target.name}(
-                                        builder.build()${if (builderIsFallible) { "?" } else { "" }}
+                                        builder.build()
                                     )
                                 ))
                                 """,
