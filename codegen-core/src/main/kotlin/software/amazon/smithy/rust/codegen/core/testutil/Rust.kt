--- conflicted
+++ resolved
@@ -435,30 +435,24 @@
         // cargo fmt errors are useless, ignore
     }
 
-<<<<<<< HEAD
     val env = Commands.cargoEnvAllowDeadCode(enableUnstableFlag)
-
-    var testCommand = Commands.cargoTest(enableUnstableFlag)
-    if (featuresToEnable != null) {
-        testCommand = Commands.cargoCheck(featuresToEnable)
-    }
-
-    val testOutput = testCommand.runCommand(baseDir, env)
-    if (runClippy) {
-        Commands.CargoClippy.runCommand(baseDir, env)
-=======
     // Clean `RUSTFLAGS` because in CI we pass in `--deny warnings` and
     // we still generate test code with warnings.
     // TODO(https://github.com/smithy-lang/smithy-rs/issues/3194)
     val env = mapOf("RUSTFLAGS" to "")
     baseDir.writeDotCargoConfigToml(listOf("--allow", "dead_code"))
-
-    val testOutput = "cargo test".runCommand(baseDir, env)
+    
+    var testCommand = Commands.cargoTest(enableUnstableFlag)
+    if (featuresToEnable != null) {
+        testCommand = Commands.cargoCheck(featuresToEnable)
+    }
+
+    val testOutput = testCommand.runCommand(baseDir, env)
     if (runClippy) {
-        "cargo clippy --all-features".runCommand(baseDir, env)
->>>>>>> 093e9a22
-    }
-    return testOutput
+        Commands.CargoClippy.runCommand(baseDir, env)
+    }
+
+  return testOutput
 }
 
 fun Path.writeDotCargoConfigToml(rustFlags: List<String>) {
