$version: "1.0"

namespace aws.protocoltests.restjson

use aws.protocols#restJson1
use aws.api#service
use smithy.test#httpRequestTests
use smithy.test#httpResponseTests
use smithy.framework#ValidationException

apply QueryPrecedence @httpRequestTests([
    {
        id: "UrlParamsKeyEncoding",
        documentation: "Keys and values must be url encoded",
        protocol: restJson1,
        method: "POST",
        uri: "/Precedence",
        body: "",
        queryParams: ["bar=%26%F0%9F%90%B1", "hello%20there=how%27s%20your%20encoding%3F", "a%20%26%20b%20%26%20c=better%20encode%20%3D%20this"],
        params: {
            foo: "&🐱",
            baz: {
                "hello there": "how's your encoding?",
                "a & b & c": "better encode = this"
            }
        },
        appliesTo: "client",
    },
    {
        id: "RestJsonQueryPrecedenceForbid",
        documentation: "Prefer named query parameters when serializing",
        protocol: restJson1,
        method: "POST",
        uri: "/Precedence",
        body: "",
        queryParams: [
            "bar=named",
            "qux=alsoFromMap"
        ],
        forbidQueryParams: ["bar=fromMap"],
        params: {
            foo: "named",
            baz: {
                bar: "fromMap",
                qux: "alsoFromMap"
            }
        },
        appliesTo: "client",
    }]
)

/// A REST JSON service that sends JSON requests and responses.
@service(sdkId: "Rest Json Protocol")
@restJson1
service RestJsonExtras {
    version: "2019-12-16",
    operations: [
        StringPayload,
        PrimitiveIntHeader,
        EnumQuery,
        StatusResponse,
        MapWithEnumKeyOp,
        PrimitiveIntOp,
        EscapedStringValues,
        NullInNonSparse,
        CaseInsensitiveErrorOperation,
        EmptyStructWithContentOnWireOp,
        QueryPrecedence,
        // TODO(https://github.com/smithy-lang/smithy/pull/2314)
<<<<<<< HEAD
        HttpPayloadTraitOnString2,
=======
>>>>>>> 6fff79a7
        HttpPayloadTraits2,
        // TODO(https://github.com/smithy-lang/smithy/pull/2310)
        MalformedContentTypeWithBody2,
        // TODO(https://github.com/smithy-lang/smithy/pull/2315)
        HttpEnumPayload2,
        HttpStringPayload2,
    ],
    errors: [ExtraError]
}

@httpResponseTests([
    {
        documentation: "Upper case error modeled lower case",
        id: "ServiceLevelErrorClient",
        protocol: "aws.protocols#restJson1",
        code: 500,
        body: "",
        headers: { "X-Amzn-Errortype": "ExtraError" },
        params: {},
        appliesTo: "client",
    },
    {
        documentation: "Upper case error modeled lower case.",
        id: "ServiceLevelErrorServer",
        protocol: "aws.protocols#restJson1",
        code: 500,
        body: "{}",
        headers: { "X-Amzn-Errortype": "ExtraError" },
        params: {},
        appliesTo: "server",
    }
])
@error("server")
structure ExtraError {}

@http(uri: "/StringPayload", method: "POST")
@httpRequestTests([
    {
        id: "StringPayload",
        uri: "/StringPayload",
        body: "rawstring",
        headers: { "Content-Type": "text/plain" },
        params: { payload: "rawstring" },
        method: "POST",
        protocol: "aws.protocols#restJson1"
    }
])
operation StringPayload {
    input: StringPayloadInput,
    output: StringPayloadInput
}

structure StringPayloadInput {
    @httpPayload
    payload: String
}

@httpRequestTests([{
    id: "SerPrimitiveInt",
    protocol: "aws.protocols#restJson1",
    documentation: "Primitive ints should not be serialized when they are unset",
    uri: "/primitive-document",
    method: "POST",
    appliesTo: "client",
    body: "{}",
    headers: { "Content-Type": "application/json" },
    params: {},
}])
@http(uri: "/primitive-document", method: "POST")
operation PrimitiveIntOp {
    input: PrimitiveIntDocument,
    output: PrimitiveIntDocument
}

structure PrimitiveIntDocument {
    value: PrimitiveInt
}

@httpResponseTests([
    {
        id: "DeserPrimitiveHeader",
        protocol: "aws.protocols#restJson1",
        code: 200,
        headers: { "x-field": "123" },
        params: { field: 123 },
    },
    {
        id: "DeserPrimitiveHeaderMissing",
        protocol: "aws.protocols#restJson1",
        code: 200,
        headers: { },
        params: { field: 0 },
    }
])
@http(uri: "/primitive", method: "POST")
operation PrimitiveIntHeader {
    output: PrimitiveIntHeaderInput,
    errors: [ValidationException],
}

integer PrimitiveInt

structure PrimitiveIntHeaderInput {
    @httpHeader("x-field")
    @required
    field: PrimitiveInt
}

@http(uri: "/foo/{enum}", method: "GET")
@httpRequestTests([
    {
        id: "EnumQueryRequest",
        uri: "/foo/enumvalue",
        params: { enum: "enumvalue" },
        method: "GET",
        protocol: "aws.protocols#restJson1"
    }
])
operation EnumQuery {
    input: EnumQueryInput,
    errors: [ValidationException],
}

structure EnumQueryInput {
    @httpLabel
    @required
    enum: StringEnum
}

@http(uri: "/", method: "POST")
operation StatusResponse {
    output: StatusOutput
}

structure StatusOutput {
    @httpResponseCode
    field: PrimitiveInt
}

map MapWithEnumKey {
    key: StringEnum,
    value: String,
}

structure MapWithEnumKeyInputOutput {
    map: MapWithEnumKey,
}

@http(uri: "/map-with-enum-key", method: "POST")
@httpRequestTests([
    {
        id: "MapWithEnumKeyRequest",
        uri: "/map-with-enum-key",
        method: "POST",
        protocol: "aws.protocols#restJson1",
        body: "{\"map\":{\"enumvalue\":\"something\"}}",
        headers: { "Content-Type": "application/json" },
        params: { map: { "enumvalue": "something" } },
    },
])
@httpResponseTests([
    {
        id: "MapWithEnumKeyResponse",
        protocol: "aws.protocols#restJson1",
        code: 200,
        body: "{\"map\":{\"enumvalue\":\"something\"}}",
        params: { map: { "enumvalue": "something" } },
    },
])
operation MapWithEnumKeyOp {
    input: MapWithEnumKeyInputOutput,
    output: MapWithEnumKeyInputOutput,
    errors: [ValidationException],
}


@enum([
    { value: "has\"quotes", name: "HAS_QUOTES", documentation: "this needs#tobe escaped" },
    { value: "normal", name: "NORMAL" },
])
string EnumWithEscapedChars

structure EscapedStringValuesInputOutput {
    enum: EnumWithEscapedChars,
    @jsonName("also\"has\"quotes")
    someString: String,
}

@http(uri: "/escaped-string-values", method: "POST")
@httpRequestTests([
    {
        id: "EscapedStringValuesRequest",
        uri: "/escaped-string-values",
        method: "POST",
        protocol: "aws.protocols#restJson1",
        body: "{\"enum\":\"has\\\"quotes\",\"also\\\"has\\\"quotes\":\"test\"}",
        headers: { "Content-Type": "application/json" },
        params: { enum: "has\"quotes", someString: "test" },
    }
])
@httpResponseTests([
    {
        id: "EscapedStringValuesResponse",
        protocol: "aws.protocols#restJson1",
        code: 200,
        body: "{\"enum\":\"has\\\"quotes\",\"also\\\"has\\\"quotes\":\"test\"}",
        params: { enum: "has\"quotes", someString: "test" },
    }
])
operation EscapedStringValues {
    input: EscapedStringValuesInputOutput,
    output: EscapedStringValuesInputOutput,
    errors: [ValidationException],
}

list NonSparseList {
    member: String,
}

map NonSparseMap {
    key: String,
    value: String,
}

union SingleElementUnion {
    a: String
}

structure NullInNonSparseOutput {
    list: NonSparseList,
    map: NonSparseMap,
    union: SingleElementUnion
}

@http(uri: "/null-in-non-sparse", method: "POST")
@httpResponseTests([
    {
        id: "NullInNonSparse",
        protocol: "aws.protocols#restJson1",
        code: 200,
        body: "{\"list\":[null,\"one\",null,\"two\",null],\"map\":{\"zero\":null,\"one\":\"1\"}}",
        params: { list: ["one", "two"], map: { "one": "1" } },
        appliesTo: "client",
    }
])
operation NullInNonSparse {
    output: NullInNonSparseOutput,
}

@http(uri: "/error-sensitive", method: "POST")
operation CaseInsensitiveErrorOperation {
    errors: [CaseInsensitiveError]
}

@httpResponseTests([
    {
        documentation: "Upper case error modeled lower case. See: https://github.com/smithy-lang/smithy-rs/blob/6c21fb0eb377c7120a8179f4537ba99a4b50ba96/rust-runtime/inlineable/src/json_errors.rs#L51-L51",
        id: "UpperErrorModeledLower",
        protocol: "aws.protocols#restJson1",
        code: 500,
        body: "{\"Message\": \"hello\"}",
        headers: { "X-Amzn-Errortype": "CaseInsensitiveError" },
        params: { message: "hello" },
        appliesTo: "client",
    }
])
@error("server")
structure CaseInsensitiveError {
    message: String
}

structure EmptyStruct {}
structure EmptyStructWithContentOnWireOpOutput {
    empty: EmptyStruct,
}

@http(uri: "/empty-struct-with-content-on-wire-op", method: "GET")
@httpResponseTests([
    {
        id: "EmptyStructWithContentOnWire",
        protocol: "aws.protocols#restJson1",
        code: 200,
        body: "{\"empty\": {\"value\":\"not actually empty\"}}",
        params: { empty: {} },
        appliesTo: "client",
    }
])
operation EmptyStructWithContentOnWireOp {
    output: EmptyStructWithContentOnWireOpOutput,
}<|MERGE_RESOLUTION|>--- conflicted
+++ resolved
@@ -67,10 +67,6 @@
         EmptyStructWithContentOnWireOp,
         QueryPrecedence,
         // TODO(https://github.com/smithy-lang/smithy/pull/2314)
-<<<<<<< HEAD
-        HttpPayloadTraitOnString2,
-=======
->>>>>>> 6fff79a7
         HttpPayloadTraits2,
         // TODO(https://github.com/smithy-lang/smithy/pull/2310)
         MalformedContentTypeWithBody2,
