/*
 * Copyright Amazon.com, Inc. or its affiliates. All Rights Reserved.
 * SPDX-License-Identifier: Apache-2.0
 */

use aws_smithy_http::event_stream::EventStreamSender;
use aws_smithy_runtime::test_util::capture_test_logs::show_filtered_test_logs;
use aws_smithy_types::event_stream::{Header, HeaderValue, Message};
use bytes::Bytes;
use eventstreams::{ManualEventStreamClient, RecvError};
use rpcv2cbor_extras::model::{Event, Events};
<<<<<<< HEAD
use rpcv2cbor_extras::server::{AddExtensionLayer, Extension};
=======
use rpcv2cbor_extras::sigv4_event_stream::SignedEvent;
>>>>>>> dbafc37a
use rpcv2cbor_extras::{error, input, output, RpcV2CborService, RpcV2CborServiceConfig};
use std::sync::{Arc, Mutex};
use tokio::net::TcpListener;

#[derive(Debug, Default, Clone)]
struct StreamingOperationState {
    events: Vec<SignedEvent<Events>>,
    num_calls: usize,
    initial_signature: Option<Vec<u8>>,
}

#[derive(Debug, Default, Clone)]
struct StreamingOperationWithInitialDataState {
    initial_data: Option<String>,
    events: Vec<SignedEvent<Events>>,
    #[allow(dead_code)]
    num_calls: usize,
    initial_signature: Option<Vec<u8>>,
}

#[derive(Debug, Default, Clone)]
struct StreamingOperationWithOptionalDataState {
    optional_data: Option<String>,
    events: Vec<SignedEvent<Events>>,
    #[allow(dead_code)]
    num_calls: usize,
    initial_signature: Option<Vec<u8>>,
}

#[derive(Debug, Default, Clone)]
struct ServerState {
    streaming_operation: StreamingOperationState,
    streaming_operation_with_initial_data: StreamingOperationWithInitialDataState,
    streaming_operation_with_optional_data: StreamingOperationWithOptionalDataState,
}

struct TestServer {
    addr: std::net::SocketAddr,
    state: Arc<Mutex<ServerState>>,
}

impl TestServer {
    async fn start() -> Self {
        let state = Arc::new(Mutex::new(ServerState::default()));

        let config = RpcV2CborServiceConfig::builder()
            .layer(AddExtensionLayer::new(state.clone()))
            .build();
        let app = RpcV2CborService::builder(config)
            .streaming_operation(streaming_operation_handler)
            .streaming_operation_with_initial_data(streaming_operation_with_initial_data_handler)
            .streaming_operation_with_initial_response(
                streaming_operation_with_initial_response_handler,
            )
            .streaming_operation_with_optional_data(streaming_operation_with_optional_data_handler)
            .build_unchecked();

        let listener = TcpListener::bind("127.0.0.1:0").await.unwrap();
        let addr = listener.local_addr().unwrap();

        tokio::spawn(async move {
            let make_service = app.into_make_service();
            rpcv2cbor_extras_no_initial_response::serve(listener, make_service)
                .configure_hyper(|builder| builder.http2_only())
                .await
                .unwrap();
        });

        Self { addr, state }
    }

    fn streaming_operation_events(&self) -> Vec<SignedEvent<Events>> {
        self.state
            .lock()
            .unwrap()
            .streaming_operation
            .events
            .clone()
    }

    fn streaming_operation_with_initial_data_events(&self) -> Vec<SignedEvent<Events>> {
        self.state
            .lock()
            .unwrap()
            .streaming_operation_with_initial_data
            .events
            .clone()
    }

    fn initial_data(&self) -> Option<String> {
        self.state
            .lock()
            .unwrap()
            .streaming_operation_with_initial_data
            .initial_data
            .clone()
    }

    fn streaming_operation_with_optional_data_events(&self) -> Vec<SignedEvent<Events>> {
        self.state
            .lock()
            .unwrap()
            .streaming_operation_with_optional_data
            .events
            .clone()
    }

    fn optional_data(&self) -> Option<String> {
        self.state
            .lock()
            .unwrap()
            .streaming_operation_with_optional_data
            .optional_data
            .clone()
    }

    fn initial_signature(&self) -> Option<Vec<u8>> {
        self.state
            .lock()
            .unwrap()
            .streaming_operation_with_initial_data
            .initial_signature
            .clone()
    }

    fn streaming_operation_initial_signature(&self) -> Option<Vec<u8>> {
        self.state
            .lock()
            .unwrap()
            .streaming_operation
            .initial_signature
            .clone()
    }
}

async fn streaming_operation_handler(
    mut input: input::StreamingOperationInput,
    Extension(state): Extension<Arc<Mutex<ServerState>>>,
) -> Result<output::StreamingOperationOutput, error::StreamingOperationError> {
    state.lock().unwrap().streaming_operation.num_calls += 1;
    state.lock().unwrap().streaming_operation.initial_signature = input
        .events
        .initial_signature()
        .map(|s| s.chunk_signature.to_vec());

<<<<<<< HEAD
    if let Ok(Some(signed_event)) = &ev {
        // Extract the actual event from the SignedEvent wrapper
        let actual_event = &signed_event.message;
        state
            .lock()
            .unwrap()
            .streaming_operation
            .events
            .push(actual_event.clone());
    }
=======
    let state_clone = state.clone();
    tokio::spawn(async move {
        while let Ok(Some(signed_event)) = input.events.recv().await {
            tracing::debug!(
                "streaming_operation received event: {:?}",
                signed_event.message
            );
            state_clone
                .lock()
                .unwrap()
                .streaming_operation
                .events
                .push(signed_event);
        }
    });
>>>>>>> dbafc37a

    Ok(output::StreamingOperationOutput::builder()
        .events(EventStreamSender::once(Ok(Events::A(Event {}))))
        .build()
        .unwrap())
}

async fn streaming_operation_with_initial_data_handler(
    mut input: input::StreamingOperationWithInitialDataInput,
    Extension(state): Extension<Arc<Mutex<ServerState>>>,
) -> Result<
    output::StreamingOperationWithInitialDataOutput,
    error::StreamingOperationWithInitialDataError,
> {
    state.lock().unwrap().streaming_operation.num_calls += 1;
    state
        .lock()
        .unwrap()
        .streaming_operation_with_initial_data
        .initial_data = Some(input.initial_data);
    state
        .lock()
        .unwrap()
        .streaming_operation_with_initial_data
        .initial_signature = input
        .events
        .initial_signature()
        .map(|s| s.chunk_signature.to_vec());

<<<<<<< HEAD
    let ev = input.events.recv().await;

    if let Ok(Some(signed_event)) = &ev {
        // Extract the actual event from the SignedEvent wrapper
        let actual_event = &signed_event.message;
        state
            .lock()
            .unwrap()
            .streaming_operation_with_initial_data
            .events
            .push(actual_event.clone());
    }
=======
    let state_clone = state.clone();
    tokio::spawn(async move {
        while let Ok(Some(signed_event)) = input.events.recv().await {
            tracing::debug!(
                "streaming_operation_with_initial_data received event: {:?}",
                signed_event.message
            );
            state_clone
                .lock()
                .unwrap()
                .streaming_operation_with_initial_data
                .events
                .push(signed_event);
        }
    });
>>>>>>> dbafc37a

    Ok(output::StreamingOperationWithInitialDataOutput::builder()
        .events(EventStreamSender::once(Ok(Events::A(Event {}))))
        .build()
        .unwrap())
}

async fn streaming_operation_with_initial_response_handler(
    mut input: input::StreamingOperationWithInitialResponseInput,
    Extension(_state): Extension<Arc<Mutex<ServerState>>>,
) -> Result<
    output::StreamingOperationWithInitialResponseOutput,
    error::StreamingOperationWithInitialResponseError,
> {
    tokio::spawn(async move {
        while let Ok(Some(event)) = input.events.recv().await {
            tracing::debug!(
                "streaming_operation_with_initial_response received event: {:?}",
                event
            );
        }
    });

    Ok(
        output::StreamingOperationWithInitialResponseOutput::builder()
            .response_data("test response data".to_string())
            .events(EventStreamSender::once(Ok(Events::A(Event {}))))
            .build()
            .unwrap(),
    )
}

async fn streaming_operation_with_optional_data_handler(
    mut input: input::StreamingOperationWithOptionalDataInput,
    Extension(state): Extension<Arc<Mutex<ServerState>>>,
) -> Result<
    output::StreamingOperationWithOptionalDataOutput,
    error::StreamingOperationWithOptionalDataError,
> {
    state.lock().unwrap().streaming_operation.num_calls += 1;
    state
        .lock()
        .unwrap()
        .streaming_operation_with_optional_data
        .optional_data = input.optional_data;
    state
        .lock()
        .unwrap()
        .streaming_operation_with_optional_data
        .initial_signature = input
        .events
        .initial_signature()
        .map(|s| s.chunk_signature.to_vec());

<<<<<<< HEAD
    let ev = input.events.recv().await;

    if let Ok(Some(event)) = &ev {
        state
            .lock()
            .unwrap()
            .streaming_operation_with_optional_data
            .events
            .push(event.message.clone());
    }
=======
    let state_clone = state.clone();
    tokio::spawn(async move {
        while let Ok(Some(event)) = input.events.recv().await {
            tracing::debug!(
                "streaming_operation_with_optional_data received event: {:?}",
                event
            );
            state_clone
                .lock()
                .unwrap()
                .streaming_operation_with_optional_data
                .events
                .push(event);
        }
    });
>>>>>>> dbafc37a

    Ok(output::StreamingOperationWithOptionalDataOutput::builder()
        .optional_response_data(Some("optional response".to_string()))
        .events(EventStreamSender::once(Ok(Events::A(Event {}))))
        .build()
        .unwrap())
}

/// TestHarness that launches a server and attaches a client
///
/// It allows sending event stream messages and reading the results.
struct TestHarness {
    server: TestServer,
    client: ManualEventStreamClient,
    initial_response: Option<Message>,
}

impl TestHarness {
    async fn new(operation: &str) -> Self {
        let server = TestServer::start().await;
        let path = format!("/service/RpcV2CborService/operation/{operation}");
        let client = ManualEventStreamClient::connect_to_service(
            server.addr,
            &path,
            vec![("Smithy-Protocol", "rpc-v2-cbor")],
        )
        .await
        .unwrap();

        Self {
            server,
            client,
            initial_response: None,
        }
    }

    async fn send_initial_data(&mut self, data: &str) {
        let msg = build_initial_data_message(data);
        self.client.send(msg).await.ok();
    }

    async fn send_event(&mut self, event_type: &str) {
        let msg = build_event(event_type);
        self.client.send(msg).await.unwrap();
    }

    async fn expect_message(&mut self) -> Message {
        let msg = self.client.recv().await.unwrap().unwrap();

        // If this is an initial-response, store it and get the next message
        if get_event_type(&msg) == "initial-response" {
            self.initial_response = Some(msg);
            self.client.recv().await.unwrap().unwrap()
        } else {
            msg
        }
    }

    async fn recv(&mut self) -> Option<Result<Message, RecvError>> {
        self.client.recv().await
    }
}

fn build_initial_request() -> Message {
    let headers = vec![
        Header::new(":message-type", HeaderValue::String("event".into())),
        Header::new(":event-type", HeaderValue::String("initial-request".into())),
        Header::new(
            ":content-type",
            HeaderValue::String("application/cbor".into()),
        ),
    ];
    let empty_cbor = Bytes::from(vec![0xbf, 0xff]);
    Message::new_from_parts(headers, empty_cbor)
}

fn build_initial_data_message(data: &str) -> Message {
    let headers = vec![
        Header::new(":message-type", HeaderValue::String("event".into())),
        Header::new(":event-type", HeaderValue::String("initial-request".into())),
        Header::new(
            ":content-type",
            HeaderValue::String("application/cbor".into()),
        ),
    ];

    // Serialize using CBOR: { "initialData": data }
    let mut encoder = aws_smithy_cbor::Encoder::new(Vec::new());
    encoder.begin_map();
    encoder.str("initialData").str(data);
    encoder.end();
    let payload = Bytes::from(encoder.into_writer());

    Message::new_from_parts(headers, payload)
}

fn build_event(event_type: &str) -> Message {
    let headers = vec![
        Header::new(":message-type", HeaderValue::String("event".into())),
        Header::new(
            ":event-type",
            HeaderValue::String(event_type.to_string().into()),
        ),
        Header::new(
            ":content-type",
            HeaderValue::String("application/cbor".into()),
        ),
    ];
    let empty_cbor = Bytes::from(vec![0xbf, 0xff]);
    Message::new_from_parts(headers, empty_cbor)
}

<<<<<<< HEAD
fn build_sigv4_signed_event(event_type: &str) -> Message {
    use aws_smithy_eventstream::frame::write_message_to;
    use std::time::{SystemTime, UNIX_EPOCH};

    // Build the inner event message
    let inner_event = build_event(event_type);

    // Serialize the inner message to bytes
    let mut inner_bytes = Vec::new();
    write_message_to(&inner_event, &mut inner_bytes).unwrap();

    // Create the SigV4 envelope with signature headers
    let timestamp = SystemTime::now()
        .duration_since(UNIX_EPOCH)
        .unwrap()
        .as_secs();
=======
fn sign_message(inner_message: Message, signature: &[u8], timestamp_secs: i64) -> Message {
    use aws_smithy_eventstream::frame::write_message_to;

    let mut inner_bytes = Vec::new();
    write_message_to(&inner_message, &mut inner_bytes).unwrap();
>>>>>>> dbafc37a

    let headers = vec![
        Header::new(
            ":chunk-signature",
<<<<<<< HEAD
            HeaderValue::ByteArray(Bytes::from(
                "example298fc1c149afbf4c8996fb92427ae41e4649b934ca495991b7852b855",
            )),
        ),
        Header::new(
            ":date",
            HeaderValue::Timestamp(aws_smithy_types::DateTime::from_secs(timestamp as i64)),
=======
            HeaderValue::ByteArray(Bytes::from(signature.to_vec())),
        ),
        Header::new(
            ":date",
            HeaderValue::Timestamp(aws_smithy_types::DateTime::from_secs(timestamp_secs)),
>>>>>>> dbafc37a
        ),
    ];

    Message::new_from_parts(headers, Bytes::from(inner_bytes))
}

<<<<<<< HEAD
=======
fn build_sigv4_signed_event_with_signature(event_type: &str, signature: &[u8]) -> Message {
    use std::time::{SystemTime, UNIX_EPOCH};

    let timestamp = SystemTime::now()
        .duration_since(UNIX_EPOCH)
        .unwrap()
        .as_secs();

    sign_message(build_event(event_type), signature, timestamp as i64)
}

fn build_sigv4_signed_initial_data(data: &str, signature: &[u8], timestamp_secs: i64) -> Message {
    sign_message(build_initial_data_message(data), signature, timestamp_secs)
}

>>>>>>> dbafc37a
fn get_event_type(msg: &Message) -> &str {
    msg.headers()
        .iter()
        .find(|h| h.name().as_str() == ":event-type")
        .unwrap()
        .value()
        .as_string()
        .unwrap()
        .as_str()
}

#[tokio::test]
async fn test_streaming_operation_with_initial_data() {
    let mut harness = TestHarness::new("StreamingOperationWithInitialData").await;
    harness.send_initial_data("test-data").await;

    harness.send_event("A").await;

    let resp = harness.expect_message().await;
    assert_eq!(get_event_type(&resp), "A");
    assert_eq!(
        harness
            .server
            .streaming_operation_with_initial_data_events()
            .into_iter()
            .map(|e| e.message)
            .collect::<Vec<_>>(),
        vec![Events::A(Event {})]
    );
    // verify that we parsed the initial data properly
    assert_eq!(harness.server.initial_data(), Some("test-data".to_string()));
}

/// StreamingOperationWithInitialData has a mandatory initial data field.
/// If we don't send this field, we'll never hit the handler.
#[tokio::test]
async fn test_streaming_operation_with_initial_data_missing() {
    let _logs = show_filtered_test_logs(
        "aws_smithy_http_server=trace,hyper_util=debug,rpcv2cbor_extras=trace",
    );
    let mut harness = TestHarness::new("StreamingOperationWithInitialData").await;

    harness.send_event("A").await;

    assert!(harness.recv().await.is_none());

    // assert the server never received the request
    assert_eq!(
        harness
            .server
            .streaming_operation_with_initial_data_events()
            .into_iter()
            .map(|e| e.message)
            .collect::<Vec<_>>(),
        vec![]
    );
}

/// Test that the server can handle SigV4 signed event stream messages.
/// The client wraps the actual event in a SigV4 envelope with signature headers.
#[tokio::test]
async fn test_sigv4_signed_event_stream() {
    let mut harness = TestHarness::new("StreamingOperation").await;

    // Send a SigV4 signed event - the inner message is wrapped in an envelope
    let signed_event = build_sigv4_signed_event("A");
    harness.client.send(signed_event).await.unwrap();

    let resp = harness.expect_message().await;
    assert_eq!(get_event_type(&resp), "A");
    assert_eq!(
        harness.server.streaming_operation_events(),
        vec![Events::A(Event {})]
    );
}

/// Test that when alwaysSendEventStreamInitialResponse is disabled, no initial-response is sent
#[tokio::test]
async fn test_server_no_initial_response_when_disabled() {
    use rpcv2cbor_extras_no_initial_response::output;
    use rpcv2cbor_extras_no_initial_response::{RpcV2CborService, RpcV2CborServiceConfig};

    let config = RpcV2CborServiceConfig::builder().build();
    let app = RpcV2CborService::builder(config)
        .streaming_operation_with_initial_data(move |mut input: rpcv2cbor_extras_no_initial_response::input::StreamingOperationWithInitialDataInput| async move {
            let _ev = input.events.recv().await;
            Ok(output::StreamingOperationWithInitialDataOutput::builder()
                .events(EventStreamSender::once(Ok(rpcv2cbor_extras_no_initial_response::model::Events::A(rpcv2cbor_extras_no_initial_response::model::Event {}))))
                .build()
                .unwrap())
        })
        .build_unchecked();

    let listener = tokio::net::TcpListener::bind("127.0.0.1:0").await.unwrap();
    let addr = listener.local_addr().unwrap();

    tokio::spawn(async move {
        let make_service = app.into_make_service();
        rpcv2cbor_extras_no_initial_response::serve(listener, make_service)
            .configure_hyper(|builder| builder.http2_only())
            .await
            .unwrap();
    });

    let path = "/service/RpcV2CborService/operation/StreamingOperationWithInitialData";
    let mut client = ManualEventStreamClient::connect_to_service(
        addr,
        path,
        vec![("Smithy-Protocol", "rpc-v2-cbor")],
    )
    .await
    .unwrap();

    // Send initial data and event
    let msg = build_initial_data_message("test-data");
    client.send(msg).await.ok();
    let msg = build_event("A");
    client.send(msg).await.unwrap();

    // Should receive event directly (no initial-response)
    let resp = client.recv().await.unwrap().unwrap();
    assert_eq!(
        get_event_type(&resp),
        "A",
        "Should receive event directly without initial-response"
    );
}

/// Test that server sends initial-response for RPC protocols
#[tokio::test]
async fn test_server_sends_initial_response() {
    let mut harness = TestHarness::new("StreamingOperationWithInitialData").await;
    harness.send_initial_data("test-data").await;
    harness.send_event("A").await;

    // Server should send initial-response before any events
    let initial_response = harness.client.try_recv_initial_response().await;
    assert!(
        initial_response.is_some(),
        "Server should send initial-response message"
    );

    let initial_msg = initial_response.unwrap().unwrap();
    assert_eq!(get_event_type(&initial_msg), "initial-response");

    // Then we should get the actual event
    let resp = harness.expect_message().await;
    assert_eq!(get_event_type(&resp), "A");
}

/// Test that server sends initial-response with actual data for operations that have non-eventstream output members
#[tokio::test]
async fn test_server_sends_initial_response_with_data() {
    let mut harness = TestHarness::new("StreamingOperationWithInitialResponse").await;
    harness.send_event("A").await;

    let resp = harness.expect_message().await;
    assert_eq!(get_event_type(&resp), "A");

    // Check that initial-response was received with actual data
    assert!(harness.initial_response.is_some());
    let initial_resp = harness.initial_response.as_ref().unwrap();
    assert_eq!(get_event_type(initial_resp), "initial-response");

    // The initial response should contain serialized responseData
    assert!(!initial_resp.payload().is_empty());

    // Parse the CBOR payload to verify the responseData field
    let decoder = &mut aws_smithy_cbor::Decoder::new(initial_resp.payload());
    decoder.map().unwrap(); // Start reading the map

    // Read the key-value pair
    let key = decoder.str().unwrap();
    assert_eq!(key, "responseData");
    let value = decoder.string().unwrap();
    assert_eq!(value, "test response data");
}

/// Test streaming operation with optional data - verifies Smithy spec requirement:
/// "Clients and servers MUST NOT fail if an initial-request or initial-response
/// is not received for an initial message that contains only optional members."
#[tokio::test]
async fn test_streaming_operation_with_optional_data() {
    let mut harness = TestHarness::new("StreamingOperationWithOptionalData").await;

    // Send event without providing optional data - should work
    harness.send_event("A").await;

    let resp = harness.expect_message().await;
    assert_eq!(get_event_type(&resp), "A");
    assert_eq!(
        harness
            .server
            .streaming_operation_with_optional_data_events()
            .into_iter()
            .map(|e| e.message)
            .collect::<Vec<_>>(),
        vec![Events::A(Event {})]
    );
    // Verify optional data was not provided
    assert_eq!(harness.server.optional_data(), None);
}

/// Test that SigV4-framed initial-request messages are properly handled.
/// This verifies the fix for issue #4397 where try_recv_initial_request
/// can now see inside the SigV4 envelope to detect the initial-request event type.
#[tokio::test]
async fn test_sigv4_framed_initial_request_with_data() {
    let _logs = show_filtered_test_logs(
        "aws_smithy_http_server=trace,hyper_util=debug,rpcv2cbor_extras=trace",
    );
    let mut harness = TestHarness::new("StreamingOperationWithInitialData").await;

    // Send a SigV4-framed initial-request with data
    let signed_initial_request = build_sigv4_signed_initial_data(
        "test-data",
        b"example298fc1c149afbf4c8996fb92427ae41e4649b934ca495991b7852b855",
        1700000000,
    );
    harness.client.send(signed_initial_request).await.unwrap();

    harness.send_event("A").await;

    // The server should now properly extract the initial-request from the SigV4 envelope
    let resp = harness.expect_message().await;
    assert_eq!(get_event_type(&resp), "A");

    // Verify the server received and parsed the initial data from inside the SigV4 envelope
    assert_eq!(harness.server.initial_data(), Some("test-data".to_string()));
    assert_eq!(
        harness.server.initial_signature(),
        Some(b"example298fc1c149afbf4c8996fb92427ae41e4649b934ca495991b7852b855".to_vec())
    );
}

#[derive(Debug, Clone, Copy)]
enum InitialMessage {
    None,
    Unsigned,
    Signed,
}

#[derive(Debug, Clone)]
struct EventStreamTestCase {
    initial: InitialMessage,
    events_signed: Vec<bool>,
}

/// Comprehensive test matrix for SigV4 event stream combinations
#[rstest::rstest]
#[case::no_initial_unsigned_events(EventStreamTestCase { initial: InitialMessage::None, events_signed: vec![false, false] })]
#[case::no_initial_signed_events(EventStreamTestCase { initial: InitialMessage::None, events_signed: vec![true, true] })]
#[case::no_initial_mixed_events(EventStreamTestCase { initial: InitialMessage::None, events_signed: vec![false, true] })]
#[case::unsigned_initial_unsigned_events(EventStreamTestCase { initial: InitialMessage::Unsigned, events_signed: vec![false, false] })]
#[case::unsigned_initial_signed_events(EventStreamTestCase { initial: InitialMessage::Unsigned, events_signed: vec![true, true] })]
#[case::unsigned_initial_mixed_events(EventStreamTestCase { initial: InitialMessage::Unsigned, events_signed: vec![false, true] })]
#[case::signed_initial_unsigned_events(EventStreamTestCase { initial: InitialMessage::Signed, events_signed: vec![false, false] })]
#[case::signed_initial_signed_events(EventStreamTestCase { initial: InitialMessage::Signed, events_signed: vec![true, true] })]
#[case::signed_initial_mixed_events(EventStreamTestCase { initial: InitialMessage::Signed, events_signed: vec![false, true] })]
#[case::no_events(EventStreamTestCase { initial: InitialMessage::None, events_signed: vec![] })]
#[case::many_signed_events(EventStreamTestCase { initial: InitialMessage::Signed, events_signed: vec![true; 100] })]
#[case::many_unsigned_events(EventStreamTestCase { initial: InitialMessage::None, events_signed: vec![false; 100] })]
#[tokio::test]
async fn test_sigv4_event_stream_matrix(#[case] test_case: EventStreamTestCase) {
    let mut harness = TestHarness::new("StreamingOperation").await;

    // Send initial message if specified
    match test_case.initial {
        InitialMessage::None => {}
        InitialMessage::Unsigned => {
            harness.client.send(build_initial_request()).await.unwrap();
        }
        InitialMessage::Signed => {
            let signed_initial = sign_message(build_initial_request(), b"initial-sig", 1700000000);
            harness.client.send(signed_initial).await.unwrap();
        }
    }

    // Send events
    for (i, &signed) in test_case.events_signed.iter().enumerate() {
        let event_type = if i % 2 == 0 { "A" } else { "B" };
        if signed {
            let sig = format!("sig-event-{i}");
            let signed_event = build_sigv4_signed_event_with_signature(event_type, sig.as_bytes());
            harness.client.send(signed_event).await.unwrap();
        } else {
            harness.send_event(event_type).await;
        }
    }

    // Receive response (only if we sent events)
    if !test_case.events_signed.is_empty() {
        let resp = harness.expect_message().await;
        assert_eq!(get_event_type(&resp), "A");
    }

    // Verify events
    let events = harness.server.streaming_operation_events();
    assert_eq!(events.len(), test_case.events_signed.len());

    for (i, &signed) in test_case.events_signed.iter().enumerate() {
        let expected_event = if i % 2 == 0 {
            Events::A(Event {})
        } else {
            Events::B(Event {})
        };
        assert_eq!(events[i].message, expected_event);

        if signed {
            assert!(
                events[i].signature.is_some(),
                "Event {i} should have signature"
            );
            let expected_sig = format!("sig-event-{i}");
            assert_eq!(
                events[i].signature.as_ref().unwrap().chunk_signature,
                expected_sig.as_bytes()
            );
        } else {
            assert!(
                events[i].signature.is_none(),
                "Event {i} should not have signature"
            );
        }
    }

    // Verify initial signature
    match test_case.initial {
        InitialMessage::Signed => {
            assert_eq!(
                harness.server.streaming_operation_initial_signature(),
                Some(b"initial-sig".to_vec())
            );
        }
        InitialMessage::None | InitialMessage::Unsigned => {
            assert_eq!(harness.server.streaming_operation_initial_signature(), None);
        }
    }
}

/// Test signed initial data with signed events
#[tokio::test]
async fn test_sigv4_signed_initial_data_with_signed_events() {
    let mut harness = TestHarness::new("StreamingOperationWithInitialData").await;

    // Send signed initial data
    let signed_initial =
        build_sigv4_signed_initial_data("test-data", b"sig-initial-data", 1700000000);
    harness.client.send(signed_initial).await.unwrap();

    // Send signed events
    let signed_event_a = build_sigv4_signed_event_with_signature("A", b"sig-event-A");
    harness.client.send(signed_event_a).await.unwrap();

    let signed_event_b = build_sigv4_signed_event_with_signature("B", b"sig-event-B");
    harness.client.send(signed_event_b).await.unwrap();

    let resp = harness.expect_message().await;
    assert_eq!(get_event_type(&resp), "A");

    // Verify initial data was received
    assert_eq!(harness.server.initial_data(), Some("test-data".to_string()));

    // Verify initial signature
    assert_eq!(
        harness.server.initial_signature(),
        Some(b"sig-initial-data".to_vec())
    );

    // Verify events with signatures
    let events = harness
        .server
        .streaming_operation_with_initial_data_events();
    assert_eq!(events.len(), 2);

    assert_eq!(events[0].message, Events::A(Event {}));
    assert_eq!(
        events[0].signature.as_ref().unwrap().chunk_signature,
        b"sig-event-A"
    );

    assert_eq!(events[1].message, Events::B(Event {}));
    assert_eq!(
        events[1].signature.as_ref().unwrap().chunk_signature,
        b"sig-event-B"
    );
}

/// Test that timestamps are preserved in signatures
#[tokio::test]
async fn test_sigv4_timestamp_preservation() {
    let mut harness = TestHarness::new("StreamingOperation").await;

    // Send events with specific timestamps
    let timestamp1 = 1700000000i64;
    let timestamp2 = 1700000100i64;

    let event1 = sign_message(build_event("A"), b"sig-1", timestamp1);
    harness.client.send(event1).await.unwrap();

    let event2 = sign_message(build_event("B"), b"sig-2", timestamp2);
    harness.client.send(event2).await.unwrap();

    let resp = harness.expect_message().await;
    assert_eq!(get_event_type(&resp), "A");

    let events = harness.server.streaming_operation_events();
    assert_eq!(events.len(), 2);

    // Verify timestamps are preserved
    use std::time::UNIX_EPOCH;

    let expected_time1 = UNIX_EPOCH + std::time::Duration::from_secs(timestamp1 as u64);
    assert_eq!(
        events[0].signature.as_ref().unwrap().timestamp,
        expected_time1
    );

    let expected_time2 = UNIX_EPOCH + std::time::Duration::from_secs(timestamp2 as u64);
    assert_eq!(
        events[1].signature.as_ref().unwrap().timestamp,
        expected_time2
    );
}<|MERGE_RESOLUTION|>--- conflicted
+++ resolved
@@ -9,11 +9,7 @@
 use bytes::Bytes;
 use eventstreams::{ManualEventStreamClient, RecvError};
 use rpcv2cbor_extras::model::{Event, Events};
-<<<<<<< HEAD
-use rpcv2cbor_extras::server::{AddExtensionLayer, Extension};
-=======
 use rpcv2cbor_extras::sigv4_event_stream::SignedEvent;
->>>>>>> dbafc37a
 use rpcv2cbor_extras::{error, input, output, RpcV2CborService, RpcV2CborServiceConfig};
 use std::sync::{Arc, Mutex};
 use tokio::net::TcpListener;
@@ -58,17 +54,29 @@
 impl TestServer {
     async fn start() -> Self {
         let state = Arc::new(Mutex::new(ServerState::default()));
-
-        let config = RpcV2CborServiceConfig::builder()
-            .layer(AddExtensionLayer::new(state.clone()))
-            .build();
+        let handler_state = state.clone();
+        let handler_state2 = state.clone();
+        let handler_state3 = state.clone();
+        let handler_state4 = state.clone();
+
+        let config = RpcV2CborServiceConfig::builder().build();
         let app = RpcV2CborService::builder(config)
-            .streaming_operation(streaming_operation_handler)
-            .streaming_operation_with_initial_data(streaming_operation_with_initial_data_handler)
-            .streaming_operation_with_initial_response(
-                streaming_operation_with_initial_response_handler,
-            )
-            .streaming_operation_with_optional_data(streaming_operation_with_optional_data_handler)
+            .streaming_operation(move |input| {
+                let state = handler_state.clone();
+                streaming_operation_handler(input, state)
+            })
+            .streaming_operation_with_initial_data(move |input| {
+                let state = handler_state2.clone();
+                streaming_operation_with_initial_data_handler(input, state)
+            })
+            .streaming_operation_with_initial_response(move |input| {
+                let state = handler_state3.clone();
+                streaming_operation_with_initial_response_handler(input, state)
+            })
+            .streaming_operation_with_optional_data(move |input| {
+                let state = handler_state4.clone();
+                streaming_operation_with_optional_data_handler(input, state)
+            })
             .build_unchecked();
 
         let listener = TcpListener::bind("127.0.0.1:0").await.unwrap();
@@ -151,7 +159,7 @@
 
 async fn streaming_operation_handler(
     mut input: input::StreamingOperationInput,
-    Extension(state): Extension<Arc<Mutex<ServerState>>>,
+    state: Arc<Mutex<ServerState>>,
 ) -> Result<output::StreamingOperationOutput, error::StreamingOperationError> {
     state.lock().unwrap().streaming_operation.num_calls += 1;
     state.lock().unwrap().streaming_operation.initial_signature = input
@@ -159,18 +167,6 @@
         .initial_signature()
         .map(|s| s.chunk_signature.to_vec());
 
-<<<<<<< HEAD
-    if let Ok(Some(signed_event)) = &ev {
-        // Extract the actual event from the SignedEvent wrapper
-        let actual_event = &signed_event.message;
-        state
-            .lock()
-            .unwrap()
-            .streaming_operation
-            .events
-            .push(actual_event.clone());
-    }
-=======
     let state_clone = state.clone();
     tokio::spawn(async move {
         while let Ok(Some(signed_event)) = input.events.recv().await {
@@ -186,7 +182,6 @@
                 .push(signed_event);
         }
     });
->>>>>>> dbafc37a
 
     Ok(output::StreamingOperationOutput::builder()
         .events(EventStreamSender::once(Ok(Events::A(Event {}))))
@@ -196,7 +191,7 @@
 
 async fn streaming_operation_with_initial_data_handler(
     mut input: input::StreamingOperationWithInitialDataInput,
-    Extension(state): Extension<Arc<Mutex<ServerState>>>,
+    state: Arc<Mutex<ServerState>>,
 ) -> Result<
     output::StreamingOperationWithInitialDataOutput,
     error::StreamingOperationWithInitialDataError,
@@ -216,20 +211,6 @@
         .initial_signature()
         .map(|s| s.chunk_signature.to_vec());
 
-<<<<<<< HEAD
-    let ev = input.events.recv().await;
-
-    if let Ok(Some(signed_event)) = &ev {
-        // Extract the actual event from the SignedEvent wrapper
-        let actual_event = &signed_event.message;
-        state
-            .lock()
-            .unwrap()
-            .streaming_operation_with_initial_data
-            .events
-            .push(actual_event.clone());
-    }
-=======
     let state_clone = state.clone();
     tokio::spawn(async move {
         while let Ok(Some(signed_event)) = input.events.recv().await {
@@ -245,7 +226,6 @@
                 .push(signed_event);
         }
     });
->>>>>>> dbafc37a
 
     Ok(output::StreamingOperationWithInitialDataOutput::builder()
         .events(EventStreamSender::once(Ok(Events::A(Event {}))))
@@ -255,7 +235,7 @@
 
 async fn streaming_operation_with_initial_response_handler(
     mut input: input::StreamingOperationWithInitialResponseInput,
-    Extension(_state): Extension<Arc<Mutex<ServerState>>>,
+    _state: Arc<Mutex<ServerState>>,
 ) -> Result<
     output::StreamingOperationWithInitialResponseOutput,
     error::StreamingOperationWithInitialResponseError,
@@ -280,7 +260,7 @@
 
 async fn streaming_operation_with_optional_data_handler(
     mut input: input::StreamingOperationWithOptionalDataInput,
-    Extension(state): Extension<Arc<Mutex<ServerState>>>,
+    state: Arc<Mutex<ServerState>>,
 ) -> Result<
     output::StreamingOperationWithOptionalDataOutput,
     error::StreamingOperationWithOptionalDataError,
@@ -300,18 +280,6 @@
         .initial_signature()
         .map(|s| s.chunk_signature.to_vec());
 
-<<<<<<< HEAD
-    let ev = input.events.recv().await;
-
-    if let Ok(Some(event)) = &ev {
-        state
-            .lock()
-            .unwrap()
-            .streaming_operation_with_optional_data
-            .events
-            .push(event.message.clone());
-    }
-=======
     let state_clone = state.clone();
     tokio::spawn(async move {
         while let Ok(Some(event)) = input.events.recv().await {
@@ -327,7 +295,6 @@
                 .push(event);
         }
     });
->>>>>>> dbafc37a
 
     Ok(output::StreamingOperationWithOptionalDataOutput::builder()
         .optional_response_data(Some("optional response".to_string()))
@@ -440,57 +407,26 @@
     Message::new_from_parts(headers, empty_cbor)
 }
 
-<<<<<<< HEAD
-fn build_sigv4_signed_event(event_type: &str) -> Message {
-    use aws_smithy_eventstream::frame::write_message_to;
-    use std::time::{SystemTime, UNIX_EPOCH};
-
-    // Build the inner event message
-    let inner_event = build_event(event_type);
-
-    // Serialize the inner message to bytes
-    let mut inner_bytes = Vec::new();
-    write_message_to(&inner_event, &mut inner_bytes).unwrap();
-
-    // Create the SigV4 envelope with signature headers
-    let timestamp = SystemTime::now()
-        .duration_since(UNIX_EPOCH)
-        .unwrap()
-        .as_secs();
-=======
 fn sign_message(inner_message: Message, signature: &[u8], timestamp_secs: i64) -> Message {
     use aws_smithy_eventstream::frame::write_message_to;
 
     let mut inner_bytes = Vec::new();
     write_message_to(&inner_message, &mut inner_bytes).unwrap();
->>>>>>> dbafc37a
 
     let headers = vec![
         Header::new(
             ":chunk-signature",
-<<<<<<< HEAD
-            HeaderValue::ByteArray(Bytes::from(
-                "example298fc1c149afbf4c8996fb92427ae41e4649b934ca495991b7852b855",
-            )),
-        ),
-        Header::new(
-            ":date",
-            HeaderValue::Timestamp(aws_smithy_types::DateTime::from_secs(timestamp as i64)),
-=======
             HeaderValue::ByteArray(Bytes::from(signature.to_vec())),
         ),
         Header::new(
             ":date",
             HeaderValue::Timestamp(aws_smithy_types::DateTime::from_secs(timestamp_secs)),
->>>>>>> dbafc37a
         ),
     ];
 
     Message::new_from_parts(headers, Bytes::from(inner_bytes))
 }
 
-<<<<<<< HEAD
-=======
 fn build_sigv4_signed_event_with_signature(event_type: &str, signature: &[u8]) -> Message {
     use std::time::{SystemTime, UNIX_EPOCH};
 
@@ -506,7 +442,6 @@
     sign_message(build_initial_data_message(data), signature, timestamp_secs)
 }
 
->>>>>>> dbafc37a
 fn get_event_type(msg: &Message) -> &str {
     msg.headers()
         .iter()
@@ -565,24 +500,6 @@
     );
 }
 
-/// Test that the server can handle SigV4 signed event stream messages.
-/// The client wraps the actual event in a SigV4 envelope with signature headers.
-#[tokio::test]
-async fn test_sigv4_signed_event_stream() {
-    let mut harness = TestHarness::new("StreamingOperation").await;
-
-    // Send a SigV4 signed event - the inner message is wrapped in an envelope
-    let signed_event = build_sigv4_signed_event("A");
-    harness.client.send(signed_event).await.unwrap();
-
-    let resp = harness.expect_message().await;
-    assert_eq!(get_event_type(&resp), "A");
-    assert_eq!(
-        harness.server.streaming_operation_events(),
-        vec![Events::A(Event {})]
-    );
-}
-
 /// Test that when alwaysSendEventStreamInitialResponse is disabled, no initial-response is sent
 #[tokio::test]
 async fn test_server_no_initial_response_when_disabled() {
@@ -594,7 +511,7 @@
         .streaming_operation_with_initial_data(move |mut input: rpcv2cbor_extras_no_initial_response::input::StreamingOperationWithInitialDataInput| async move {
             let _ev = input.events.recv().await;
             Ok(output::StreamingOperationWithInitialDataOutput::builder()
-                .events(EventStreamSender::once(Ok(rpcv2cbor_extras_no_initial_response::model::Events::A(rpcv2cbor_extras_no_initial_response::model::Event {}))))
+                .events(aws_smithy_http::event_stream::EventStreamSender::once(Ok(rpcv2cbor_extras_no_initial_response::model::Events::A(rpcv2cbor_extras_no_initial_response::model::Event {}))))
                 .build()
                 .unwrap())
         })
