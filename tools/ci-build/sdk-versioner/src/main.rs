/*
 * Copyright Amazon.com, Inc. or its affiliates. All Rights Reserved.
 * SPDX-License-Identifier: Apache-2.0
 */

use anyhow::{bail, Context, Result};
use clap::Parser;
use smithy_rs_tool_common::package::{PackageCategory, SDK_PREFIX};
use smithy_rs_tool_common::versions_manifest::VersionsManifest;
use std::ffi::OsStr;
use std::fs;
use std::path::{Path, PathBuf};
use std::time::Instant;
use toml_edit::{Document, InlineTable, Item, Table, Value};

#[derive(Parser, Debug)]
#[clap(
    name = "sdk-versioner",
    about = "CLI tool to recursively update SDK/Smithy crate references in Cargo.toml files",
    version
)]
#[allow(clippy::enum_variant_names)] // Want the "use" prefix in the CLI subcommand names for clarity
enum Args {
    /// Revise crates to use paths in dependencies
    UsePathDependencies {
        /// Root SDK path the path dependencies will be based off of
        #[clap(long)]
        sdk_path: PathBuf,
        /// Path(s) to recursively update Cargo.toml files in
        #[clap()]
        crate_paths: Vec<PathBuf>,
        /// Makes each individual crate its own workspace
        #[clap(long)]
        isolate_crates: bool,
    },
    /// Revise crates to use version numbers in dependencies
    UseVersionDependencies {
        /// Path to a `versions.toml` file with crate versions to use
        #[clap(long)]
        versions_toml: PathBuf,
        /// Path(s) to recursively update Cargo.toml files in
        #[clap()]
        crate_paths: Vec<PathBuf>,
        /// Makes each individual crate its own workspace
        #[clap(long)]
        isolate_crates: bool,
    },
    /// Revise crates to use version numbers AND paths in dependencies
    UsePathAndVersionDependencies {
        /// Root SDK path the path dependencies will be based off of
        #[clap(long)]
        sdk_path: PathBuf,
        /// Path to a `versions.toml` file with crate versions to use
        #[clap(long)]
        versions_toml: PathBuf,
        /// Path(s) to recursively update Cargo.toml files in
        #[clap()]
        crate_paths: Vec<PathBuf>,
        /// Makes each individual crate its own workspace
        #[clap(long)]
        isolate_crates: bool,
    },
}

impl Args {
    fn crate_paths(&self) -> &[PathBuf] {
        match self {
            Self::UsePathDependencies { crate_paths, .. } => crate_paths,
            Self::UseVersionDependencies { crate_paths, .. } => crate_paths,
            Self::UsePathAndVersionDependencies { crate_paths, .. } => crate_paths,
        }
    }

    fn isolate_crates(&self) -> bool {
        *match self {
            Self::UsePathDependencies { isolate_crates, .. } => isolate_crates,
            Self::UseVersionDependencies { isolate_crates, .. } => isolate_crates,
            Self::UsePathAndVersionDependencies { isolate_crates, .. } => isolate_crates,
        }
    }

    fn validate(self) -> Result<Self> {
        if self.crate_paths().is_empty() {
            bail!("Must provide at least one crate path to recursively update");
        }
        Ok(self)
    }
}

struct DependencyContext<'a> {
    sdk_path: Option<&'a Path>,
    versions_manifest: Option<VersionsManifest>,
}

fn main() -> Result<()> {
    let args = Args::parse().validate()?;
    let dependency_context = match &args {
        Args::UsePathDependencies { sdk_path, .. } => DependencyContext {
            sdk_path: Some(sdk_path),
            versions_manifest: None,
        },
        Args::UseVersionDependencies { versions_toml, .. } => DependencyContext {
            sdk_path: None,
            versions_manifest: Some(VersionsManifest::from_file(versions_toml)?),
        },
        Args::UsePathAndVersionDependencies {
            sdk_path,
            versions_toml,
            ..
        } => DependencyContext {
            sdk_path: Some(sdk_path),
            versions_manifest: Some(VersionsManifest::from_file(versions_toml)?),
        },
    };

    let start_time = Instant::now();
    let mut manifest_paths = Vec::new();
    for crate_path in args.crate_paths() {
        discover_manifests(&mut manifest_paths, crate_path)?;
    }

    for manifest_path in manifest_paths {
        update_manifest(&manifest_path, &dependency_context, args.isolate_crates())?;
    }

    println!("Finished in {:?}", start_time.elapsed());
    Ok(())
}

fn update_manifest(
    manifest_path: &Path,
    dependency_context: &DependencyContext,
    isolate_crates: bool,
) -> anyhow::Result<()> {
    println!("Updating {:?}...", manifest_path);

    let mut metadata: Document = String::from_utf8(
        fs::read(manifest_path).with_context(|| format!("failed to read {manifest_path:?}"))?,
    )
    .with_context(|| format!("{manifest_path:?} has invalid UTF-8"))?
    .parse::<Document>()
    .with_context(|| format!("failed to parse {manifest_path:?}"))?;
    let mut changed = false;
    for set in ["dependencies", "dev-dependencies", "build-dependencies"] {
        if let Some(dependencies) = metadata.get_mut(set) {
            if !dependencies.is_table() {
                bail!(
                    "Unexpected non-table value named `{}` in {:?}",
                    set,
                    manifest_path
                );
            }
            changed =
                update_dependencies(dependencies.as_table_mut().unwrap(), dependency_context)?
                    || changed;
        }
    }
    if isolate_crates && !metadata.contains_key("workspace") {
        let package_position = metadata["package"]
            .as_table()
            .expect("has a package")
            .position()
            .unwrap_or_default();
        let mut workspace = Table::new();
        workspace.set_position(package_position);
        metadata.insert("workspace", Item::Table(workspace));
        changed = true;
    }

    if changed {
<<<<<<< HEAD
        fs::write(manifest_path, metadata.to_string())?;
=======
        fs::write(manifest_path, toml::to_vec(&metadata)?)?;
>>>>>>> 92952cbe
    }

    Ok(())
}

fn update_dependencies(
    dependencies: &mut Table,
    dependency_context: &DependencyContext,
) -> Result<bool> {
    let mut changed = false;
    for (key, value) in dependencies.iter_mut() {
        let category = PackageCategory::from_package_name(key.get());
        if !matches!(category, PackageCategory::Unknown) {
            let old_value = match value {
                Item::Table(table) => table.clone(),
                Item::Value(Value::InlineTable(inline)) => inline.clone().into_table(),
                _ => Table::new(),
            };
            *value = Item::Value(Value::InlineTable(updated_dependency_value(
                key.get(),
                old_value,
                dependency_context,
            )?));
            changed = true;
        }
    }
    Ok(changed)
}

fn crate_path_name(name: &str) -> &str {
    if matches!(
        PackageCategory::from_package_name(name),
        PackageCategory::AwsSdk
    ) {
        &name[SDK_PREFIX.len()..]
    } else {
        name
    }
}

fn updated_dependency_value(
    crate_name: &str,
    old_value: Table,
    dependency_context: &DependencyContext,
) -> Result<InlineTable> {
    let mut value = old_value;

    // Remove keys that will be replaced
    value.remove("git");
    value.remove("branch");
    value.remove("version");
    value.remove("path");

    // Set the `path` if one was given
    if let Some(path) = &dependency_context.sdk_path {
        let crate_path = path.join(crate_path_name(crate_name));
        value["path"] = toml_edit::value(
            crate_path
                .as_os_str()
                .to_str()
                .expect("valid utf-8 path")
                .to_string(),
        );
    }

    // Set the `version` if one was given
    if let Some(manifest) = &dependency_context.versions_manifest {
        if let Some(crate_metadata) = manifest.crates.get(crate_name) {
            value["version"] = toml_edit::value(crate_metadata.version.clone());
        } else {
            bail!(
                "Crate `{}` was missing from the `versions.toml`",
                crate_name
            );
        }
    }

    value.sort_values_by(|a, _, b, _| b.cmp(a));
    Ok(value.into_inline_table())
}

/// Recursively discovers Cargo.toml files in the given `path` and adds them to `manifests`.
fn discover_manifests(manifests: &mut Vec<PathBuf>, path: impl AsRef<Path>) -> anyhow::Result<()> {
    let path = path.as_ref();

    for entry in fs::read_dir(path)? {
        let entry = entry?;
        if entry.path().is_dir() {
            discover_manifests(manifests, entry.path())?;
        } else if entry.path().is_file()
            && entry.path().file_name() == Some(OsStr::new("Cargo.toml"))
        {
            manifests.push(entry.path());
        }
    }

    Ok(())
}

#[cfg(test)]
mod tests {
    use crate::{update_manifest, DependencyContext};
    use pretty_assertions::assert_eq;
    use smithy_rs_tool_common::package::PackageCategory;
    use smithy_rs_tool_common::versions_manifest::{CrateVersion, VersionsManifest};
    use std::path::PathBuf;

    fn versions_toml_for(crates: &[(&str, &str)]) -> VersionsManifest {
        VersionsManifest {
            smithy_rs_revision: "doesntmatter".into(),
            aws_doc_sdk_examples_revision: "doesntmatter".into(),
            manual_interventions: Default::default(),
            crates: crates
                .iter()
                .map(|&(name, version)| {
                    (
                        name.to_string(),
                        CrateVersion {
                            category: PackageCategory::from_package_name(name),
                            version: version.into(),
                            source_hash: "doesntmatter".into(),
                            model_hash: None,
                        },
                    )
                })
                .collect(),
            release: None,
        }
    }

    const TEST_MANIFEST: &[u8] = br#"
[package]
name = "test"
version = "0.1.0"

# Some comment that should be preserved
[dependencies]
aws-config = "0.4.1"
aws-sdk-s3 = "0.4.1"
aws-smithy-types = "0.34.1"
aws-smithy-http = { version = "0.34.1", features = ["test-util"] }
something-else = { version = "0.1", no-default-features = true }
tokio = { version = "1.18", features = ["net"] }

[dev-dependencies.another-thing]
# some comment
version = "5.0"
# another comment
features = ["foo", "baz"]
"#;

    #[track_caller]
    fn test_with_context(isolate_crates: bool, context: DependencyContext, expected: &[u8]) {
        let manifest_file = tempfile::NamedTempFile::new().unwrap();
        let manifest_path = manifest_file.into_temp_path();
        std::fs::write(&manifest_path, TEST_MANIFEST).unwrap();

        update_manifest(&manifest_path, &context, isolate_crates).expect("success");

        let actual =
            String::from_utf8(std::fs::read(&manifest_path).expect("read tmp file")).unwrap();
        let expected = std::str::from_utf8(expected).unwrap();
        assert_eq!(expected, actual);
    }

    #[test]
    fn update_dependencies_with_versions() {
        test_with_context(
            false,
            DependencyContext {
                sdk_path: None,
                versions_manifest: Some(versions_toml_for(&[
                    ("aws-config", "0.5.0"),
                    ("aws-sdk-s3", "0.13.0"),
                    ("aws-smithy-types", "0.10.0"),
                    ("aws-smithy-http", "0.9.0"),
                ])),
            },
            br#"
[package]
name = "test"
version = "0.1.0"

# Some comment that should be preserved
[dependencies]
aws-config = { version = "0.5.0" }
aws-sdk-s3 = { version = "0.13.0" }
aws-smithy-types = { version = "0.10.0" }
aws-smithy-http = { version = "0.9.0", features = ["test-util"] }
something-else = { version = "0.1", no-default-features = true }
tokio = { version = "1.18", features = ["net"] }

[dev-dependencies.another-thing]
# some comment
version = "5.0"
# another comment
features = ["foo", "baz"]
"#,
        );
    }

    #[test]
    fn update_dependencies_with_paths() {
        test_with_context(
            false,
            DependencyContext {
                sdk_path: Some(&PathBuf::from("/foo/asdf/")),
                versions_manifest: None,
            },
            br#"
[package]
name = "test"
version = "0.1.0"

# Some comment that should be preserved
[dependencies]
aws-config = { path = "/foo/asdf/aws-config" }
aws-sdk-s3 = { path = "/foo/asdf/s3" }
aws-smithy-types = { path = "/foo/asdf/aws-smithy-types" }
aws-smithy-http = { path = "/foo/asdf/aws-smithy-http", features = ["test-util"] }
something-else = { version = "0.1", no-default-features = true }
tokio = { version = "1.18", features = ["net"] }

[dev-dependencies.another-thing]
# some comment
version = "5.0"
# another comment
features = ["foo", "baz"]
"#,
        );
    }

    #[test]
    fn update_dependencies_with_versions_and_paths() {
        test_with_context(
            false,
            DependencyContext {
                sdk_path: Some(&PathBuf::from("/foo/asdf/")),
                versions_manifest: Some(versions_toml_for(&[
                    ("aws-config", "0.5.0"),
                    ("aws-sdk-s3", "0.13.0"),
                    ("aws-smithy-types", "0.10.0"),
                    ("aws-smithy-http", "0.9.0"),
                ])),
            },
            br#"
[package]
name = "test"
version = "0.1.0"

# Some comment that should be preserved
[dependencies]
aws-config = { version = "0.5.0", path = "/foo/asdf/aws-config" }
aws-sdk-s3 = { version = "0.13.0", path = "/foo/asdf/s3" }
aws-smithy-types = { version = "0.10.0", path = "/foo/asdf/aws-smithy-types" }
aws-smithy-http = { version = "0.9.0", path = "/foo/asdf/aws-smithy-http", features = ["test-util"] }
something-else = { version = "0.1", no-default-features = true }
tokio = { version = "1.18", features = ["net"] }

[dev-dependencies.another-thing]
# some comment
version = "5.0"
# another comment
features = ["foo", "baz"]
"#
        );
    }

    #[test]
    fn update_dependencies_isolate_crates() {
        test_with_context(
            true,
            DependencyContext {
                sdk_path: Some(&PathBuf::from("/foo/asdf/")),
                versions_manifest: Some(versions_toml_for(&[
                    ("aws-config", "0.5.0"),
                    ("aws-sdk-s3", "0.13.0"),
                    ("aws-smithy-types", "0.10.0"),
                    ("aws-smithy-http", "0.9.0"),
                ])),
            },
            br#"
[package]
name = "test"
version = "0.1.0"

[workspace]

# Some comment that should be preserved
[dependencies]
aws-config = { version = "0.5.0", path = "/foo/asdf/aws-config" }
aws-sdk-s3 = { version = "0.13.0", path = "/foo/asdf/s3" }
aws-smithy-types = { version = "0.10.0", path = "/foo/asdf/aws-smithy-types" }
aws-smithy-http = { version = "0.9.0", path = "/foo/asdf/aws-smithy-http", features = ["test-util"] }
something-else = { version = "0.1", no-default-features = true }
tokio = { version = "1.18", features = ["net"] }

[dev-dependencies.another-thing]
# some comment
version = "5.0"
# another comment
features = ["foo", "baz"]
"#
        );
    }
}<|MERGE_RESOLUTION|>--- conflicted
+++ resolved
@@ -168,11 +168,7 @@
     }
 
     if changed {
-<<<<<<< HEAD
         fs::write(manifest_path, metadata.to_string())?;
-=======
-        fs::write(manifest_path, toml::to_vec(&metadata)?)?;
->>>>>>> 92952cbe
     }
 
     Ok(())
