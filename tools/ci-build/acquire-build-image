#!/usr/bin/env python3
#
# Copyright Amazon.com, Inc. or its affiliates. All Rights Reserved.
# SPDX-License-Identifier: Apache-2.0.

<<<<<<< HEAD
set -uexo pipefail
C_YELLOW='\033[1;33m'
C_RESET='\033[0m'

START_PATH="$(pwd)"
SCRIPT_PATH="$(realpath "$(dirname "$0")")"
cd "${SCRIPT_PATH}"

TOOLS_PATH="$(git rev-parse --show-toplevel)/tools"

# The image tag is the SHA-1 hash of the `tools` directory when taking the `.gitignore` into consideration
IMAGE_TAG=$("${SCRIPT_PATH}/tools-hash")
IMAGE_NAME="


# If the image doesn't already exist locally, then look remotely
if ! docker inspect "smithy-rs-base-image:${IMAGE_TAG}" >/dev/null; then
  echo -e "${C_YELLOW}Attempting to pull remote image ${IMAGE_NAME}:${IMAGE_TAG}...${C_RESET}"
  if ! docker pull "${IMAGE_NAME}:${IMAGE_TAG}" >/dev/null; then
      # If there is no remote image with the matching IMAGE_TAG, then build one locally
      if [[ "${ALLOW_LOCAL_BUILD:-}" == "false" ]]; then
          echo -e "${C_YELLOW}Local build turned off by ALLOW_LOCAL_BUILD env var. Aborting.${C_RESET}"
          exit 1
      fi

      echo -e "${C_YELLOW}Failed to pull remote image, which can happen if it doesn't exist. Building a new image locally...${C_RESET}"

      pushd "${TOOLS_PATH}" &>/dev/null
      docker build -t "smithy-rs-base-image:${IMAGE_TAG}" .
      popd  &>/dev/null

      if [[ "${GITHUB_ACTIONS:-}" == "true" ]]; then
          echo -e "${C_YELLOW}Saving base image for use in later jobs...${C_RESET}"
          docker save -o "${START_PATH}/smithy-rs-base-image" "smithy-rs-base-image:${IMAGE_TAG}"
      fi
  else
      # Otherwise, we have successfully pulled the remote image
      echo -e "${C_YELLOW}Successfully pulled remote image!${C_RESET}"
      docker tag "${IMAGE_NAME}:${IMAGE_TAG}" "smithy-rs-base-image:${IMAGE_TAG}"
  fi
else
  echo -e "${C_YELLOW}Base image found locally! No retrieval or rebuild necessary.${C_RESET}"
fi

echo -e "${C_YELLOW}Creating local build image...${C_RESET}"
docker tag "smithy-rs-base-image:${IMAGE_TAG}" smithy-rs-base-image:local
docker build -t smithy-rs-build-image --file add-local-user.dockerfile --build-arg=USER_ID="$(id -u)" .
=======
from enum import Enum
from unittest.mock import call, MagicMock
import os
import shlex
import subprocess
import sys
import time
import unittest

REMOTE_BASE_IMAGE_NAME = "public.ecr.aws/w0m4q9l7/github-awslabs-smithy-rs-ci"
LOCAL_BASE_IMAGE_NAME = "smithy-rs-base-image"
BUILD_IMAGE_NAME = "smithy-rs-build-image"
LOCAL_TAG = "local"

C_YELLOW = '\033[1;33m'
C_RESET = '\033[0m'


def announce(message):
    print(f"{C_YELLOW}{message}{C_RESET}")


class DockerPullResult(Enum):
    SUCCESS = 1
    ERROR_THROTTLED = 2
    NOT_FOUND = 3


# Script context
class Context:
    def __init__(self, start_path, script_path, tools_path, user_id, image_tag, allow_local_build, github_actions):
        self.start_path = start_path
        self.script_path = script_path
        self.tools_path = tools_path
        self.user_id = user_id
        self.image_tag = image_tag
        self.allow_local_build = allow_local_build
        self.github_actions = github_actions

    @staticmethod
    def default():
        start_path = os.path.realpath(os.curdir)
        script_path = os.path.dirname(os.path.realpath(__file__))
        tools_path = get_cmd_output("git rev-parse --show-toplevel", cwd=script_path)[1] + "/tools"
        user_id = get_cmd_output("id -u")[1]
        image_tag = get_cmd_output("./ci-build/tools-hash", cwd=tools_path)[1]
        allow_local_build = os.getenv("ALLOW_LOCAL_BUILD") != "false"
        github_actions = os.getenv("GITHUB_ACTIONS") == "true"
        print(f"Start path: {start_path}")
        print(f"Script path: {script_path}")
        print(f"Tools path: {tools_path}")
        print(f"User ID: {user_id}")
        print(f"Required base image tag: {image_tag}")
        print(f"Allow local build: {allow_local_build}")
        print(f"Running in GitHub Actions: {github_actions}")
        return Context(start_path, script_path, tools_path, user_id, image_tag, allow_local_build, github_actions)


# Mockable shell commands
class Shell:
    # Returns True if the given `image_name` and `image_tag` exist locally
    def docker_image_exists_locally(self, image_name, image_tag):
        (status, _) = get_cmd_output(f"docker inspect \"{image_name}:{image_tag}\"", check=False)
        return status == 0

    # Pulls the requested `image_name` with `image_tag`. Returns `DockerPullResult`.
    def docker_pull(self, image_name, image_tag):
        (status, output) = get_cmd_output(f"docker pull \"{image_name}:{image_tag}\"", check=False)
        if status == 0:
            return DockerPullResult.SUCCESS
        elif "toomanyrequests: Rate exceeded" in output:
            return DockerPullResult.ERROR_THROTTLED
        else:
            return DockerPullResult.NOT_FOUND

    # Builds the base image with the Dockerfile in `path` and tags with with `image_tag`
    def docker_build_base_image(self, image_tag, path):
        run(f"docker build -t \"smithy-rs-base-image:{image_tag}\" .", cwd=path)

    # Builds the local build image
    def docker_build_build_image(self, user_id, script_path):
        run(
            f"docker build -t smithy-rs-build-image --file add-local-user.dockerfile --build-arg=USER_ID={user_id} .",
            cwd=script_path
        )

    # Saves the Docker image named `image_name` with `image_tag` to `output_path`
    def docker_save(self, image_name, image_tag, output_path):
        run(f"docker save -o \"{output_path}\" \"{image_name}:{image_tag}\"")

    # Tags an image with a new image name and tag
    def docker_tag(self, image_name, image_tag, new_image_name, new_image_tag):
        run(f"docker tag \"{image_name}:{image_tag}\" \"{new_image_name}:{new_image_tag}\"")


# Pulls a Docker image and retries if it gets throttled
def docker_pull_with_retry(shell, image_name, image_tag, sleep_time=30):
    for attempt in range(1, 5):
        announce(f"Attempting to pull remote image {image_name}:{image_tag} (attempt {attempt})...")
        result = shell.docker_pull(image_name, image_tag)
        if result == DockerPullResult.ERROR_THROTTLED:
            announce("Docker pull failed due to throttling. Waiting and trying again...")
            time.sleep(sleep_time)
        else:
            return result
    # Hit max retries; the image probably exists, but we are getting throttled hard. Fail.
    announce("Image pulling throttled for too many attempts. The remote image might exist, but we can't get it.")
    return DockerPullResult.ERROR_THROTTLED


# Runs a shell command
def run(command, cwd=None):
    subprocess.run(shlex.split(command), stdout=sys.stderr, stderr=sys.stderr, cwd=cwd, check=True)


# Returns (status, output) from a shell command
def get_cmd_output(command, cwd=None, check=True):
    result = subprocess.run(
        shlex.split(command),
        capture_output=True,
        check=check,
        cwd=cwd
    )
    return (result.returncode, result.stdout.decode("utf-8").strip())


def acquire_build_image(context=Context.default(), shell=Shell()):
    # If the image doesn't already exist locally, then look remotely
    if not shell.docker_image_exists_locally(LOCAL_BASE_IMAGE_NAME, context.image_tag):
        announce("Base image not found locally.")
        if docker_pull_with_retry(shell, REMOTE_BASE_IMAGE_NAME, context.image_tag) != DockerPullResult.SUCCESS:
            if not context.allow_local_build:
                announce("Local build turned off by ALLOW_LOCAL_BUILD env var. Aborting.")
                return 1

            announce("Failed to pull remote image, which can happen if it doesn't exist. Building a new image locally.")
            shell.docker_build_base_image(context.image_tag, context.tools_path)

            if context.github_actions:
                announce("Saving base image for use in later jobs...")
                shell.docker_save(
                    LOCAL_BASE_IMAGE_NAME,
                    context.image_tag,
                    context.start_path + "/smithy-rs-base-image"
                )
        else:
            announce("Successfully pulled remote image!")
            shell.docker_tag(REMOTE_BASE_IMAGE_NAME, context.image_tag, LOCAL_BASE_IMAGE_NAME, context.image_tag)
    else:
        announce("Base image found locally! No retrieval or rebuild necessary.")

    announce("Creating local build image...")
    shell.docker_tag(LOCAL_BASE_IMAGE_NAME, context.image_tag, LOCAL_BASE_IMAGE_NAME, LOCAL_TAG)
    shell.docker_build_build_image(context.user_id, context.script_path)
    return 0


class SelfTest(unittest.TestCase):
    def test_context(self, allow_local_build=False, github_actions=False):
        return Context(
            start_path="/tmp/test/start-path",
            script_path="/tmp/test/script-path",
            tools_path="/tmp/test/tools-path",
            user_id="123",
            image_tag="someimagetag",
            allow_local_build=allow_local_build,
            github_actions=github_actions
        )

    def mock_shell(self):
        shell = Shell()
        shell.docker_build_base_image = MagicMock()
        shell.docker_build_build_image = MagicMock()
        shell.docker_image_exists_locally = MagicMock()
        shell.docker_pull = MagicMock()
        shell.docker_save = MagicMock()
        shell.docker_tag = MagicMock()
        return shell

    def test_retry_immediate_success(self):
        shell = self.mock_shell()
        shell.docker_pull.side_effect = [DockerPullResult.SUCCESS]
        self.assertEqual(
            DockerPullResult.SUCCESS,
            docker_pull_with_retry(shell, "test-image", "test-image-tag", sleep_time=0)
        )

    def test_retry_immediate_not_found(self):
        shell = self.mock_shell()
        shell.docker_pull.side_effect = [DockerPullResult.NOT_FOUND]
        self.assertEqual(
            DockerPullResult.NOT_FOUND,
            docker_pull_with_retry(shell, "test-image", "test-image-tag", sleep_time=0)
        )

    def test_retry_throttling_then_success(self):
        shell = self.mock_shell()
        shell.docker_pull.side_effect = [
            DockerPullResult.ERROR_THROTTLED,
            DockerPullResult.ERROR_THROTTLED,
            DockerPullResult.SUCCESS
        ]
        self.assertEqual(
            DockerPullResult.SUCCESS,
            docker_pull_with_retry(shell, "test-image", "test-image-tag", sleep_time=0)
        )

    def test_retry_throttling_then_not_found(self):
        shell = self.mock_shell()
        shell.docker_pull.side_effect = [
            DockerPullResult.ERROR_THROTTLED,
            DockerPullResult.NOT_FOUND
        ]
        self.assertEqual(
            DockerPullResult.NOT_FOUND,
            docker_pull_with_retry(shell, "test-image", "test-image-tag", sleep_time=0)
        )

    def test_retry_max_attempts(self):
        shell = self.mock_shell()
        shell.docker_pull.side_effect = [
            DockerPullResult.ERROR_THROTTLED,
            DockerPullResult.ERROR_THROTTLED,
            DockerPullResult.ERROR_THROTTLED,
            DockerPullResult.ERROR_THROTTLED,
            DockerPullResult.ERROR_THROTTLED,
        ]
        self.assertEqual(
            DockerPullResult.ERROR_THROTTLED,
            docker_pull_with_retry(shell, "test-image", "test-image-tag", sleep_time=0)
        )

    # When: the base image already exists locally with the right image tag
    # It should: build a local build image using that local base image
    def test_image_exists_locally_already(self):
        shell = self.mock_shell()
        shell.docker_image_exists_locally.side_effect = [True]

        self.assertEqual(0, acquire_build_image(self.test_context(), shell))

        shell.docker_image_exists_locally.assert_called_once()
        shell.docker_tag.assert_called_with(LOCAL_BASE_IMAGE_NAME, "someimagetag", LOCAL_BASE_IMAGE_NAME, LOCAL_TAG)
        shell.docker_build_build_image.assert_called_with("123", "/tmp/test/script-path")

    # When:
    #  - the base image doesn't exist locally
    #  - the base image doesn't exist remotely
    #  - local builds are allowed
    #  - NOT running in GitHub Actions
    # It should: build a local image from scratch and NOT save it to file
    def test_image_local_build(self):
        context = self.test_context(allow_local_build=True)
        shell = self.mock_shell()
        shell.docker_image_exists_locally.side_effect = [False]
        shell.docker_pull.side_effect = [DockerPullResult.NOT_FOUND]

        self.assertEqual(0, acquire_build_image(context, shell))
        shell.docker_image_exists_locally.assert_called_once()
        shell.docker_build_base_image.assert_called_with("someimagetag", "/tmp/test/tools-path")
        shell.docker_save.assert_not_called()
        shell.docker_tag.assert_called_with(LOCAL_BASE_IMAGE_NAME, "someimagetag", LOCAL_BASE_IMAGE_NAME, LOCAL_TAG)
        shell.docker_build_build_image.assert_called_with("123", "/tmp/test/script-path")

    # When:
    #  - the base image doesn't exist locally
    #  - the base image doesn't exist remotely
    #  - local builds are allowed
    #  - running in GitHub Actions
    # It should: build a local image from scratch and save it to file
    def test_image_local_build_github_actions(self):
        context = self.test_context(allow_local_build=True, github_actions=True)
        shell = self.mock_shell()
        shell.docker_image_exists_locally.side_effect = [False]
        shell.docker_pull.side_effect = [DockerPullResult.NOT_FOUND]

        self.assertEqual(0, acquire_build_image(context, shell))
        shell.docker_image_exists_locally.assert_called_once()
        shell.docker_build_base_image.assert_called_with("someimagetag", "/tmp/test/tools-path")
        shell.docker_save.assert_called_with(
            LOCAL_BASE_IMAGE_NAME,
            "someimagetag",
            "/tmp/test/start-path/smithy-rs-base-image"
        )
        shell.docker_tag.assert_called_with(LOCAL_BASE_IMAGE_NAME, "someimagetag", LOCAL_BASE_IMAGE_NAME, LOCAL_TAG)
        shell.docker_build_build_image.assert_called_with("123", "/tmp/test/script-path")

    # When:
    #  - the base image doesn't exist locally
    #  - the base image doesn't exist remotely
    #  - local builds are NOT allowed
    # It should: fail since local builds are not allowed
    def test_image_fail_local_build_disabled(self):
        context = self.test_context(allow_local_build=False)
        shell = self.mock_shell()
        shell.docker_image_exists_locally.side_effect = [False]
        shell.docker_pull.side_effect = [DockerPullResult.NOT_FOUND]

        self.assertEqual(1, acquire_build_image(context, shell))
        shell.docker_image_exists_locally.assert_called_once()
        shell.docker_build_base_image.assert_not_called()
        shell.docker_save.assert_not_called()
        shell.docker_tag.assert_not_called()
        shell.docker_build_build_image.assert_not_called()

    # When:
    #  - the base image doesn't exist locally
    #  - the base image exists remotely
    # It should: pull the remote image and tag it
    def test_pull_remote_image(self):
        context = self.test_context(allow_local_build=False)
        shell = self.mock_shell()
        shell.docker_image_exists_locally.side_effect = [False]
        shell.docker_pull.side_effect = [DockerPullResult.SUCCESS]

        self.assertEqual(0, acquire_build_image(context, shell))
        shell.docker_image_exists_locally.assert_called_once()
        shell.docker_build_base_image.assert_not_called()
        shell.docker_save.assert_not_called()
        shell.docker_tag.assert_has_calls([
            call(REMOTE_BASE_IMAGE_NAME, "someimagetag", LOCAL_BASE_IMAGE_NAME, "someimagetag"),
            call(LOCAL_BASE_IMAGE_NAME, "someimagetag", LOCAL_BASE_IMAGE_NAME, LOCAL_TAG)
        ])
        shell.docker_build_build_image.assert_called_with("123", "/tmp/test/script-path")


def main():
    # Run unit tests if given `--self-test` argument
    if len(sys.argv) > 1 and sys.argv[1] == "--self-test":
        sys.argv.pop()
        unittest.main()
    else:
        sys.exit(acquire_build_image())


if __name__ == "__main__":
    main()
>>>>>>> e78d40f0
<|MERGE_RESOLUTION|>--- conflicted
+++ resolved
@@ -3,55 +3,6 @@
 # Copyright Amazon.com, Inc. or its affiliates. All Rights Reserved.
 # SPDX-License-Identifier: Apache-2.0.
 
-<<<<<<< HEAD
-set -uexo pipefail
-C_YELLOW='\033[1;33m'
-C_RESET='\033[0m'
-
-START_PATH="$(pwd)"
-SCRIPT_PATH="$(realpath "$(dirname "$0")")"
-cd "${SCRIPT_PATH}"
-
-TOOLS_PATH="$(git rev-parse --show-toplevel)/tools"
-
-# The image tag is the SHA-1 hash of the `tools` directory when taking the `.gitignore` into consideration
-IMAGE_TAG=$("${SCRIPT_PATH}/tools-hash")
-IMAGE_NAME="
-
-
-# If the image doesn't already exist locally, then look remotely
-if ! docker inspect "smithy-rs-base-image:${IMAGE_TAG}" >/dev/null; then
-  echo -e "${C_YELLOW}Attempting to pull remote image ${IMAGE_NAME}:${IMAGE_TAG}...${C_RESET}"
-  if ! docker pull "${IMAGE_NAME}:${IMAGE_TAG}" >/dev/null; then
-      # If there is no remote image with the matching IMAGE_TAG, then build one locally
-      if [[ "${ALLOW_LOCAL_BUILD:-}" == "false" ]]; then
-          echo -e "${C_YELLOW}Local build turned off by ALLOW_LOCAL_BUILD env var. Aborting.${C_RESET}"
-          exit 1
-      fi
-
-      echo -e "${C_YELLOW}Failed to pull remote image, which can happen if it doesn't exist. Building a new image locally...${C_RESET}"
-
-      pushd "${TOOLS_PATH}" &>/dev/null
-      docker build -t "smithy-rs-base-image:${IMAGE_TAG}" .
-      popd  &>/dev/null
-
-      if [[ "${GITHUB_ACTIONS:-}" == "true" ]]; then
-          echo -e "${C_YELLOW}Saving base image for use in later jobs...${C_RESET}"
-          docker save -o "${START_PATH}/smithy-rs-base-image" "smithy-rs-base-image:${IMAGE_TAG}"
-      fi
-  else
-      # Otherwise, we have successfully pulled the remote image
-      echo -e "${C_YELLOW}Successfully pulled remote image!${C_RESET}"
-      docker tag "${IMAGE_NAME}:${IMAGE_TAG}" "smithy-rs-base-image:${IMAGE_TAG}"
-  fi
-else
-  echo -e "${C_YELLOW}Base image found locally! No retrieval or rebuild necessary.${C_RESET}"
-fi
-
-echo -e "${C_YELLOW}Creating local build image...${C_RESET}"
-docker tag "smithy-rs-base-image:${IMAGE_TAG}" smithy-rs-base-image:local
-docker build -t smithy-rs-build-image --file add-local-user.dockerfile --build-arg=USER_ID="$(id -u)" .
-=======
 from enum import Enum
 from unittest.mock import call, MagicMock
 import os
@@ -387,5 +338,4 @@
 
 
 if __name__ == "__main__":
-    main()
->>>>>>> e78d40f0
+    main()