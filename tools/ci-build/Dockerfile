#
# Copyright Amazon.com, Inc. or its affiliates. All Rights Reserved.
# SPDX-License-Identifier: Apache-2.0
#

# This is the base Docker build image used by CI

ARG base_image=public.ecr.aws/amazonlinux/amazonlinux:2023
ARG rust_stable_version=1.86.0
ARG rust_nightly_version=nightly-2025-08-06

FROM ${base_image} AS bare_base_image
RUN yum -y updateinfo && yum clean all && rm -rf /var/cache/yum

FROM bare_base_image as musl_toolchain
RUN yum -y install --allowerasing tar gzip gcc make && \
    curl https://musl.libc.org/releases/musl-1.2.5.tar.gz -o musl-1.2.5.tar.gz && \
    tar xzf musl-1.2.5.tar.gz && \
    (cd musl-1.2.5 && ./configure && make install) && \
    rm -rf musl-1.2.5* && \
    yum clean all && rm -rf /var/cache/yum

#
# Rust & Tools Installation Stage
#
FROM bare_base_image AS install_rust
ARG rust_stable_version
ARG rust_nightly_version
ENV RUSTUP_HOME=/opt/rustup \
    CARGO_HOME=/opt/cargo \
    PATH=/opt/cargo/bin/:${PATH} \
    CARGO_INCREMENTAL=0 \
    GRADLE_USER_HOME=/home/build/.gradle

# This complicated setup is necessary to keep the docker build working on aarch64 laptops
# since we now actually use JAVA_HOME in the build (to cache the gradle binary)
RUN set -eux; \
    ARCH="$(uname -m)"; \
    case "${ARCH}" in \
        aarch64|arm64) \
            echo "export JAVA_HOME=/usr/lib/jvm/java-17-amazon-corretto.aarch64" >> /etc/profile.d/java_home.sh; \
            ;; \
        x86_64) \
            echo "export JAVA_HOME=/usr/lib/jvm/java-17-amazon-corretto.x86_64" >> /etc/profile.d/java_home.sh; \
            ;; \
        *) \
            echo "Unsupported architecture: ${ARCH}"; \
            exit 1; \
            ;; \
    esac

WORKDIR /root
RUN yum -y install --allowerasing \
        autoconf \
        automake \
        binutils \
        ca-certificates \
        cmake \
        curl \
        gcc \
        gcc-c++ \
        git \
        java-17-amazon-corretto-headless \
        make \
        openssl-devel \
        perl \
        pkgconfig \
        tar \
        xz && \
    yum clean all && rm -rf /var/cache/yum && \
    set -eux; \
    if [[ "$(uname -m)" == "aarch64" || "$(uname -m)" == "arm64" ]]; then \
        curl https://static.rust-lang.org/rustup/archive/1.24.3/aarch64-unknown-linux-gnu/rustup-init --output rustup-init; \
        echo "32a1532f7cef072a667bac53f1a5542c99666c4071af0c9549795bbdb2069ec1 rustup-init" | sha256sum --check; \
    else \
        curl https://static.rust-lang.org/rustup/archive/1.24.3/x86_64-unknown-linux-gnu/rustup-init --output rustup-init; \
        echo "3dc5ef50861ee18657f9db2eeb7392f9c2a6c95c90ab41e45ab4ca71476b4338 rustup-init" | sha256sum --check; \
    fi; \
    chmod +x rustup-init; \
    ./rustup-init -y --no-modify-path --profile minimal --default-toolchain ${rust_stable_version}; \
    rm rustup-init; \
    rustup --version; \
    rustup component add rustfmt; \
    rustup component add clippy; \
    rustup toolchain install ${rust_nightly_version} --component clippy; \
    rustup target add x86_64-unknown-linux-musl; \
    rustup target add wasm32-unknown-unknown; \
    rustup target add wasm32-wasip1; \
    cargo --version; \
    cargo +${rust_nightly_version} --version;

FROM install_rust AS gradle_wrapper
# Commit/branch to checkout for gradle wrapper
ARG smithy_rs_commit_hash=main
ENV GRADLE_USER_HOME=/opt/gradle
WORKDIR /opt/gradle
RUN set -eux; \
    source /etc/profile.d/java_home.sh; \
    git init smithy-rs && cd smithy-rs; \
    git remote add origin https://github.com/smithy-lang/smithy-rs.git; \
    git sparse-checkout init --cone; \
    git sparse-checkout set gradlew gradle/wrapper gradle.properties; \
    git fetch --depth=1 origin ${smithy_rs_commit_hash}; \
    git checkout FETCH_HEAD; \
    # Run the gradle wrapper with no args to download the gradle binary and cache it in the image
    ./gradlew; \
    cd ..; \
    rm -rf smithy-rs

<<<<<<< HEAD
ARG cargo_deny_version=0.16.4 \
cargo_udeps_version=0.1.56 \
cargo_hack_version=0.6.27 \
cargo_minimal_versions_version=0.1.27 \
cargo_check_external_types_version=0.3.0 \
maturin_version=1.5.1 \
wasm_pack_version=0.13.1 \
cargo_wasmtime_version=34.0.1 \
cargo_component_version=0.20.0 \
cargo_semver_checks_version=0.41.0 \
cargo_mdbook_version=0.4.37 \
cargo_mdbook_mermaid_version=0.13.0
=======
FROM install_rust AS local_tools
ARG rust_nightly_version
COPY . tools/ci-build
RUN cargo install --locked --path tools/ci-build/changelogger && \
    cargo install --locked --path tools/ci-build/crate-hasher && \
    cargo install --locked --path tools/ci-build/difftags && \
    cargo install --locked --path tools/ci-build/publisher && \
    cargo install --locked --path tools/ci-build/runtime-versioner && \
    cargo install --locked --path tools/ci-build/sdk-lints && \
    cargo install --locked --path tools/ci-build/sdk-lockfiles && \
    cargo install --locked --path tools/ci-build/sdk-versioner && \
    chmod g+rw -R /opt/cargo/registry && \
    rm -rf /opt/cargo/registry/src && \
    rm -rf /opt/cargo/git/db
>>>>>>> f982b05e

FROM install_rust AS cargo_tools
ARG cargo_deny_version=0.16.4
ARG cargo_udeps_version=0.1.56
ARG cargo_hack_version=0.6.27
ARG cargo_minimal_versions_version=0.1.27
ARG cargo_check_external_types_version=0.2.0
ARG maturin_version=1.5.1
ARG wasm_pack_version=0.13.1
ARG cargo_wasmtime_version=34.0.1
ARG cargo_component_version=0.20.0
ARG cargo_semver_checks_version=0.41.0
ARG cargo_mdbook_version=0.4.37
ARG cargo_mdbook_mermaid_version=0.13.0
ARG rust_nightly_version
RUN cargo install cargo-deny --locked --version ${cargo_deny_version} && \
    cargo +${rust_nightly_version} install cargo-udeps --locked --version ${cargo_udeps_version} && \
    cargo install cargo-hack --locked --version ${cargo_hack_version} && \
    cargo install cargo-minimal-versions --locked --version ${cargo_minimal_versions_version} && \
    cargo install cargo-check-external-types --locked --version ${cargo_check_external_types_version} && \
    cargo install maturin --locked --version ${maturin_version} && \
    cargo install wasm-pack --locked --version ${wasm_pack_version} && \
    cargo install wasmtime-cli --features="component-model" --locked --version ${cargo_wasmtime_version} && \
    cargo +${rust_nightly_version} install cargo-component --locked --version ${cargo_component_version} && \
    cargo install cargo-semver-checks --locked --version ${cargo_semver_checks_version} && \
    cargo install mdbook --locked --version ${cargo_mdbook_version} && \
    cargo install mdbook-mermaid --locked --version ${cargo_mdbook_mermaid_version} && \
    rm -rf /opt/cargo/registry/src && \
    rm -rf /opt/cargo/git/db

# nodejs needed by internal release process
FROM install_rust AS nodejs
ARG node_version=v22.12.0
ENV NODE_HOME=/opt/nodejs \
    PATH=/opt/nodejs/bin:${PATH}
RUN set -eux; \
    # Determine architecture and set download URL + checksum
    ARCH="$(uname -m)"; \
    case "${ARCH}" in \
        aarch64|arm64) \
            NODE_URL="https://nodejs.org/dist/${node_version}/node-${node_version}-linux-arm64.tar.xz"; \
            NODE_CHECKSUM="8cfd5a8b9afae5a2e0bd86b0148ca31d2589c0ea669c2d0b11c132e35d90ed68"; \
            ;; \
        x86_64) \
            NODE_URL="https://nodejs.org/dist/${node_version}/node-${node_version}-linux-x64.tar.xz"; \
            NODE_CHECKSUM="22982235e1b71fa8850f82edd09cdae7e3f32df1764a9ec298c72d25ef2c164f"; \
            ;; \
        *) \
            echo "Unsupported architecture: ${ARCH}"; \
            exit 1; \
            ;; \
    esac; \
    # Download and verify Node.js
    curl -fsSL "${NODE_URL}" -o node.tar.xz; \
    echo "${NODE_CHECKSUM}  node.tar.xz" | sha256sum --check; \
    # Extract and install
    mkdir -p "${NODE_HOME}"; \
    tar -xJf node.tar.xz -C "${NODE_HOME}" --strip-components=1; \
    rm node.tar.xz; \
    # Verify installation
    node --version; \
    npm --version;

#
# Final image
#
# `clang` needed by SDK examples for `libxlsxwriter-sys`
FROM bare_base_image AS final_image
ARG rust_stable_version
ARG rust_nightly_version
RUN set -eux; \
    yum -y install --allowerasing \
        bc \
        ca-certificates \
        clang \
        gcc \
        git \
        glibc-langpack-en \
        go \
        java-17-amazon-corretto-headless \
        jq \
        make \
        openssl-devel \
        pkgconfig \
        python3 \
        python3-devel \
        python3-pip \
        shadow-utils \
        cmake \
        tar \
        unzip && \
    yum clean all && \
    rm -rf /var/cache/yum && \
    groupadd build && \
    useradd -m -g build build && \
    chmod 775 /home/build && \
    cd /tmp && \
    curl 'https://awscli.amazonaws.com/awscli-exe-linux-x86_64.zip' -o awscliv2.zip && \
    unzip awscliv2.zip && \
    ./aws/install && \
    rm -rf awscliv2.zip aws && \
    pip3 install --no-cache-dir mypy==0.991

COPY --chown=build:build --from=local_tools /opt/cargo /opt/cargo
COPY --chown=build:build --from=gradle_wrapper /opt/gradle /home/build/.gradle
COPY --chown=build:build --from=cargo_tools /opt/cargo/bin/cargo-deny /opt/cargo/bin/cargo-deny
COPY --chown=build:build --from=cargo_tools /opt/cargo/bin/cargo-udeps /opt/cargo/bin/cargo-udeps
COPY --chown=build:build --from=cargo_tools /opt/cargo/bin/cargo-hack /opt/cargo/bin/cargo-hack
COPY --chown=build:build --from=cargo_tools /opt/cargo/bin/cargo-minimal-versions /opt/cargo/bin/cargo-minimal-versions
COPY --chown=build:build --from=cargo_tools /opt/cargo/bin/cargo-check-external-types /opt/cargo/bin/cargo-check-external-types
COPY --chown=build:build --from=cargo_tools /opt/cargo/bin/maturin /opt/cargo/bin/maturin
COPY --chown=build:build --from=cargo_tools /opt/cargo/bin/wasm-pack /opt/cargo/bin/wasm-pack
COPY --chown=build:build --from=cargo_tools /opt/cargo/bin/wasmtime /opt/cargo/bin/wasmtime
COPY --chown=build:build --from=cargo_tools /opt/cargo/bin/cargo-component /opt/cargo/bin/cargo-component
COPY --chown=build:build --from=install_rust /opt/rustup /opt/rustup
COPY --chown=build:build --from=cargo_tools /opt/cargo/bin/cargo-semver-checks /opt/cargo/bin/cargo-semver-checks
COPY --chown=build:build --from=cargo_tools /opt/cargo/bin/mdbook /opt/cargo/bin/mdbook
COPY --chown=build:build --from=cargo_tools /opt/cargo/bin/mdbook-mermaid /opt/cargo/bin/mdbook-mermaid
COPY --chown=build:build --from=nodejs /opt/nodejs /opt/nodejs
COPY --chown=build:build --from=musl_toolchain /usr/local/musl/ /usr/local/musl/
ENV PATH=/opt/nodejs/bin:/opt/cargo/bin:$PATH:/usr/local/musl/bin/ \
    NODE_HOME=/opt/nodejs \
    CARGO_HOME=/opt/cargo \
    RUSTUP_HOME=/opt/rustup \
    RUST_STABLE_VERSION=${rust_stable_version} \
    RUST_NIGHTLY_VERSION=${rust_nightly_version} \
    CARGO_INCREMENTAL=0 \
    GRADLE_USER_HOME=/home/build/.gradle \
    LANG=en_US.UTF-8 \
    LC_ALL=en_US.UTF-8
# SMITHY_RS_DOCKER_BUILD_IMAGE indicates to build scripts that they are being built inside of the Docker build image.
# This is used primarily by the `build.gradle.kts` files in choosing how to execute build tools. If inside the image,
# they will assume the tools are on the PATH, but if outside of the image, they will `cargo run` the tools.
ENV SMITHY_RS_DOCKER_BUILD_IMAGE=1
WORKDIR /home/build
# RUSTUP_TOOLCHAIN takes precedence over everything except `+<toolchain>` args. This will allow us to ignore the toolchain
# file during CI, avoiding issues during Rust version upgrades.
ENV RUSTUP_TOOLCHAIN=${rust_stable_version}
COPY sanity-test /home/build/sanity-test
RUN /home/build/sanity-test<|MERGE_RESOLUTION|>--- conflicted
+++ resolved
@@ -107,20 +107,6 @@
     cd ..; \
     rm -rf smithy-rs
 
-<<<<<<< HEAD
-ARG cargo_deny_version=0.16.4 \
-cargo_udeps_version=0.1.56 \
-cargo_hack_version=0.6.27 \
-cargo_minimal_versions_version=0.1.27 \
-cargo_check_external_types_version=0.3.0 \
-maturin_version=1.5.1 \
-wasm_pack_version=0.13.1 \
-cargo_wasmtime_version=34.0.1 \
-cargo_component_version=0.20.0 \
-cargo_semver_checks_version=0.41.0 \
-cargo_mdbook_version=0.4.37 \
-cargo_mdbook_mermaid_version=0.13.0
-=======
 FROM install_rust AS local_tools
 ARG rust_nightly_version
 COPY . tools/ci-build
@@ -135,7 +121,6 @@
     chmod g+rw -R /opt/cargo/registry && \
     rm -rf /opt/cargo/registry/src && \
     rm -rf /opt/cargo/git/db
->>>>>>> f982b05e
 
 FROM install_rust AS cargo_tools
 ARG cargo_deny_version=0.16.4
