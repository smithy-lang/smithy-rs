/*
 * Copyright Amazon.com, Inc. or its affiliates. All Rights Reserved.
 * SPDX-License-Identifier: Apache-2.0
 */

use crate::{all_runtime_crates, anchor, Check, Fix, Lint, LintError};
use anyhow::{Context, Result};
use std::fs;
use std::path::{Path, PathBuf};

<<<<<<< HEAD
const CRATES_TO_BE_USED_DIRECTLY: &[&str] =
    ["aws-config", "aws-smithy-mocks-experimental"].as_slice();
=======
const CRATES_TO_BE_USED_DIRECTLY: &[&str] = ["aws-config", "aws-smithy-types-convert"].as_slice();
>>>>>>> e652d6a6

pub(crate) struct ReadmesExist;
impl Lint for ReadmesExist {
    fn name(&self) -> &str {
        "Crates have readmes"
    }

    fn files_to_check(&self) -> Result<Vec<PathBuf>> {
        Ok(all_runtime_crates()?.collect())
    }
}

impl Check for ReadmesExist {
    fn check(&self, path: impl AsRef<Path>) -> Result<Vec<crate::lint::LintError>> {
        if !path.as_ref().join("README.md").exists() {
            return Ok(vec![LintError::new("Crate is missing a README")]);
        }
        Ok(vec![])
    }
}

pub(crate) struct ReadmesHaveFooters;
impl Lint for ReadmesHaveFooters {
    fn name(&self) -> &str {
        "READMEs have footers"
    }

    fn files_to_check(&self) -> Result<Vec<PathBuf>> {
        Ok(all_runtime_crates()?
            .map(|path| path.join("README.md"))
            .collect())
    }
}

impl Fix for ReadmesHaveFooters {
    fn fix(&self, path: impl AsRef<Path>) -> Result<(Vec<LintError>, String)> {
        let is_crate_to_be_used_directly = path
            .as_ref()
            .parent()
            .map(|parent_folder| {
                CRATES_TO_BE_USED_DIRECTLY
                    .iter()
                    .any(|crate_name| parent_folder.ends_with(crate_name))
            })
            .unwrap_or_default();

        let (updated, new_contents) = fix_readme(path, is_crate_to_be_used_directly)?;
        let errs = match updated {
            true => vec![LintError::new("README was missing required footer")],
            false => vec![],
        };
        Ok((errs, new_contents))
    }
}

const README_FOOTER: &str =
    "\nThis crate is part of the [AWS SDK for Rust](https://awslabs.github.io/aws-sdk-rust/) \
and the [smithy-rs](https://github.com/smithy-lang/smithy-rs) code generator.";
const NOT_TO_BE_USED_DIRECTLY: &str = " In most cases, it should not be used directly.";

fn fix_readme(path: impl AsRef<Path>, to_be_used_directly: bool) -> Result<(bool, String)> {
    let mut footer_contents = README_FOOTER.to_string();
    if !to_be_used_directly {
        footer_contents.push_str(NOT_TO_BE_USED_DIRECTLY);
    }
    footer_contents.push('\n');

    let mut contents = fs::read_to_string(path.as_ref())
        .with_context(|| format!("failure to read readme: {:?}", path.as_ref()))?;
    let updated = anchor::replace_anchor(
        &mut contents,
        &anchor::anchors("footer"),
        &footer_contents,
        None,
    )?;
    Ok((updated, contents))
}<|MERGE_RESOLUTION|>--- conflicted
+++ resolved
@@ -8,12 +8,12 @@
 use std::fs;
 use std::path::{Path, PathBuf};
 
-<<<<<<< HEAD
-const CRATES_TO_BE_USED_DIRECTLY: &[&str] =
-    ["aws-config", "aws-smithy-mocks-experimental"].as_slice();
-=======
-const CRATES_TO_BE_USED_DIRECTLY: &[&str] = ["aws-config", "aws-smithy-types-convert"].as_slice();
->>>>>>> e652d6a6
+const CRATES_TO_BE_USED_DIRECTLY: &[&str] = [
+    "aws-config",
+    "aws-smithy-types-convert",
+    "aws-smithy-mocks-experimental",
+]
+.as_slice();
 
 pub(crate) struct ReadmesExist;
 impl Lint for ReadmesExist {
