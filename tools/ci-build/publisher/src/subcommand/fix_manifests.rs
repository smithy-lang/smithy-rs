/*
 * Copyright Amazon.com, Inc. or its affiliates. All Rights Reserved.
 * SPDX-License-Identifier: Apache-2.0
 */

//! Subcommand for fixing manifest dependency version numbers.
//!
//! Finds all of the version numbers for every crate in the repo crate path, and then
//! finds all references to the crates in that path and updates them to have the correct
//! version numbers in addition to the dependency path.

use crate::fs::Fs;
use crate::package::{discover_manifests, parse_version};
use crate::SDK_REPO_NAME;
use anyhow::{bail, Context, Result};
use clap::Parser;
use semver::Version;
use smithy_rs_tool_common::ci::running_in_ci;
<<<<<<< HEAD
use smithy_rs_tool_common::package::{PackageCategory, PackageStability};
=======
>>>>>>> 315d88b6
use std::collections::BTreeMap;
use std::ffi::OsStr;
use std::path::{Path, PathBuf};
use toml::value::Table;
use toml::Value;
use tracing::{debug, info};

mod validate;

#[derive(Debug, Copy, Clone, Eq, PartialEq)]
pub enum Mode {
    Check,
    Execute,
}

#[derive(Parser, Debug)]
pub struct FixManifestsArgs {
    /// Path containing the manifests to fix. Manifests will be discovered recursively
    #[clap(long)]
    location: PathBuf,
    /// Checks manifests rather than fixing them
    #[clap(long)]
    check: bool,
    /// Disable expected version number validation. This should only be used
    /// when SDK crates are being generated with independent version numbers.
    #[clap(long)]
    disable_version_number_validation: bool,
}

pub async fn subcommand_fix_manifests(
    FixManifestsArgs {
        location,
        check,
        disable_version_number_validation,
    }: &FixManifestsArgs,
) -> Result<()> {
    let mode = match check {
        true => Mode::Check,
        false => Mode::Execute,
    };
    let manifest_paths = discover_manifests(location.into()).await?;
    let mut manifests = read_manifests(Fs::Real, manifest_paths).await?;
    let versions = package_versions(&manifests)?;

    validate::validate_before_fixes(&versions, *disable_version_number_validation)?;
    fix_manifests(Fs::Real, &versions, &mut manifests, mode).await?;
    validate::validate_after_fixes(location).await?;
    info!("Successfully fixed manifests!");
    Ok(())
}

struct Manifest {
    path: PathBuf,
    metadata: toml::Value,
}

impl Manifest {
    /// Returns the `publish` setting for a given crate
    fn publish(&self) -> Result<bool> {
        let value = self.metadata.get("package").and_then(|v| v.get("publish"));
        match value {
            None => Ok(true),
            Some(value) => value.as_bool().ok_or(anyhow::Error::msg(format!(
                "unexpected publish setting: {value}"
            ))),
        }
    }

    fn stability(&self) -> Result<PackageStability> {
        let value = self
            .metadata
            .get("package.metadata.smithy-rs-release-tooling")
            .and_then(|v| v.get("stable"));
        match value {
            None => Ok(PackageStability::Unstable),
            Some(value) => {
                if value.as_bool().ok_or(anyhow::Error::msg(format!(
                    "unexpected stable setting: {value}"
                )))? {
                    Ok(PackageStability::Stable)
                } else {
                    Ok(PackageStability::Unstable)
                }
            }
        }
    }
}

struct Versions(BTreeMap<String, VersionWithMetadata>);
#[derive(Copy, Clone)]
enum FilterType {
    AllCrates,
    PublishedOnly,
}
struct VersionView<'a>(&'a Versions, FilterType);
impl VersionView<'_> {
    fn get(&self, crate_name: &str) -> Option<&Version> {
        let version = match (self.1, self.0 .0.get(crate_name)) {
            (FilterType::AllCrates, version) => version,
            (FilterType::PublishedOnly, v @ Some(VersionWithMetadata { publish: true, .. })) => v,
            _ => None,
        };
        version.map(|v| &v.version)
    }

    fn all_crates(&self) -> Self {
        VersionView(self.0, FilterType::AllCrates)
    }
}

impl Versions {
    fn published(&self) -> VersionView {
        VersionView(self, FilterType::PublishedOnly)
    }

    fn published_crates(&self) -> impl Iterator<Item = (&str, &Version)> + '_ {
        self.0
            .iter()
            .filter(|(_, v)| v.publish)
            .map(|(k, v)| (k.as_str(), &v.version))
    }

    fn get(&self, crate_name: &str) -> Option<&Version> {
        self.0.get(crate_name).map(|v| &v.version)
    }

    fn stable(&self, crate_name: &str) -> Option<bool> {
        match self.0.get(crate_name) {
            Some(VersionWithMetadata { stability, .. }) => {
                Some(*stability == PackageStability::Stable)
            }
            _ => None,
        }
    }
}

struct VersionWithMetadata {
    version: Version,
    publish: bool,
    stability: PackageStability,
}

async fn read_manifests(fs: Fs, manifest_paths: Vec<PathBuf>) -> Result<Vec<Manifest>> {
    let mut result = Vec::new();
    for path in manifest_paths {
        let contents = fs.read_file(&path).await?;
        let metadata = toml::from_slice(&contents)
            .with_context(|| format!("failed to load package manifest for {:?}", &path))?;
        result.push(Manifest { path, metadata });
    }
    Ok(result)
}

/// Returns a map of crate name to semver version number
fn package_versions(manifests: &[Manifest]) -> Result<Versions> {
    let mut versions = BTreeMap::new();
    for manifest in manifests {
        // ignore workspace manifests
        let package = match manifest.metadata.get("package") {
            Some(package) => package,
            None => continue,
        };
        let publish = manifest.publish()?;
        let stability = manifest.stability()?;
        let name = package
            .get("name")
            .and_then(|name| name.as_str())
            .ok_or_else(|| {
                anyhow::Error::msg(format!("{:?} is missing a package name", manifest.path))
            })?;
        let version = package
            .get("version")
            .and_then(|name| name.as_str())
            .ok_or_else(|| {
                anyhow::Error::msg(format!("{:?} is missing a package version", manifest.path))
            })?;
<<<<<<< HEAD
        let version = parse_version::<SemVer>(&manifest.path, version)?;
        versions.insert(
            name.into(),
            VersionWithMetadata {
                version,
                publish,
                stability,
            },
        );
=======
        let version = parse_version(&manifest.path, version)?;
        versions.insert(name.into(), VersionWithMetadata { version, publish });
>>>>>>> 315d88b6
    }
    Ok(Versions(versions))
}

fn fix_dep_set(versions: &VersionView, key: &str, metadata: &mut Value) -> Result<usize> {
    let mut changed = 0;
    if let Some(dependencies) = metadata.as_table_mut().unwrap().get_mut(key) {
        if let Some(dependencies) = dependencies.as_table_mut() {
            for (dep_name, dep) in dependencies.iter_mut() {
                changed += match dep.as_table_mut() {
                    None => {
                        if !dep.is_str() {
                            bail!("unexpected dependency (must be table or string): {:?}", dep)
                        }
                        0
                    }
                    Some(ref mut table) => update_dep(table, dep_name, versions)?,
                };
            }
        }
    }
    Ok(changed)
}

// Update a version of `dep_name` that has a path dependency to be that appearing in `versions`.
fn update_dep(table: &mut Table, dep_name: &str, versions: &VersionView) -> Result<usize> {
    if !table.contains_key("path") {
        return Ok(0);
    }
    let package_version = match versions.get(dep_name) {
        Some(version) => version.to_string(),
        None => bail!("version not found for crate {}", dep_name),
    };
    let previous_version = table.insert(
        "version".into(),
        toml::Value::String(package_version.to_string()),
    );
    match previous_version {
        None => Ok(1),
        Some(prev_version) if prev_version.as_str() == Some(&package_version) => Ok(0),
        Some(mismatched_version) => {
            tracing::warn!(expected = ?package_version, actual = ?mismatched_version, "version was set but it did not match");
            Ok(1)
        }
    }
}

fn fix_dep_sets(versions: &VersionView, metadata: &mut toml::Value) -> Result<usize> {
    let mut changed = fix_dep_set(versions, "dependencies", metadata)?;
    // allow dev dependencies to be unpublished
    changed += fix_dep_set(&versions.all_crates(), "dev-dependencies", metadata)?;
    changed += fix_dep_set(versions, "build-dependencies", metadata)?;
    Ok(changed)
}

fn is_example_manifest(manifest_path: impl AsRef<Path>) -> bool {
    // Examine parent directories until either `examples/` or `aws-sdk-rust/` is found
    let mut path = manifest_path.as_ref();
    while let Some(parent) = path.parent() {
        path = parent;
        if path.file_name() == Some(OsStr::new("examples")) {
            return true;
        } else if path.file_name() == Some(OsStr::new(SDK_REPO_NAME)) {
            break;
        }
    }
    false
}

fn conditionally_disallow_publish(
    manifest_path: &Path,
    metadata: &mut toml::Value,
) -> Result<bool> {
    let is_github_actions = running_in_ci();
    let is_example = is_example_manifest(manifest_path);

    // Safe-guard to prevent accidental publish to crates.io. Add some friction
    // to publishing from a local development machine by detecting that the tool
    // is not being run from CI, and disallow publish in that case. Also disallow
    // publishing of examples.
    if !is_github_actions || is_example {
        if let Some(value) = set_publish_false(manifest_path, metadata, is_example) {
            return Ok(value);
        }
    }
    Ok(false)
}

fn set_publish_false(manifest_path: &Path, metadata: &mut Value, is_example: bool) -> Option<bool> {
    if let Some(package) = metadata.as_table_mut().unwrap().get_mut("package") {
        info!(
            "Detected {}. Disallowing publish for {:?}.",
            if is_example { "example" } else { "local build" },
            manifest_path,
        );
        package
            .as_table_mut()
            .unwrap()
            .insert("publish".into(), toml::Value::Boolean(false));
        return Some(true);
    }
    None
}

async fn fix_manifests(
    fs: Fs,
    versions: &Versions,
    manifests: &mut Vec<Manifest>,
    mode: Mode,
) -> Result<()> {
    for manifest in manifests {
        let package_changed =
            conditionally_disallow_publish(&manifest.path, &mut manifest.metadata)?;
        let num_deps_changed = fix_manifest(versions, manifest)?;
        if package_changed || num_deps_changed > 0 {
            let contents =
                "# Code generated by software.amazon.smithy.rust.codegen.smithy-rs. DO NOT EDIT.\n"
                    .to_string()
                    + &toml::to_string(&manifest.metadata).with_context(|| {
                        format!("failed to serialize to toml for {:?}", manifest.path)
                    })?;

            match mode {
                Mode::Execute => {
                    fs.write_file(&manifest.path, contents.as_bytes()).await?;
                    info!(
                        "Changed {} dependencies in {:?}.",
                        num_deps_changed, manifest.path
                    );
                }
                Mode::Check => {
                    bail!(
                        "{manifest:?} contained invalid versions",
                        manifest = manifest.path
                    )
                }
            }
        }
    }
    Ok(())
}

fn fix_manifest(versions: &Versions, manifest: &mut Manifest) -> Result<usize> {
    let mut view = versions.published();
    if !manifest.publish()? {
        debug!(package = ?&manifest.path, "package has publishing disabled, allowing unpublished crates to be used");
        view = view.all_crates();
    }
    fix_dep_sets(&view, &mut manifest.metadata)
}

#[cfg(test)]
mod tests {
    use super::*;

    fn make_versions<'a>(
        versions: impl Iterator<Item = &'a (&'a str, &'a str, bool, PackageStability)>,
    ) -> Versions {
        let map = versions
            .into_iter()
            .map(|(name, version, publish, stability)| {
                let publish = *publish;
                (
                    name.to_string(),
                    VersionWithMetadata {
                        version: Version::parse(&version).unwrap(),
                        publish,
                        stability: *stability,
                    },
                )
            })
            .collect::<BTreeMap<_, _>>();

        Versions(map)
    }

    #[test]
    fn unpublished_deps_cant_be_deps() {
        let manifest = br#"
            [package]
            name = "test"
            version = "1.2.0"

            [build-dependencies]
            build_something = "1.3"
            local_build_something = { path = "../local_build_something", version = "0.4.0-different" }

            [dev-dependencies]
            dev_something = "1.1"
            local_dev_something = { path = "../local_dev_something" }

            [dependencies]
            something = "1.0"
            local_something = { path = "../local_something" }
        "#;
        let metadata = toml::from_slice(manifest).unwrap();
        let mut manifest = Manifest {
            path: "test".into(),
            metadata,
        };
        let versions = &[
            (
                "local_build_something",
                "0.2.0",
                true,
                PackageStability::Unstable,
            ),
            (
                "local_dev_something",
                "0.1.0",
                false,
                PackageStability::Unstable,
            ),
            ("local_something", "1.1.3", false, PackageStability::Stable),
        ];
        let versions = make_versions(versions.iter());
        fix_manifest(&versions, &mut manifest).expect_err("depends on unpublished local something");
        set_publish_false(&manifest.path, &mut manifest.metadata, false).unwrap();
        fix_manifest(&versions, &mut manifest)
            .expect("now it will work, the crate isn't published");
    }

    #[test]
    fn test_fix_dep_sets() {
        let manifest = br#"
            [package]
            name = "test"
            version = "1.2.0-preview"

            [build-dependencies]
            build_something = "1.3"
            local_build_something = { path = "../local_build_something", version = "0.4.0-different" }

            [dev-dependencies]
            dev_something = "1.1"
            local_dev_something = { path = "../local_dev_something" }

            [dependencies]
            something = "1.0"
            local_something = { path = "../local_something" }
        "#;
        let metadata = toml::from_slice(manifest).unwrap();
        let mut manifest = Manifest {
            path: "test".into(),
            metadata,
        };
        let versions = &[
            (
                "local_build_something",
                "0.2.0",
                true,
                PackageStability::Unstable,
            ),
            (
                "local_dev_something",
                "0.1.0",
                false,
                PackageStability::Unstable,
            ),
            ("local_something", "1.1.3", true, PackageStability::Stable),
        ];
        let versions = make_versions(versions.iter());

        fix_dep_sets(&versions.published(), &mut manifest.metadata).expect("success");

        let actual_deps = &manifest.metadata["dependencies"];
        assert_eq!(
            "\
                something = \"1.0\"\n\
                \n\
                [local_something]\n\
                path = \"../local_something\"\n\
                version = \"1.1.3\"\n\
            ",
            actual_deps.to_string()
        );

        let actual_dev_deps = &manifest.metadata["dev-dependencies"];
        assert_eq!(
            "\
                dev_something = \"1.1\"\n\
                \n\
                [local_dev_something]\n\
                path = \"../local_dev_something\"\n\
                version = \"0.1.0\"\n\
            ",
            actual_dev_deps.to_string()
        );

        let actual_build_deps = &manifest.metadata["build-dependencies"];
        assert_eq!(
            "\
                build_something = \"1.3\"\n\
                \n\
                [local_build_something]\n\
                path = \"../local_build_something\"\n\
<<<<<<< HEAD
                version = \"~0.2\"\n\
            ",
            actual_build_deps.to_string()
        );
    }

    #[test]
    fn sdk_crate_version_should_not_be_turned_into_tilde_requirement() {
        let manifest = br#"
            [package]
            name = "test"
            version = "1.2.0-preview"

            [dependencies]
            aws-sdk-example = { path = "../aws/sdk/example" }
        "#;
        let metadata = toml::from_slice(manifest).unwrap();
        let mut manifest = Manifest {
            path: "test".into(),
            metadata,
        };
        let versions = &[("aws-sdk-example", "1.2.0", true, PackageStability::Stable)];
        let versions = make_versions(versions.iter());

        fix_dep_sets(&versions.published(), &mut manifest.metadata).expect("success");

        let actual_deps = &manifest.metadata["dependencies"];
        assert_eq!(
            "\
                [aws-sdk-example]\n\
                path = \"../aws/sdk/example\"\n\
                version = \"1.2.0\"\n\
=======
                version = \"0.2.0\"\n\
>>>>>>> 315d88b6
            ",
            actual_build_deps.to_string()
        );
    }

    #[test]
    fn test_is_example_manifest() {
        assert!(!is_example_manifest("aws-sdk-rust/sdk/s3/Cargo.toml"));
        assert!(!is_example_manifest(
            "aws-sdk-rust/sdk/aws-config/Cargo.toml"
        ));
        assert!(!is_example_manifest(
            "/path/to/aws-sdk-rust/sdk/aws-config/Cargo.toml"
        ));
        assert!(!is_example_manifest("sdk/aws-config/Cargo.toml"));
        assert!(is_example_manifest("examples/foo/Cargo.toml"));
        assert!(is_example_manifest("examples/foo/bar/Cargo.toml"));
        assert!(is_example_manifest(
            "aws-sdk-rust/examples/foo/bar/Cargo.toml"
        ));
    }
}<|MERGE_RESOLUTION|>--- conflicted
+++ resolved
@@ -16,10 +16,7 @@
 use clap::Parser;
 use semver::Version;
 use smithy_rs_tool_common::ci::running_in_ci;
-<<<<<<< HEAD
-use smithy_rs_tool_common::package::{PackageCategory, PackageStability};
-=======
->>>>>>> 315d88b6
+use smithy_rs_tool_common::package::PackageStability;
 use std::collections::BTreeMap;
 use std::ffi::OsStr;
 use std::path::{Path, PathBuf};
@@ -196,8 +193,7 @@
             .ok_or_else(|| {
                 anyhow::Error::msg(format!("{:?} is missing a package version", manifest.path))
             })?;
-<<<<<<< HEAD
-        let version = parse_version::<SemVer>(&manifest.path, version)?;
+        let version = parse_version(&manifest.path, version)?;
         versions.insert(
             name.into(),
             VersionWithMetadata {
@@ -206,10 +202,6 @@
                 stability,
             },
         );
-=======
-        let version = parse_version(&manifest.path, version)?;
-        versions.insert(name.into(), VersionWithMetadata { version, publish });
->>>>>>> 315d88b6
     }
     Ok(Versions(versions))
 }
@@ -506,42 +498,7 @@
                 \n\
                 [local_build_something]\n\
                 path = \"../local_build_something\"\n\
-<<<<<<< HEAD
-                version = \"~0.2\"\n\
-            ",
-            actual_build_deps.to_string()
-        );
-    }
-
-    #[test]
-    fn sdk_crate_version_should_not_be_turned_into_tilde_requirement() {
-        let manifest = br#"
-            [package]
-            name = "test"
-            version = "1.2.0-preview"
-
-            [dependencies]
-            aws-sdk-example = { path = "../aws/sdk/example" }
-        "#;
-        let metadata = toml::from_slice(manifest).unwrap();
-        let mut manifest = Manifest {
-            path: "test".into(),
-            metadata,
-        };
-        let versions = &[("aws-sdk-example", "1.2.0", true, PackageStability::Stable)];
-        let versions = make_versions(versions.iter());
-
-        fix_dep_sets(&versions.published(), &mut manifest.metadata).expect("success");
-
-        let actual_deps = &manifest.metadata["dependencies"];
-        assert_eq!(
-            "\
-                [aws-sdk-example]\n\
-                path = \"../aws/sdk/example\"\n\
-                version = \"1.2.0\"\n\
-=======
                 version = \"0.2.0\"\n\
->>>>>>> 315d88b6
             ",
             actual_build_deps.to_string()
         );
