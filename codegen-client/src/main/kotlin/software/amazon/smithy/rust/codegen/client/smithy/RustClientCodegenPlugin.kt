/*
 * Copyright Amazon.com, Inc. or its affiliates. All Rights Reserved.
 * SPDX-License-Identifier: Apache-2.0
 */

package software.amazon.smithy.rust.codegen.client.smithy

import software.amazon.smithy.build.PluginContext
import software.amazon.smithy.codegen.core.ReservedWordSymbolProvider
import software.amazon.smithy.model.Model
import software.amazon.smithy.model.shapes.ServiceShape
import software.amazon.smithy.rust.codegen.client.smithy.customizations.ApiKeyAuthDecorator
import software.amazon.smithy.rust.codegen.client.smithy.customizations.ClientCustomizations
import software.amazon.smithy.rust.codegen.client.smithy.customize.ClientCodegenDecorator
import software.amazon.smithy.rust.codegen.client.smithy.customize.CombinedClientCodegenDecorator
import software.amazon.smithy.rust.codegen.client.smithy.customize.NoOpEventStreamSigningDecorator
import software.amazon.smithy.rust.codegen.client.smithy.customize.RequiredCustomizations
import software.amazon.smithy.rust.codegen.client.smithy.endpoint.EndpointsDecorator
import software.amazon.smithy.rust.codegen.client.smithy.generators.client.FluentClientDecorator
import software.amazon.smithy.rust.codegen.client.testutil.ClientDecoratableBuildPlugin
import software.amazon.smithy.rust.codegen.core.rustlang.Attribute.Companion.NonExhaustive
import software.amazon.smithy.rust.codegen.core.rustlang.RustReservedWordSymbolProvider
import software.amazon.smithy.rust.codegen.core.smithy.BaseSymbolMetadataProvider
import software.amazon.smithy.rust.codegen.core.smithy.CodegenTarget
import software.amazon.smithy.rust.codegen.core.smithy.EventStreamSymbolProvider
import software.amazon.smithy.rust.codegen.core.smithy.RustSymbolProviderConfig
import software.amazon.smithy.rust.codegen.core.smithy.StreamingShapeMetadataProvider
import software.amazon.smithy.rust.codegen.core.smithy.StreamingShapeSymbolProvider
import software.amazon.smithy.rust.codegen.core.smithy.SymbolVisitor
import java.util.logging.Level
import java.util.logging.Logger

/**
 * Rust Client Codegen Plugin
 *
 * This is the entrypoint for code generation, triggered by the smithy-build plugin.
 * `resources/META-INF.services/software.amazon.smithy.build.SmithyBuildPlugin` refers to this class by name which
 * enables the smithy-build plugin to invoke `execute` with all Smithy plugin context + models.
 */
class RustClientCodegenPlugin : ClientDecoratableBuildPlugin() {
    override fun getName(): String = "rust-client-codegen"

    override fun executeWithDecorator(
        context: PluginContext,
        vararg decorator: ClientCodegenDecorator,
    ) {
        // Suppress extremely noisy logs about reserved words
        Logger.getLogger(ReservedWordSymbolProvider::class.java.name).level = Level.OFF
        // Discover `RustCodegenDecorators` on the classpath. `RustCodegenDecorator` returns different types of
        // customizations. A customization is a function of:
        // - location (e.g. the mutate section of an operation)
        // - context (e.g. the of the operation)
        // - writer: The active RustWriter at the given location
        val codegenDecorator =
            CombinedClientCodegenDecorator.fromClasspath(
                context,
                ClientCustomizations(),
                RequiredCustomizations(),
                FluentClientDecorator(),
                EndpointsDecorator(),
                NoOpEventStreamSigningDecorator(),
                ApiKeyAuthDecorator(),
                *decorator,
            )

        // ClientCodegenVisitor is the main driver of code generation that traverses the model and generates code
        ClientCodegenVisitor(context, codegenDecorator).execute()
    }

    companion object {
        /**
         * When generating code, smithy types need to be converted into Rust types—that is the core role of the symbol provider
         *
         * The Symbol provider is composed of a base [SymbolVisitor] which handles the core functionality, then is layered
         * with other symbol providers, documented inline, to handle the full scope of Smithy types.
         */
        fun baseSymbolProvider(
            settings: ClientRustSettings,
            model: Model,
            serviceShape: ServiceShape,
            rustSymbolProviderConfig: RustSymbolProviderConfig,
            codegenDecorator: ClientCodegenDecorator,
        ) =
            SymbolVisitor(settings, model, serviceShape = serviceShape, config = rustSymbolProviderConfig)
                // Generate different types for EventStream shapes (e.g. transcribe streaming)
                .let { EventStreamSymbolProvider(rustSymbolProviderConfig.runtimeConfig, it, CodegenTarget.CLIENT) }
                // Generate `ByteStream` instead of `Blob` for streaming binary shapes (e.g. S3 GetObject)
                .let { StreamingShapeSymbolProvider(it) }
                // Add Rust attributes (like `#[derive(PartialEq)]`) to generated shapes
                .let { BaseSymbolMetadataProvider(it, additionalAttributes = listOf(NonExhaustive)) }
                // Streaming shapes need different derives (e.g. they cannot derive `PartialEq`)
                .let { StreamingShapeMetadataProvider(it) }
                // Rename shapes that clash with Rust reserved words & and other SDK specific features e.g. `send()` cannot
                // be the name of an operation input
<<<<<<< HEAD
                .let { RustReservedWordSymbolProvider(it, model, ClientReservedWords) }
=======
                .let { RustReservedWordSymbolProvider(it) }
                // Allows decorators to inject a custom symbol provider
                .let { codegenDecorator.symbolProvider(it) }
>>>>>>> 2f60a5e0
    }
}<|MERGE_RESOLUTION|>--- conflicted
+++ resolved
@@ -92,12 +92,8 @@
                 .let { StreamingShapeMetadataProvider(it) }
                 // Rename shapes that clash with Rust reserved words & and other SDK specific features e.g. `send()` cannot
                 // be the name of an operation input
-<<<<<<< HEAD
-                .let { RustReservedWordSymbolProvider(it, model, ClientReservedWords) }
-=======
-                .let { RustReservedWordSymbolProvider(it) }
+                .let { RustReservedWordSymbolProvider(it, ClientReservedWords) }
                 // Allows decorators to inject a custom symbol provider
                 .let { codegenDecorator.symbolProvider(it) }
->>>>>>> 2f60a5e0
     }
 }