/*
 * Copyright Amazon.com, Inc. or its affiliates. All Rights Reserved.
 * SPDX-License-Identifier: Apache-2.0
 */

package software.amazon.smithy.rust.codegen.client.smithy

import software.amazon.smithy.build.PluginContext
import software.amazon.smithy.codegen.core.ReservedWordSymbolProvider
import software.amazon.smithy.model.Model
import software.amazon.smithy.model.shapes.ServiceShape
import software.amazon.smithy.rust.codegen.client.smithy.customizations.ApiKeyAuthDecorator
import software.amazon.smithy.rust.codegen.client.smithy.customizations.ClientCustomizations
import software.amazon.smithy.rust.codegen.client.smithy.customize.ClientCodegenDecorator
import software.amazon.smithy.rust.codegen.client.smithy.customize.CombinedClientCodegenDecorator
import software.amazon.smithy.rust.codegen.client.smithy.customize.NoOpEventStreamSigningDecorator
import software.amazon.smithy.rust.codegen.client.smithy.customize.RequiredCustomizations
import software.amazon.smithy.rust.codegen.client.smithy.endpoint.EndpointsDecorator
import software.amazon.smithy.rust.codegen.client.smithy.generators.client.FluentClientDecorator
import software.amazon.smithy.rust.codegen.client.testutil.ClientDecoratableBuildPlugin
import software.amazon.smithy.rust.codegen.core.rustlang.Attribute.Companion.NonExhaustive
import software.amazon.smithy.rust.codegen.core.rustlang.RustReservedWordSymbolProvider
import software.amazon.smithy.rust.codegen.core.smithy.BaseSymbolMetadataProvider
import software.amazon.smithy.rust.codegen.core.smithy.CodegenTarget
import software.amazon.smithy.rust.codegen.core.smithy.EventStreamSymbolProvider
import software.amazon.smithy.rust.codegen.core.smithy.RustSymbolProviderConfig
import software.amazon.smithy.rust.codegen.core.smithy.StreamingShapeMetadataProvider
import software.amazon.smithy.rust.codegen.core.smithy.StreamingShapeSymbolProvider
import software.amazon.smithy.rust.codegen.core.smithy.SymbolVisitor
import java.util.logging.Level
import java.util.logging.Logger

/**
 * Rust Client Codegen Plugin
 *
 * This is the entrypoint for code generation, triggered by the smithy-build plugin.
 * `resources/META-INF.services/software.amazon.smithy.build.SmithyBuildPlugin` refers to this class by name which
 * enables the smithy-build plugin to invoke `execute` with all Smithy plugin context + models.
 */
class RustClientCodegenPlugin : ClientDecoratableBuildPlugin() {
    override fun getName(): String = "rust-client-codegen"

    override fun executeWithDecorator(
        context: PluginContext,
        vararg decorator: ClientCodegenDecorator,
    ) {
        // Suppress extremely noisy logs about reserved words
        Logger.getLogger(ReservedWordSymbolProvider::class.java.name).level = Level.OFF
        // Discover `RustCodegenDecorators` on the classpath. `RustCodegenDecorator` returns different types of
        // customizations. A customization is a function of:
        // - location (e.g. the mutate section of an operation)
        // - context (e.g. the of the operation)
        // - writer: The active RustWriter at the given location
        val codegenDecorator =
            CombinedClientCodegenDecorator.fromClasspath(
                context,
                ClientCustomizations(),
                RequiredCustomizations(),
                FluentClientDecorator(),
                EndpointsDecorator(),
                NoOpEventStreamSigningDecorator(),
                ApiKeyAuthDecorator(),
                *decorator,
            )

        // ClientCodegenVisitor is the main driver of code generation that traverses the model and generates code
        ClientCodegenVisitor(context, codegenDecorator).execute()
    }

    companion object {
        /**
         * When generating code, smithy types need to be converted into Rust types—that is the core role of the symbol provider
         *
         * The Symbol provider is composed of a base [SymbolVisitor] which handles the core functionality, then is layered
         * with other symbol providers, documented inline, to handle the full scope of Smithy types.
         */
        fun baseSymbolProvider(model: Model, serviceShape: ServiceShape, rustSymbolProviderConfig: RustSymbolProviderConfig) =
            SymbolVisitor(model, serviceShape = serviceShape, config = rustSymbolProviderConfig)
                // Generate different types for EventStream shapes (e.g. transcribe streaming)
<<<<<<< HEAD
                .let { EventStreamSymbolProvider(symbolVisitorConfig.runtimeConfig, it, CodegenTarget.CLIENT) }
=======
                .let { EventStreamSymbolProvider(rustSymbolProviderConfig.runtimeConfig, it, model, CodegenTarget.CLIENT) }
>>>>>>> afb1f16c
                // Generate `ByteStream` instead of `Blob` for streaming binary shapes (e.g. S3 GetObject)
                .let { StreamingShapeSymbolProvider(it) }
                // Add Rust attributes (like `#[derive(PartialEq)]`) to generated shapes
                .let { BaseSymbolMetadataProvider(it, additionalAttributes = listOf(NonExhaustive)) }
                // Streaming shapes need different derives (e.g. they cannot derive `PartialEq`)
                .let { StreamingShapeMetadataProvider(it) }
                // Rename shapes that clash with Rust reserved words & and other SDK specific features e.g. `send()` cannot
                // be the name of an operation input
                .let { RustReservedWordSymbolProvider(it) }
    }
}<|MERGE_RESOLUTION|>--- conflicted
+++ resolved
@@ -77,11 +77,7 @@
         fun baseSymbolProvider(model: Model, serviceShape: ServiceShape, rustSymbolProviderConfig: RustSymbolProviderConfig) =
             SymbolVisitor(model, serviceShape = serviceShape, config = rustSymbolProviderConfig)
                 // Generate different types for EventStream shapes (e.g. transcribe streaming)
-<<<<<<< HEAD
-                .let { EventStreamSymbolProvider(symbolVisitorConfig.runtimeConfig, it, CodegenTarget.CLIENT) }
-=======
-                .let { EventStreamSymbolProvider(rustSymbolProviderConfig.runtimeConfig, it, model, CodegenTarget.CLIENT) }
->>>>>>> afb1f16c
+                .let { EventStreamSymbolProvider(rustSymbolProviderConfig.runtimeConfig, it, CodegenTarget.CLIENT) }
                 // Generate `ByteStream` instead of `Blob` for streaming binary shapes (e.g. S3 GetObject)
                 .let { StreamingShapeSymbolProvider(it) }
                 // Add Rust attributes (like `#[derive(PartialEq)]`) to generated shapes
