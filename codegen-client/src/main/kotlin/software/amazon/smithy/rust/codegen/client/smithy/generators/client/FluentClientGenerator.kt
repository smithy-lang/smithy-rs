/*
 * Copyright Amazon.com, Inc. or its affiliates. All Rights Reserved.
 * SPDX-License-Identifier: Apache-2.0
 */

package software.amazon.smithy.rust.codegen.client.smithy.generators.client

import software.amazon.smithy.codegen.core.SymbolProvider
import software.amazon.smithy.model.Model
import software.amazon.smithy.model.knowledge.TopDownIndex
import software.amazon.smithy.model.shapes.MemberShape
import software.amazon.smithy.model.shapes.OperationShape
import software.amazon.smithy.model.shapes.StructureShape
import software.amazon.smithy.model.traits.DocumentationTrait
import software.amazon.smithy.rust.codegen.client.smithy.ClientCodegenContext
import software.amazon.smithy.rust.codegen.client.smithy.ClientRustModule
import software.amazon.smithy.rust.codegen.client.smithy.generators.PaginatorGenerator
import software.amazon.smithy.rust.codegen.client.smithy.generators.isPaginated
import software.amazon.smithy.rust.codegen.core.rustlang.Attribute
import software.amazon.smithy.rust.codegen.core.rustlang.Attribute.Companion.derive
import software.amazon.smithy.rust.codegen.core.rustlang.EscapeFor
import software.amazon.smithy.rust.codegen.core.rustlang.RustModule
import software.amazon.smithy.rust.codegen.core.rustlang.RustReservedWords
import software.amazon.smithy.rust.codegen.core.rustlang.RustType
import software.amazon.smithy.rust.codegen.core.rustlang.RustWriter
import software.amazon.smithy.rust.codegen.core.rustlang.asArgumentType
import software.amazon.smithy.rust.codegen.core.rustlang.asOptional
import software.amazon.smithy.rust.codegen.core.rustlang.deprecatedShape
import software.amazon.smithy.rust.codegen.core.rustlang.docLink
import software.amazon.smithy.rust.codegen.core.rustlang.docs
import software.amazon.smithy.rust.codegen.core.rustlang.documentShape
import software.amazon.smithy.rust.codegen.core.rustlang.escape
import software.amazon.smithy.rust.codegen.core.rustlang.normalizeHtml
import software.amazon.smithy.rust.codegen.core.rustlang.qualifiedName
import software.amazon.smithy.rust.codegen.core.rustlang.render
import software.amazon.smithy.rust.codegen.core.rustlang.rust
import software.amazon.smithy.rust.codegen.core.rustlang.rustBlockTemplate
import software.amazon.smithy.rust.codegen.core.rustlang.rustTemplate
import software.amazon.smithy.rust.codegen.core.rustlang.rustTypeParameters
import software.amazon.smithy.rust.codegen.core.rustlang.stripOuter
import software.amazon.smithy.rust.codegen.core.rustlang.withBlockTemplate
import software.amazon.smithy.rust.codegen.core.rustlang.writable
import software.amazon.smithy.rust.codegen.core.smithy.RuntimeType
import software.amazon.smithy.rust.codegen.core.smithy.RuntimeType.Companion.preludeScope
import software.amazon.smithy.rust.codegen.core.smithy.RustCrate
import software.amazon.smithy.rust.codegen.core.smithy.RustSymbolProvider
import software.amazon.smithy.rust.codegen.core.smithy.customize.writeCustomizations
import software.amazon.smithy.rust.codegen.core.smithy.expectRustMetadata
import software.amazon.smithy.rust.codegen.core.smithy.generators.setterName
import software.amazon.smithy.rust.codegen.core.smithy.rustType
import software.amazon.smithy.rust.codegen.core.util.inputShape
import software.amazon.smithy.rust.codegen.core.util.orNull
import software.amazon.smithy.rust.codegen.core.util.outputShape
import software.amazon.smithy.rust.codegen.core.util.toSnakeCase

class FluentClientGenerator(
    private val codegenContext: ClientCodegenContext,
    private val reexportSmithyClientBuilder: Boolean = true,
    private val generics: FluentClientGenerics,
    private val customizations: List<FluentClientCustomization> = emptyList(),
    private val retryClassifier: RuntimeType = RuntimeType.smithyHttp(codegenContext.runtimeConfig)
        .resolve("retry::DefaultResponseRetryClassifier"),
) {
    companion object {
        fun clientOperationFnName(operationShape: OperationShape, symbolProvider: RustSymbolProvider): String =
            RustReservedWords.escapeIfNeeded(symbolProvider.toSymbol(operationShape).name.toSnakeCase())

        fun clientOperationModuleName(operationShape: OperationShape, symbolProvider: RustSymbolProvider): String =
            RustReservedWords.escapeIfNeeded(
                symbolProvider.toSymbol(operationShape).name.toSnakeCase(),
                EscapeFor.ModuleName,
            )
    }

    private val serviceShape = codegenContext.serviceShape
    private val operations =
        TopDownIndex.of(codegenContext.model).getContainedOperations(serviceShape).sortedBy { it.id }
    private val symbolProvider = codegenContext.symbolProvider
    private val model = codegenContext.model
    private val runtimeConfig = codegenContext.runtimeConfig
    private val core = FluentClientCore(model)
    private val smithyRuntimeMode = codegenContext.smithyRuntimeMode

    fun render(crate: RustCrate) {
        renderFluentClient(crate)

        val customizableOperationGenerator = CustomizableOperationGenerator(codegenContext, generics)
        operations.forEach { operation ->
            crate.withModule(symbolProvider.moduleForBuilder(operation)) {
                renderFluentBuilder(operation)
                if (codegenContext.smithyRuntimeMode.generateOrchestrator) {
                    customizableOperationGenerator.renderForOrchestrator(this, operation)
                }
            }
        }

        customizableOperationGenerator.render(crate)
    }

    private fun renderFluentClient(crate: RustCrate) {
        crate.withModule(ClientRustModule.client) {
            if (reexportSmithyClientBuilder) {
                rustTemplate(
                    """
                    ##[doc(inline)]
                    pub use #{client}::Builder;
                    """,
                    "client" to RuntimeType.smithyClient(runtimeConfig),
                )
            }
            rustTemplate(
                """
                ##[derive(Debug)]
                pub(crate) struct Handle#{generics_decl:W} {
                    pub(crate) client: #{client}::Client#{smithy_inst:W},
                    pub(crate) conf: crate::Config,
                }

                #{client_docs:W}
                ##[derive(::std::fmt::Debug)]
                pub struct Client#{generics_decl:W} {
                    handle: #{Arc}<Handle${generics.inst}>
                }

                impl${generics.inst} #{Clone} for Client${generics.inst} {
                    fn clone(&self) -> Self {
                        Self { handle: self.handle.clone() }
                    }
                }

                impl${generics.inst} From<#{client}::Client#{smithy_inst:W}> for Client${generics.inst} {
                    fn from(client: #{client}::Client#{smithy_inst:W}) -> Self {
                        Self::with_config(client, crate::Config::builder().build())
                    }
                }

                impl${generics.inst} Client${generics.inst} {
                    /// Creates a client with the given service configuration.
                    pub fn with_config(client: #{client}::Client#{smithy_inst:W}, conf: crate::Config) -> Self {
                        Self {
                            handle: #{Arc}::new(Handle {
                                client,
                                conf,
                            })
                        }
                    }

                    /// Returns the client's configuration.
                    pub fn conf(&self) -> &crate::Config {
                        &self.handle.conf
                    }
                }
                """,
                *preludeScope,
                "Arc" to RuntimeType.Arc,
                "generics_decl" to generics.decl,
                "smithy_inst" to generics.smithyInst,
                "client" to RuntimeType.smithyClient(runtimeConfig),
                "client_docs" to writable
                    {
                        customizations.forEach {
                            it.section(
                                FluentClientSection.FluentClientDocs(
                                    serviceShape,
                                ),
                            )(this)
                        }
                    },
            )
        }

        operations.forEach { operation ->
            val name = symbolProvider.toSymbol(operation).name
            val fnName = clientOperationFnName(operation, symbolProvider)
            val moduleName = clientOperationModuleName(operation, symbolProvider)

            val privateModule = RustModule.private(moduleName, parent = ClientRustModule.client)
            crate.withModule(privateModule) {
                rustBlockTemplate(
                    "impl${generics.inst} super::Client${generics.inst} #{bounds:W}",
                    "client" to RuntimeType.smithyClient(runtimeConfig),
                    "bounds" to generics.bounds,
                ) {
                    val fullPath = operation.fullyQualifiedFluentBuilder(symbolProvider)
                    val maybePaginated = if (operation.isPaginated(model)) {
                        "\n/// This operation supports pagination; See [`into_paginator()`]($fullPath::into_paginator)."
                    } else {
                        ""
                    }

                    val output = operation.outputShape(model)
                    val operationOk = symbolProvider.toSymbol(output)
                    val operationErr = symbolProvider.symbolForOperationError(operation)

                    val inputFieldsBody = generateOperationShapeDocs(this, symbolProvider, operation, model)
                        .joinToString("\n") { "///   - $it" }

                    val inputFieldsHead = if (inputFieldsBody.isNotEmpty()) {
                        "The fluent builder is configurable:\n"
                    } else {
                        "The fluent builder takes no input, just [`send`]($fullPath::send) it."
                    }

                    val outputFieldsBody =
                        generateShapeMemberDocs(this, symbolProvider, output, model).joinToString("\n") {
                            "///   - $it"
                        }

                    var outputFieldsHead = "On success, responds with [`${operationOk.name}`]($operationOk)"
                    if (outputFieldsBody.isNotEmpty()) {
                        outputFieldsHead += " with field(s):\n"
                    }

                    rustTemplate(
                        """
                        /// Constructs a fluent builder for the [`$name`]($fullPath) operation.$maybePaginated
                        ///
                        /// - $inputFieldsHead$inputFieldsBody
                        /// - $outputFieldsHead$outputFieldsBody
                        /// - On failure, responds with [`SdkError<${operationErr.name}>`]($operationErr)
                        """,
                    )

                    // Write a deprecation notice if this operation is deprecated.
                    deprecatedShape(operation)

                    rustTemplate(
                        """
                        pub fn $fnName(&self) -> #{FluentBuilder}${generics.inst} {
                            #{FluentBuilder}::new(self.handle.clone())
                        }
                        """,
                        "FluentBuilder" to operation.fluentBuilderType(symbolProvider),
                    )
                }
            }
        }
    }

    private fun RustWriter.renderFluentBuilder(operation: OperationShape) {
        val operationSymbol = symbolProvider.toSymbol(operation)
        val input = operation.inputShape(model)
        val baseDerives = symbolProvider.toSymbol(input).expectRustMetadata().derives
        // Filter out any derive that isn't Clone. Then add a Debug derive
        val derives = baseDerives.filter { it == RuntimeType.Clone } + RuntimeType.Debug
        docs("Fluent builder constructing a request to `${operationSymbol.name}`.\n")

        val builderName = operation.fluentBuilderType(symbolProvider).name
        documentShape(operation, model, autoSuppressMissingDocs = false)
        deprecatedShape(operation)
        Attribute(derive(derives.toSet())).render(this)
        withBlockTemplate(
            "pub struct $builderName#{generics:W} {",
            "}",
            "generics" to generics.decl,
        ) {
            rustTemplate(
                """
                handle: #{Arc}<crate::client::Handle${generics.inst}>,
                inner: #{Inner},
                """,
                "Inner" to symbolProvider.symbolForBuilder(input),
                "Arc" to RuntimeType.Arc,
                "generics" to generics.decl,
            )
            if (smithyRuntimeMode.generateOrchestrator) {
                rustTemplate("config_override: #{Option}<crate::config::Builder>,", *preludeScope)
            }
        }

        rustBlockTemplate(
            "impl${generics.inst} $builderName${generics.inst} #{bounds:W}",
            "client" to RuntimeType.smithyClient(runtimeConfig),
            "bounds" to generics.bounds,
        ) {
            val outputType = symbolProvider.toSymbol(operation.outputShape(model))
            val errorType = symbolProvider.symbolForOperationError(operation)

            rust("/// Creates a new `${operationSymbol.name}`.")
            withBlockTemplate(
                "pub(crate) fn new(handle: #{Arc}<crate::client::Handle${generics.inst}>) -> Self {",
                "}",
                "Arc" to RuntimeType.Arc,
                "generics" to generics.decl,
            ) {
                withBlockTemplate(
                    "Self {",
                    "}",
                ) {
                    rustTemplate("handle, inner: #{Default}::default(),", *preludeScope)
                    if (smithyRuntimeMode.generateOrchestrator) {
                        rustTemplate("config_override: #{None},", *preludeScope)
                    }
                }
            }
            val middlewareScope = arrayOf(
                *preludeScope,
                "CustomizableOperation" to ClientRustModule.Client.customize.toType()
                    .resolve("CustomizableOperation"),
                "ClassifyRetry" to RuntimeType.classifyRetry(runtimeConfig),
                "OperationError" to errorType,
                "OperationOutput" to outputType,
                "SdkError" to RuntimeType.sdkError(runtimeConfig),
                "SdkSuccess" to RuntimeType.sdkSuccess(runtimeConfig),
                "send_bounds" to generics.sendBounds(operationSymbol, outputType, errorType, retryClassifier),
                "customizable_op_type_params" to rustTypeParameters(
                    symbolProvider.toSymbol(operation),
                    retryClassifier,
                    generics.toRustGenerics(),
                ),
            )
            rustTemplate(
                """
<<<<<<< HEAD
                // This function will go away in the near future. Do not rely on it.
                ##[doc(hidden)]
                pub async fn customize_middleware(self) -> std::result::Result<
=======
                /// Consume this builder, creating a customizable operation that can be modified before being
                /// sent. The operation's inner [http::Request] can be modified as well.
                pub async fn customize(self) -> #{Result}<
>>>>>>> 040d0e42
                    #{CustomizableOperation}#{customizable_op_type_params:W},
                    #{SdkError}<#{OperationError}>
                > #{send_bounds:W} {
                    let handle = self.handle.clone();
                    let operation = self.inner.build().map_err(#{SdkError}::construction_failure)?
                        .make_operation(&handle.conf)
                        .await
                        .map_err(#{SdkError}::construction_failure)?;
                    #{Ok}(#{CustomizableOperation} { handle, operation })
                }

                // This function will go away in the near future. Do not rely on it.
                ##[doc(hidden)]
                pub async fn send_middleware(self) -> #{Result}<#{OperationOutput}, #{SdkError}<#{OperationError}>>
                #{send_bounds:W} {
                    let op = self.inner.build().map_err(#{SdkError}::construction_failure)?
                        .make_operation(&self.handle.conf)
                        .await
                        .map_err(#{SdkError}::construction_failure)?;
                    self.handle.client.call(op).await
                }
                """,
                *middlewareScope,
            )
            if (smithyRuntimeMode.defaultToMiddleware) {
                rustTemplate(
                    """
                    /// Sends the request and returns the response.
                    ///
                    /// If an error occurs, an `SdkError` will be returned with additional details that
                    /// can be matched against.
                    ///
                    /// By default, any retryable failures will be retried twice. Retry behavior
                    /// is configurable with the [RetryConfig](aws_smithy_types::retry::RetryConfig), which can be
                    /// set when configuring the client.
                    pub async fn send(self) -> #{Result}<#{OperationOutput}, #{SdkError}<#{OperationError}>>
                    #{send_bounds:W} {
                        self.send_middleware().await
                    }

                    /// Consumes this builder, creating a customizable operation that can be modified before being
                    /// sent. The operation's inner [http::Request] can be modified as well.
                    pub async fn customize(self) -> std::result::Result<
                        #{CustomizableOperation}#{customizable_op_type_params:W},
                        #{SdkError}<#{OperationError}>
                    > #{send_bounds:W} {
                        self.customize_middleware().await
                    }
                    """,
                    *middlewareScope,
                )
            }

            if (smithyRuntimeMode.generateOrchestrator) {
                val orchestratorScope = arrayOf(
<<<<<<< HEAD
                    "CustomizableOperation" to symbolProvider.moduleForBuilder(operation).toType()
                        .resolve("CustomizableOperation"),
=======
                    *preludeScope,
>>>>>>> 040d0e42
                    "HttpResponse" to RuntimeType.smithyRuntimeApi(runtimeConfig)
                        .resolve("client::orchestrator::HttpResponse"),
                    "OperationError" to errorType,
                    "Operation" to symbolProvider.toSymbol(operation),
                    "OperationOutput" to outputType,
                    "RuntimePlugin" to RuntimeType.runtimePlugin(runtimeConfig),
                    "RuntimePlugins" to RuntimeType.smithyRuntimeApi(runtimeConfig)
                        .resolve("client::runtime_plugin::RuntimePlugins"),
                    "SdkError" to RuntimeType.sdkError(runtimeConfig),
                    "TypedBox" to RuntimeType.smithyRuntimeApi(runtimeConfig).resolve("type_erasure::TypedBox"),
                    "invoke" to RuntimeType.smithyRuntime(runtimeConfig).resolve("client::orchestrator::invoke"),
                )
                rustTemplate(
                    """
                    ##[doc(hidden)]
                    pub async fn send_orchestrator(self) -> #{Result}<#{OperationOutput}, #{SdkError}<#{OperationError}, #{HttpResponse}>> {
                        self.send_orchestrator_with_plugin(#{Option}::<Box<dyn #{RuntimePlugin} + #{Send} + #{Sync}>>::None).await
                    }

                    ##[doc(hidden)]
                    // TODO(enableNewSmithyRuntime): Delete when unused
                    /// Equivalent to [`Self::send_orchestrator`] but adds a final runtime plugin to shim missing behavior
                    pub async fn send_orchestrator_with_plugin(self, final_plugin: #{Option}<impl #{RuntimePlugin} + #{Send} + #{Sync} + 'static>) -> #{Result}<#{OperationOutput}, #{SdkError}<#{OperationError}, #{HttpResponse}>> {
                        let mut runtime_plugins = #{RuntimePlugins}::new()
                            .with_client_plugin(crate::config::ServiceRuntimePlugin::new(self.handle.clone()));
                        runtime_plugins = runtime_plugins.with_operation_plugin(#{Operation}::new());
                        if let Some(config_override) = self.config_override {
                            runtime_plugins = runtime_plugins.with_operation_plugin(config_override);
                        }
                        if let Some(final_plugin) = final_plugin {
                            runtime_plugins = runtime_plugins.with_client_plugin(final_plugin);
                        }
                        let input = self.inner.build().map_err(#{SdkError}::construction_failure)?;
                        let input = #{TypedBox}::new(input).erase();
                        let output = #{invoke}(input, &runtime_plugins)
                            .await
                            .map_err(|err| {
                                err.map_service_error(|err| {
                                    #{TypedBox}::<#{OperationError}>::assume_from(err.into())
                                        .expect("correct error type")
                                        .unwrap()
                                })
                            })?;
                        #{Ok}(#{TypedBox}::<#{OperationOutput}>::assume_from(output).expect("correct output type").unwrap())
                    }

                    ##[doc(hidden)]
                    // TODO(enableNewSmithyRuntime): Remove `async` once we switch to orchestrator
                    pub async fn customize_orchestrator(self) -> #{CustomizableOperation} {
                        #{CustomizableOperation} { fluent_builder: self, config_override: None, interceptors: vec![] }
                    }
                    """,
                    *orchestratorScope,
                )
                if (smithyRuntimeMode.defaultToOrchestrator) {
                    rustTemplate(
                        """
                        /// Sends the request and returns the response.
                        ///
                        /// If an error occurs, an `SdkError` will be returned with additional details that
                        /// can be matched against.
                        ///
                        /// By default, any retryable failures will be retried twice. Retry behavior
                        /// is configurable with the [RetryConfig](aws_smithy_types::retry::RetryConfig), which can be
                        /// set when configuring the client.
                        pub async fn send(self) -> #{Result}<#{OperationOutput}, #{SdkError}<#{OperationError}, #{HttpResponse}>> {
                            self.send_orchestrator().await
                        }

                        /// Consume this builder, creating a customizable operation that can be modified before being
                        /// sent.
                        // TODO(enableNewSmithyRuntime): Remove `async` once we switch to orchestrator
                        pub async fn customize(self) -> #{CustomizableOperation} {
                            self.customize_orchestrator().await
                        }
                        """,
                        *orchestratorScope,
                    )
                }

                rustTemplate(
                    """
                    pub(crate) fn config_override(
                        mut self,
                        config_override: impl Into<crate::config::Builder>,
                    ) -> Self {
                        self.set_config_override(Some(config_override.into()));
                        self
                    }

                    pub(crate) fn set_config_override(
                        &mut self,
                        config_override: Option<crate::config::Builder>,
                    ) -> &mut Self {
                        self.config_override = config_override;
                        self
                    }
                    """,
                )
            }

            PaginatorGenerator.paginatorType(codegenContext, generics, operation, retryClassifier)
                ?.also { paginatorType ->
                    rustTemplate(
                        """
                        /// Create a paginator for this request
                        ///
                        /// Paginators are used by calling [`send().await`](#{Paginator}::send) which returns a `Stream`.
                        pub fn into_paginator(self) -> #{Paginator}${generics.inst} {
                            #{Paginator}::new(self.handle, self.inner)
                        }
                        """,
                        "Paginator" to paginatorType,
                    )
                }
            writeCustomizations(
                customizations,
                FluentClientSection.FluentBuilderImpl(
                    operation,
                    symbolProvider.symbolForOperationError(operation),
                ),
            )
            input.members().forEach { member ->
                val memberName = symbolProvider.toMemberName(member)
                // All fields in the builder are optional
                val memberSymbol = symbolProvider.toSymbol(member)
                val outerType = memberSymbol.rustType()
                when (val coreType = outerType.stripOuter<RustType.Option>()) {
                    is RustType.Vec -> with(core) { renderVecHelper(member, memberName, coreType) }
                    is RustType.HashMap -> with(core) { renderMapHelper(member, memberName, coreType) }
                    else -> with(core) { renderInputHelper(member, memberName, coreType) }
                }
                // pure setter
                val setterName = member.setterName()
                val optionalInputType = outerType.asOptional()
                with(core) { renderInputHelper(member, setterName, optionalInputType) }
            }
        }
    }
}

/**
 * For a given `operation` shape, return a list of strings where each string describes the name and input type of one of
 * the operation's corresponding fluent builder methods as well as that method's documentation from the smithy model
 *
 * _NOTE: This function generates the docs that appear under **"The fluent builder is configurable:"**_
 */
private fun generateOperationShapeDocs(
    writer: RustWriter,
    symbolProvider: RustSymbolProvider,
    operation: OperationShape,
    model: Model,
): List<String> {
    val input = operation.inputShape(model)
    val fluentBuilderFullyQualifiedName = operation.fullyQualifiedFluentBuilder(symbolProvider)
    return input.members().map { memberShape ->
        val builderInputDoc = memberShape.asFluentBuilderInputDoc(symbolProvider)
        val builderInputLink = docLink("$fluentBuilderFullyQualifiedName::${symbolProvider.toMemberName(memberShape)}")
        val builderSetterDoc = memberShape.asFluentBuilderSetterDoc(symbolProvider)
        val builderSetterLink = docLink("$fluentBuilderFullyQualifiedName::${memberShape.setterName()}")

        val docTrait = memberShape.getMemberTrait(model, DocumentationTrait::class.java).orNull()
        val docs = when (docTrait?.value?.isNotBlank()) {
            true -> normalizeHtml(writer.escape(docTrait.value)).replace("\n", " ")
            else -> "(undocumented)"
        }

        "[`$builderInputDoc`]($builderInputLink) / [`$builderSetterDoc`]($builderSetterLink): $docs"
    }
}

/**
 * For a give `struct` shape, return a list of strings where each string describes the name and type of a struct field
 * as well as that field's documentation from the smithy model
 *
 *  * _NOTE: This function generates the list of types that appear under **"On success, responds with"**_
 */
private fun generateShapeMemberDocs(
    writer: RustWriter,
    symbolProvider: SymbolProvider,
    shape: StructureShape,
    model: Model,
): List<String> {
    val structName = symbolProvider.toSymbol(shape).rustType().qualifiedName()
    return shape.members().map { memberShape ->
        val name = symbolProvider.toMemberName(memberShape)
        val member = symbolProvider.toSymbol(memberShape).rustType().render(fullyQualified = false)
        val docTrait = memberShape.getMemberTrait(model, DocumentationTrait::class.java).orNull()
        val docs = when (docTrait?.value?.isNotBlank()) {
            true -> normalizeHtml(writer.escape(docTrait.value)).replace("\n", " ")
            else -> "(undocumented)"
        }

        "[`$name($member)`](${docLink("$structName::$name")}): $docs"
    }
}

internal fun OperationShape.fluentBuilderType(symbolProvider: RustSymbolProvider): RuntimeType =
    symbolProvider.moduleForBuilder(this).toType()
        .resolve(symbolProvider.toSymbol(this).name + "FluentBuilder")

/**
 * Generate a valid fully-qualified Type for a fluent builder e.g.
 * `OperationShape(AssumeRole)` -> `"crate::operations::assume_role::AssumeRoleFluentBuilder"`
 *
 *  * _NOTE: This function generates the links that appear under **"The fluent builder is configurable:"**_
 */
private fun OperationShape.fullyQualifiedFluentBuilder(
    symbolProvider: RustSymbolProvider,
): String = fluentBuilderType(symbolProvider).fullyQualifiedName()

/**
 * Generate a string that looks like a Rust function pointer for documenting a fluent builder method e.g.
 * `<MemberShape representing a struct method>` -> `"method_name(MethodInputType)"`
 *
 * _NOTE: This function generates the type names that appear under **"The fluent builder is configurable:"**_
 */
private fun MemberShape.asFluentBuilderInputDoc(symbolProvider: SymbolProvider): String {
    val memberName = symbolProvider.toMemberName(this)
    val outerType = symbolProvider.toSymbol(this).rustType()

    return "$memberName(${outerType.stripOuter<RustType.Option>().asArgumentType(fullyQualified = false)})"
}

/**
 * Generate a string that looks like a Rust function pointer for documenting a fluent builder setter method e.g.
 * `<MemberShape representing a struct method>` -> `"set_method_name(Option<MethodInputType>)"`
 *
 *  _NOTE: This function generates the setter type names that appear under **"The fluent builder is configurable:"**_
 */
private fun MemberShape.asFluentBuilderSetterDoc(symbolProvider: SymbolProvider): String {
    val memberName = this.setterName()
    val outerType = symbolProvider.toSymbol(this).rustType()

    return "$memberName(${outerType.asArgumentType(fullyQualified = false)})"
}<|MERGE_RESOLUTION|>--- conflicted
+++ resolved
@@ -311,15 +311,9 @@
             )
             rustTemplate(
                 """
-<<<<<<< HEAD
                 // This function will go away in the near future. Do not rely on it.
                 ##[doc(hidden)]
-                pub async fn customize_middleware(self) -> std::result::Result<
-=======
-                /// Consume this builder, creating a customizable operation that can be modified before being
-                /// sent. The operation's inner [http::Request] can be modified as well.
-                pub async fn customize(self) -> #{Result}<
->>>>>>> 040d0e42
+                pub async fn customize_middleware(self) -> #{Result}<
                     #{CustomizableOperation}#{customizable_op_type_params:W},
                     #{SdkError}<#{OperationError}>
                 > #{send_bounds:W} {
@@ -375,12 +369,9 @@
 
             if (smithyRuntimeMode.generateOrchestrator) {
                 val orchestratorScope = arrayOf(
-<<<<<<< HEAD
+                    *preludeScope,
                     "CustomizableOperation" to symbolProvider.moduleForBuilder(operation).toType()
                         .resolve("CustomizableOperation"),
-=======
-                    *preludeScope,
->>>>>>> 040d0e42
                     "HttpResponse" to RuntimeType.smithyRuntimeApi(runtimeConfig)
                         .resolve("client::orchestrator::HttpResponse"),
                     "OperationError" to errorType,
@@ -450,7 +441,7 @@
                             self.send_orchestrator().await
                         }
 
-                        /// Consume this builder, creating a customizable operation that can be modified before being
+                        /// Consumes this builder, creating a customizable operation that can be modified before being
                         /// sent.
                         // TODO(enableNewSmithyRuntime): Remove `async` once we switch to orchestrator
                         pub async fn customize(self) -> #{CustomizableOperation} {
