--- conflicted
+++ resolved
@@ -339,7 +339,6 @@
                     generics.toRustGenerics(),
                 ),
             )
-<<<<<<< HEAD
 
             // this fixes this error
             //  error[E0592]: duplicate definitions with name `set_fields`
@@ -378,9 +377,7 @@
             }
 
             PaginatorGenerator.paginatorType(codegenContext, generics, operation, retryClassifier)?.also { paginatorType ->
-=======
             if (enableNewSmithyRuntime) {
->>>>>>> 437ae5bc
                 rustTemplate(
                     """
                     // TODO(enableNewSmithyRuntime): Replace `send` with `send_v2`
