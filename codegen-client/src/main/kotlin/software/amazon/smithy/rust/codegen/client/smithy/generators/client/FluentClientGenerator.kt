/*
 * Copyright Amazon.com, Inc. or its affiliates. All Rights Reserved.
 * SPDX-License-Identifier: Apache-2.0
 */

package software.amazon.smithy.rust.codegen.client.smithy.generators.client

import software.amazon.smithy.codegen.core.SymbolProvider
import software.amazon.smithy.model.Model
import software.amazon.smithy.model.knowledge.TopDownIndex
import software.amazon.smithy.model.shapes.MemberShape
import software.amazon.smithy.model.shapes.OperationShape
import software.amazon.smithy.model.shapes.StructureShape
import software.amazon.smithy.model.traits.DocumentationTrait
import software.amazon.smithy.rust.codegen.client.smithy.ClientCodegenContext
import software.amazon.smithy.rust.codegen.client.smithy.ClientRustModule
import software.amazon.smithy.rust.codegen.client.smithy.generators.PaginatorGenerator
import software.amazon.smithy.rust.codegen.client.smithy.generators.isPaginated
import software.amazon.smithy.rust.codegen.core.rustlang.Attribute
import software.amazon.smithy.rust.codegen.core.rustlang.Attribute.Companion.derive
import software.amazon.smithy.rust.codegen.core.rustlang.EscapeFor
import software.amazon.smithy.rust.codegen.core.rustlang.RustModule
import software.amazon.smithy.rust.codegen.core.rustlang.RustReservedWords
import software.amazon.smithy.rust.codegen.core.rustlang.RustType
import software.amazon.smithy.rust.codegen.core.rustlang.RustWriter
import software.amazon.smithy.rust.codegen.core.rustlang.asArgumentType
import software.amazon.smithy.rust.codegen.core.rustlang.asOptional
import software.amazon.smithy.rust.codegen.core.rustlang.deprecatedShape
import software.amazon.smithy.rust.codegen.core.rustlang.docLink
import software.amazon.smithy.rust.codegen.core.rustlang.docs
import software.amazon.smithy.rust.codegen.core.rustlang.documentShape
import software.amazon.smithy.rust.codegen.core.rustlang.escape
import software.amazon.smithy.rust.codegen.core.rustlang.normalizeHtml
import software.amazon.smithy.rust.codegen.core.rustlang.qualifiedName
import software.amazon.smithy.rust.codegen.core.rustlang.render
import software.amazon.smithy.rust.codegen.core.rustlang.rust
import software.amazon.smithy.rust.codegen.core.rustlang.rustBlockTemplate
import software.amazon.smithy.rust.codegen.core.rustlang.rustTemplate
import software.amazon.smithy.rust.codegen.core.rustlang.rustTypeParameters
import software.amazon.smithy.rust.codegen.core.rustlang.stripOuter
import software.amazon.smithy.rust.codegen.core.rustlang.withBlockTemplate
import software.amazon.smithy.rust.codegen.core.rustlang.writable
import software.amazon.smithy.rust.codegen.core.smithy.RuntimeType
import software.amazon.smithy.rust.codegen.core.smithy.RustCrate
import software.amazon.smithy.rust.codegen.core.smithy.RustSymbolProvider
import software.amazon.smithy.rust.codegen.core.smithy.customize.writeCustomizations
import software.amazon.smithy.rust.codegen.core.smithy.expectRustMetadata
import software.amazon.smithy.rust.codegen.core.smithy.generators.setterName
import software.amazon.smithy.rust.codegen.core.smithy.rustType
import software.amazon.smithy.rust.codegen.core.util.inputShape
import software.amazon.smithy.rust.codegen.core.util.orNull
import software.amazon.smithy.rust.codegen.core.util.outputShape
import software.amazon.smithy.rust.codegen.core.util.toSnakeCase

class FluentClientGenerator(
    private val codegenContext: ClientCodegenContext,
    private val reexportSmithyClientBuilder: Boolean = true,
    private val generics: FluentClientGenerics = FlexibleClientGenerics(
        connectorDefault = null,
        middlewareDefault = null,
        retryDefault = RuntimeType.smithyClient(codegenContext.runtimeConfig).resolve("retry::Standard"),
        client = RuntimeType.smithyClient(codegenContext.runtimeConfig),
    ),
    private val customizations: List<FluentClientCustomization> = emptyList(),
    private val retryClassifier: RuntimeType = RuntimeType.smithyHttp(codegenContext.runtimeConfig)
        .resolve("retry::DefaultResponseRetryClassifier"),
) {
    companion object {
        fun clientOperationFnName(operationShape: OperationShape, symbolProvider: RustSymbolProvider): String =
            RustReservedWords.escapeIfNeeded(symbolProvider.toSymbol(operationShape).name.toSnakeCase())

        fun clientOperationModuleName(operationShape: OperationShape, symbolProvider: RustSymbolProvider): String =
            RustReservedWords.escapeIfNeeded(
                symbolProvider.toSymbol(operationShape).name.toSnakeCase(),
                EscapeFor.ModuleName,
            )
    }

    private val serviceShape = codegenContext.serviceShape
    private val operations =
        TopDownIndex.of(codegenContext.model).getContainedOperations(serviceShape).sortedBy { it.id }
    private val symbolProvider = codegenContext.symbolProvider
    private val model = codegenContext.model
    private val runtimeConfig = codegenContext.runtimeConfig
    private val core = FluentClientCore(model)
    private val enableNewSmithyRuntime = codegenContext.settings.codegenConfig.enableNewSmithyRuntime

    fun render(crate: RustCrate) {
        renderFluentClient(crate)

        operations.forEach { operation ->
            crate.withModule(symbolProvider.moduleForBuilder(operation)) {
                renderFluentBuilder(operation)
            }
        }

        CustomizableOperationGenerator(codegenContext, generics).render(crate)
    }

    private fun renderFluentClient(crate: RustCrate) {
        crate.withModule(ClientRustModule.client) {
            if (reexportSmithyClientBuilder) {
                rustTemplate(
                    """
                    ##[doc(inline)]
                    pub use #{client}::Builder;
                    """,
                    "client" to RuntimeType.smithyClient(runtimeConfig),
                )
            }
            rustTemplate(
                """
                ##[derive(Debug)]
                pub(crate) struct Handle#{generics_decl:W} {
                    pub(crate) client: #{client}::Client#{smithy_inst:W},
                    pub(crate) conf: crate::Config,
                }

                #{client_docs:W}
                ##[derive(std::fmt::Debug)]
                pub struct Client#{generics_decl:W} {
                    handle: std::sync::Arc<Handle${generics.inst}>
                }

                impl${generics.inst} std::clone::Clone for Client${generics.inst} {
                    fn clone(&self) -> Self {
                        Self { handle: self.handle.clone() }
                    }
                }

                impl${generics.inst} From<#{client}::Client#{smithy_inst:W}> for Client${generics.inst} {
                    fn from(client: #{client}::Client#{smithy_inst:W}) -> Self {
                        Self::with_config(client, crate::Config::builder().build())
                    }
                }

                impl${generics.inst} Client${generics.inst} {
                    /// Creates a client with the given service configuration.
                    pub fn with_config(client: #{client}::Client#{smithy_inst:W}, conf: crate::Config) -> Self {
                        Self {
                            handle: std::sync::Arc::new(Handle {
                                client,
                                conf,
                            })
                        }
                    }

                    /// Returns the client's configuration.
                    pub fn conf(&self) -> &crate::Config {
                        &self.handle.conf
                    }
                }
                """,
                "generics_decl" to generics.decl,
                "smithy_inst" to generics.smithyInst,
                "client" to RuntimeType.smithyClient(runtimeConfig),
                "client_docs" to writable
                    {
                        customizations.forEach {
                            it.section(
                                FluentClientSection.FluentClientDocs(
                                    serviceShape,
                                ),
                            )(this)
                        }
                    },
            )
        }

        operations.forEach { operation ->
            val name = symbolProvider.toSymbol(operation).name
            val fnName = clientOperationFnName(operation, symbolProvider)
            val moduleName = clientOperationModuleName(operation, symbolProvider)

            val privateModule = RustModule.private(moduleName, parent = ClientRustModule.client)
            crate.withModule(privateModule) {
                rustBlockTemplate(
                    "impl${generics.inst} super::Client${generics.inst} #{bounds:W}",
                    "client" to RuntimeType.smithyClient(runtimeConfig),
                    "bounds" to generics.bounds,
                ) {
                    val fullPath = operation.fullyQualifiedFluentBuilder(symbolProvider)
                    val maybePaginated = if (operation.isPaginated(model)) {
                        "\n/// This operation supports pagination; See [`into_paginator()`]($fullPath::into_paginator)."
                    } else {
                        ""
                    }

                    val output = operation.outputShape(model)
                    val operationOk = symbolProvider.toSymbol(output)
                    val operationErr = symbolProvider.symbolForOperationError(operation)

                    val inputFieldsBody = generateOperationShapeDocs(this, symbolProvider, operation, model)
                        .joinToString("\n") { "///   - $it" }

                    val inputFieldsHead = if (inputFieldsBody.isNotEmpty()) {
                        "The fluent builder is configurable:\n"
                    } else {
                        "The fluent builder takes no input, just [`send`]($fullPath::send) it."
                    }

                    val outputFieldsBody =
                        generateShapeMemberDocs(this, symbolProvider, output, model).joinToString("\n") {
                            "///   - $it"
                        }

                    var outputFieldsHead = "On success, responds with [`${operationOk.name}`]($operationOk)"
                    if (outputFieldsBody.isNotEmpty()) {
                        outputFieldsHead += " with field(s):\n"
                    }

                    rustTemplate(
                        """
                        /// Constructs a fluent builder for the [`$name`]($fullPath) operation.$maybePaginated
                        ///
                        /// - $inputFieldsHead$inputFieldsBody
                        /// - $outputFieldsHead$outputFieldsBody
                        /// - On failure, responds with [`SdkError<${operationErr.name}>`]($operationErr)
                        """,
                    )

                    // Write a deprecation notice if this operation is deprecated.
                    deprecatedShape(operation)

                    rustTemplate(
                        """
                        pub fn $fnName(&self) -> #{FluentBuilder}${generics.inst} {
                            #{FluentBuilder}::new(self.handle.clone())
                        }
                        """,
                        "FluentBuilder" to operation.fluentBuilderType(symbolProvider),
                    )
                }
            }
        }
    }

    private fun RustWriter.renderFluentBuilder(operation: OperationShape) {
        val operationSymbol = symbolProvider.toSymbol(operation)
        val input = operation.inputShape(model)
        val baseDerives = symbolProvider.toSymbol(input).expectRustMetadata().derives
        // Filter out any derive that isn't Clone. Then add a Debug derive
        val derives = baseDerives.filter { it == RuntimeType.Clone } + RuntimeType.Debug
        docs("Fluent builder constructing a request to `${operationSymbol.name}`.\n")

        val builderName = operation.fluentBuilderType(symbolProvider).name
        documentShape(operation, model, autoSuppressMissingDocs = false)
        deprecatedShape(operation)
        Attribute(derive(derives.toSet())).render(this)
        withBlockTemplate(
            "pub struct $builderName#{generics:W} {",
            "}",
            "generics" to generics.decl,
        ) {
            rustTemplate(
                """
                handle: std::sync::Arc<crate::client::Handle${generics.inst}>,
                inner: #{Inner},
                """,
                "Inner" to symbolProvider.symbolForBuilder(input),
                "generics" to generics.decl,
            )
            if (enableNewSmithyRuntime) {
                rust("config_override: std::option::Option<crate::config::Builder>,")
            }
        }

        rustBlockTemplate(
            "impl${generics.inst} $builderName${generics.inst} #{bounds:W}",
            "client" to RuntimeType.smithyClient(runtimeConfig),
            "bounds" to generics.bounds,
        ) {
            val outputType = symbolProvider.toSymbol(operation.outputShape(model))
            val errorType = symbolProvider.symbolForOperationError(operation)
            val inputBuilderType = symbolProvider.symbolForBuilder(input)
            val fnName = clientOperationFnName(operation, symbolProvider)

            rust("/// Creates a new `${operationSymbol.name}`.")
            withBlockTemplate(
                "pub(crate) fn new(handle: std::sync::Arc<crate::client::Handle${generics.inst}>) -> Self {",
                "}",
                "generics" to generics.decl,
            ) {
                withBlockTemplate(
                    "Self {",
                    "}",
                ) {
                    rust("handle, inner: Default::default(),")
                    if (enableNewSmithyRuntime) {
                        rust("config_override: None,")
                    }
                }
            }
            rustTemplate(
                """
                /// Consume this builder, creating a customizable operation that can be modified before being
                /// sent. The operation's inner [http::Request] can be modified as well.
                pub async fn customize(self) -> std::result::Result<
                    #{CustomizableOperation}#{customizable_op_type_params:W},
                    #{SdkError}<#{OperationError}>
                > #{send_bounds:W} {
                    let handle = self.handle.clone();
                    let operation = self.inner.build().map_err(#{SdkError}::construction_failure)?
                        .make_operation(&handle.conf)
                        .await
                        .map_err(#{SdkError}::construction_failure)?;
                    Ok(#{CustomizableOperation} { handle, operation })
                }

                /// Sends the request and returns the response.
                ///
                /// If an error occurs, an `SdkError` will be returned with additional details that
                /// can be matched against.
                ///
                /// By default, any retryable failures will be retried twice. Retry behavior
                /// is configurable with the [RetryConfig](aws_smithy_types::retry::RetryConfig), which can be
                /// set when configuring the client.
                pub async fn send(self) -> std::result::Result<#{OperationOutput}, #{SdkError}<#{OperationError}>>
                #{send_bounds:W} {
                    let op = self.inner.build().map_err(#{SdkError}::construction_failure)?
                        .make_operation(&self.handle.conf)
                        .await
                        .map_err(#{SdkError}::construction_failure)?;
                    self.handle.client.call(op).await
                }

                """,
                "CustomizableOperation" to ClientRustModule.Client.customize.toType()
                    .resolve("CustomizableOperation"),
                "ClassifyRetry" to RuntimeType.classifyRetry(runtimeConfig),
                "OperationError" to errorType,
                "OperationOutput" to outputType,
                "SdkError" to RuntimeType.sdkError(runtimeConfig),
                "SdkSuccess" to RuntimeType.sdkSuccess(runtimeConfig),
                "send_bounds" to generics.sendBounds(operationSymbol, outputType, errorType, retryClassifier),
                "customizable_op_type_params" to rustTypeParameters(
                    symbolProvider.toSymbol(operation),
                    retryClassifier,
                    generics.toRustGenerics(),
                ),
            )
<<<<<<< HEAD
            if (codegenContext.settings.codegenConfig.enableNewSmithyRuntime) {
                // this fixes this error
                //  error[E0592]: duplicate definitions with name `set_fields`
                //     --> sdk/connectcases/src/operation/update_case/builders.rs:115:5
                //      |
                //  78  | /     pub fn set_fields(
                //  79  | |         mut self,
                //  80  | |         data: crate::operation::update_case::builders::UpdateCaseInputBuilder,
                //  81  | |     ) -> Self {
                //      | |_____________- other definition for `set_fields`
                //  ...
                //  115 | /     pub fn set_fields(
                //  116 | |         mut self,
                //  117 | |         input: std::option::Option<std::vec::Vec<crate::types::FieldValue>>,
                //  118 | |     ) -> Self {
                //      | |_____________^ duplicate definitions for `set_fields`
                if (inputBuilderType.toString().endsWith("Builder")) {
                    rustTemplate(
                        """
                    ##[#{AwsSdkUnstableAttribute}]
                    /// This function replaces the parameter with new one.
                    /// It is useful when you want to replace the existing data with de-serialized data.
                    /// ```compile_fail
                    /// let result_future = async {
                    ///     let deserialized_parameters: $inputBuilderType  = serde_json::from_str(&json_string).unwrap();
                    ///     client.$fnName().set_fields(&deserialized_parameters).send().await
                    /// };
                    /// ```
                    pub fn set_fields(mut self, data: $inputBuilderType) -> Self {
                        self.inner = data;
                        self
                    }
                    """,
                        "AwsSdkUnstableAttribute" to Attribute.AwsSdkUnstableAttribute.inner,
                    )
                }

=======
            if (enableNewSmithyRuntime) {
>>>>>>> 2b7a19ef
                rustTemplate(
                    """
                    // TODO(enableNewSmithyRuntime): Replace `send` with `send_v2`
                    /// Sends the request and returns the response.
                    ///
                    /// If an error occurs, an `SdkError` will be returned with additional details that
                    /// can be matched against.
                    ///
                    /// By default, any retryable failures will be retried twice. Retry behavior
                    /// is configurable with the [RetryConfig](aws_smithy_types::retry::RetryConfig), which can be
                    /// set when configuring the client.
                    pub async fn send_v2(self) -> std::result::Result<#{OperationOutput}, #{SdkError}<#{OperationError}, #{HttpResponse}>> {
                        let mut runtime_plugins = #{RuntimePlugins}::new()
                            .with_client_plugin(crate::config::ServiceRuntimePlugin::new(self.handle.clone()));
                        if let Some(config_override) = self.config_override {
                            runtime_plugins = runtime_plugins.with_operation_plugin(config_override);
                        }
                        runtime_plugins = runtime_plugins.with_operation_plugin(#{Operation}::new());
                        let input = self.inner.build().map_err(#{SdkError}::construction_failure)?;
                        let input = #{TypedBox}::new(input).erase();
                        let output = #{invoke}(input, &runtime_plugins)
                            .await
                            .map_err(|err| {
                                err.map_service_error(|err| {
                                    #{TypedBox}::<#{OperationError}>::assume_from(err)
                                        .expect("correct error type")
                                        .unwrap()
                                })
                            })?;
                        Ok(#{TypedBox}::<#{OperationOutput}>::assume_from(output).expect("correct output type").unwrap())
                    }
                    """,
                    "HttpResponse" to RuntimeType.smithyRuntimeApi(runtimeConfig)
                        .resolve("client::orchestrator::HttpResponse"),
                    "OperationError" to errorType,
                    "Operation" to symbolProvider.toSymbol(operation),
                    "OperationOutput" to outputType,
                    "RuntimePlugins" to RuntimeType.smithyRuntimeApi(runtimeConfig)
                        .resolve("client::runtime_plugin::RuntimePlugins"),
                    "SdkError" to RuntimeType.sdkError(runtimeConfig),
                    "TypedBox" to RuntimeType.smithyRuntimeApi(runtimeConfig).resolve("type_erasure::TypedBox"),
                    "invoke" to RuntimeType.smithyRuntime(runtimeConfig).resolve("client::orchestrator::invoke"),
                )

                rustTemplate(
                    """
                    /// Sets the `config_override` for the builder.
                    ///
                    /// `config_override` is applied to the operation configuration level.
                    /// The fields in the builder that are `Some` override those applied to the service
                    /// configuration level. For instance,
                    ///
                    /// Config A     overridden by    Config B          ==        Config C
                    /// field_1: None,                field_1: Some(v2),          field_1: Some(v2),
                    /// field_2: Some(v1),            field_2: Some(v2),          field_2: Some(v2),
                    /// field_3: Some(v1),            field_3: None,              field_3: Some(v1),
                    pub fn config_override(
                        mut self,
                        config_override: impl Into<crate::config::Builder>,
                    ) -> Self {
                        self.set_config_override(Some(config_override.into()));
                        self
                    }

                    /// Sets the `config_override` for the builder.
                    ///
                    /// `config_override` is applied to the operation configuration level.
                    /// The fields in the builder that are `Some` override those applied to the service
                    /// configuration level. For instance,
                    ///
                    /// Config A     overridden by    Config B          ==        Config C
                    /// field_1: None,                field_1: Some(v2),          field_1: Some(v2),
                    /// field_2: Some(v1),            field_2: Some(v2),          field_2: Some(v2),
                    /// field_3: Some(v1),            field_3: None,              field_3: Some(v1),
                    pub fn set_config_override(
                        &mut self,
                        config_override: Option<crate::config::Builder>,
                    ) -> &mut Self {
                        self.config_override = config_override;
                        self
                    }
                    """,
                )
            }
            PaginatorGenerator.paginatorType(codegenContext, generics, operation, retryClassifier)
                ?.also { paginatorType ->
                    rustTemplate(
                        """
                        /// Create a paginator for this request
                        ///
                        /// Paginators are used by calling [`send().await`](#{Paginator}::send) which returns a `Stream`.
                        pub fn into_paginator(self) -> #{Paginator}${generics.inst} {
                            #{Paginator}::new(self.handle, self.inner)
                        }
                        """,
                        "Paginator" to paginatorType,
                    )
                }
            writeCustomizations(
                customizations,
                FluentClientSection.FluentBuilderImpl(
                    operation,
                    symbolProvider.symbolForOperationError(operation),
                ),
            )
            input.members().forEach { member ->
                val memberName = symbolProvider.toMemberName(member)
                // All fields in the builder are optional
                val memberSymbol = symbolProvider.toSymbol(member)
                val outerType = memberSymbol.rustType()
                when (val coreType = outerType.stripOuter<RustType.Option>()) {
                    is RustType.Vec -> with(core) { renderVecHelper(member, memberName, coreType) }
                    is RustType.HashMap -> with(core) { renderMapHelper(member, memberName, coreType) }
                    else -> with(core) { renderInputHelper(member, memberName, coreType) }
                }
                // pure setter
                val setterName = member.setterName()
                val optionalInputType = outerType.asOptional()
                with(core) { renderInputHelper(member, setterName, optionalInputType) }
            }
        }
    }
}

/**
 * For a given `operation` shape, return a list of strings where each string describes the name and input type of one of
 * the operation's corresponding fluent builder methods as well as that method's documentation from the smithy model
 *
 * _NOTE: This function generates the docs that appear under **"The fluent builder is configurable:"**_
 */
private fun generateOperationShapeDocs(
    writer: RustWriter,
    symbolProvider: RustSymbolProvider,
    operation: OperationShape,
    model: Model,
): List<String> {
    val input = operation.inputShape(model)
    val fluentBuilderFullyQualifiedName = operation.fullyQualifiedFluentBuilder(symbolProvider)
    return input.members().map { memberShape ->
        val builderInputDoc = memberShape.asFluentBuilderInputDoc(symbolProvider)
        val builderInputLink = docLink("$fluentBuilderFullyQualifiedName::${symbolProvider.toMemberName(memberShape)}")
        val builderSetterDoc = memberShape.asFluentBuilderSetterDoc(symbolProvider)
        val builderSetterLink = docLink("$fluentBuilderFullyQualifiedName::${memberShape.setterName()}")

        val docTrait = memberShape.getMemberTrait(model, DocumentationTrait::class.java).orNull()
        val docs = when (docTrait?.value?.isNotBlank()) {
            true -> normalizeHtml(writer.escape(docTrait.value)).replace("\n", " ")
            else -> "(undocumented)"
        }

        "[`$builderInputDoc`]($builderInputLink) / [`$builderSetterDoc`]($builderSetterLink): $docs"
    }
}

/**
 * For a give `struct` shape, return a list of strings where each string describes the name and type of a struct field
 * as well as that field's documentation from the smithy model
 *
 *  * _NOTE: This function generates the list of types that appear under **"On success, responds with"**_
 */
private fun generateShapeMemberDocs(
    writer: RustWriter,
    symbolProvider: SymbolProvider,
    shape: StructureShape,
    model: Model,
): List<String> {
    val structName = symbolProvider.toSymbol(shape).rustType().qualifiedName()
    return shape.members().map { memberShape ->
        val name = symbolProvider.toMemberName(memberShape)
        val member = symbolProvider.toSymbol(memberShape).rustType().render(fullyQualified = false)
        val docTrait = memberShape.getMemberTrait(model, DocumentationTrait::class.java).orNull()
        val docs = when (docTrait?.value?.isNotBlank()) {
            true -> normalizeHtml(writer.escape(docTrait.value)).replace("\n", " ")
            else -> "(undocumented)"
        }

        "[`$name($member)`](${docLink("$structName::$name")}): $docs"
    }
}

internal fun OperationShape.fluentBuilderType(symbolProvider: RustSymbolProvider): RuntimeType =
    symbolProvider.moduleForBuilder(this).toType()
        .resolve(symbolProvider.toSymbol(this).name + "FluentBuilder")

/**
 * Generate a valid fully-qualified Type for a fluent builder e.g.
 * `OperationShape(AssumeRole)` -> `"crate::operations::assume_role::AssumeRoleFluentBuilder"`
 *
 *  * _NOTE: This function generates the links that appear under **"The fluent builder is configurable:"**_
 */
private fun OperationShape.fullyQualifiedFluentBuilder(
    symbolProvider: RustSymbolProvider,
): String = fluentBuilderType(symbolProvider).fullyQualifiedName()

/**
 * Generate a string that looks like a Rust function pointer for documenting a fluent builder method e.g.
 * `<MemberShape representing a struct method>` -> `"method_name(MethodInputType)"`
 *
 * _NOTE: This function generates the type names that appear under **"The fluent builder is configurable:"**_
 */
private fun MemberShape.asFluentBuilderInputDoc(symbolProvider: SymbolProvider): String {
    val memberName = symbolProvider.toMemberName(this)
    val outerType = symbolProvider.toSymbol(this).rustType()

    return "$memberName(${outerType.stripOuter<RustType.Option>().asArgumentType(fullyQualified = false)})"
}

/**
 * Generate a string that looks like a Rust function pointer for documenting a fluent builder setter method e.g.
 * `<MemberShape representing a struct method>` -> `"set_method_name(Option<MethodInputType>)"`
 *
 *  _NOTE: This function generates the setter type names that appear under **"The fluent builder is configurable:"**_
 */
private fun MemberShape.asFluentBuilderSetterDoc(symbolProvider: SymbolProvider): String {
    val memberName = this.setterName()
    val outerType = symbolProvider.toSymbol(this).rustType()

    return "$memberName(${outerType.asArgumentType(fullyQualified = false)})"
}<|MERGE_RESOLUTION|>--- conflicted
+++ resolved
@@ -339,47 +339,44 @@
                     generics.toRustGenerics(),
                 ),
             )
-<<<<<<< HEAD
-            if (codegenContext.settings.codegenConfig.enableNewSmithyRuntime) {
-                // this fixes this error
-                //  error[E0592]: duplicate definitions with name `set_fields`
-                //     --> sdk/connectcases/src/operation/update_case/builders.rs:115:5
-                //      |
-                //  78  | /     pub fn set_fields(
-                //  79  | |         mut self,
-                //  80  | |         data: crate::operation::update_case::builders::UpdateCaseInputBuilder,
-                //  81  | |     ) -> Self {
-                //      | |_____________- other definition for `set_fields`
-                //  ...
-                //  115 | /     pub fn set_fields(
-                //  116 | |         mut self,
-                //  117 | |         input: std::option::Option<std::vec::Vec<crate::types::FieldValue>>,
-                //  118 | |     ) -> Self {
-                //      | |_____________^ duplicate definitions for `set_fields`
-                if (inputBuilderType.toString().endsWith("Builder")) {
-                    rustTemplate(
-                        """
-                    ##[#{AwsSdkUnstableAttribute}]
-                    /// This function replaces the parameter with new one.
-                    /// It is useful when you want to replace the existing data with de-serialized data.
-                    /// ```compile_fail
-                    /// let result_future = async {
-                    ///     let deserialized_parameters: $inputBuilderType  = serde_json::from_str(&json_string).unwrap();
-                    ///     client.$fnName().set_fields(&deserialized_parameters).send().await
-                    /// };
-                    /// ```
-                    pub fn set_fields(mut self, data: $inputBuilderType) -> Self {
-                        self.inner = data;
-                        self
-                    }
-                    """,
-                        "AwsSdkUnstableAttribute" to Attribute.AwsSdkUnstableAttribute.inner,
-                    )
-                }
-
-=======
+
+            // this fixes this error
+            //  error[E0592]: duplicate definitions with name `set_fields`
+            //     --> sdk/connectcases/src/operation/update_case/builders.rs:115:5
+            //      |
+            //  78  | /     pub fn set_fields(
+            //  79  | |         mut self,
+            //  80  | |         data: crate::operation::update_case::builders::UpdateCaseInputBuilder,
+            //  81  | |     ) -> Self {
+            //      | |_____________- other definition for `set_fields`
+            //  ...
+            //  115 | /     pub fn set_fields(
+            //  116 | |         mut self,
+            //  117 | |         input: std::option::Option<std::vec::Vec<crate::types::FieldValue>>,
+            //  118 | |     ) -> Self {
+            //      | |_____________^ duplicate definitions for `set_fields`
+            if (inputBuilderType.toString().endsWith("Builder")) {
+                rustTemplate(
+                    """
+                        ##[#{AwsSdkUnstableAttribute}]
+                        /// This function replaces the parameter with new one.
+                        /// It is useful when you want to replace the existing data with de-serialized data.
+                        /// ```compile_fail
+                        /// let result_future = async {
+                        ///     let deserialized_parameters: $inputBuilderType  = serde_json::from_str(&json_string).unwrap();
+                        ///     client.$fnName().set_fields(&deserialized_parameters).send().await
+                        /// };
+                        /// ```
+                        pub fn set_fields(mut self, data: $inputBuilderType) -> Self {
+                            self.inner = data;
+                            self
+                        }
+                        """,
+                    "AwsSdkUnstableAttribute" to Attribute.AwsSdkUnstableAttribute.inner,
+                )
+            }
+
             if (enableNewSmithyRuntime) {
->>>>>>> 2b7a19ef
                 rustTemplate(
                     """
                     // TODO(enableNewSmithyRuntime): Replace `send` with `send_v2`
