/*
 * Copyright Amazon.com, Inc. or its affiliates. All Rights Reserved.
 * SPDX-License-Identifier: Apache-2.0
 */

package software.amazon.smithy.rust.codegen.client.smithy.generators.client

import software.amazon.smithy.codegen.core.SymbolProvider
import software.amazon.smithy.model.Model
import software.amazon.smithy.model.knowledge.TopDownIndex
import software.amazon.smithy.model.shapes.MemberShape
import software.amazon.smithy.model.shapes.OperationShape
import software.amazon.smithy.model.shapes.StructureShape
import software.amazon.smithy.model.traits.DocumentationTrait
import software.amazon.smithy.rust.codegen.client.smithy.ClientCodegenContext
import software.amazon.smithy.rust.codegen.client.smithy.ClientRustModule
import software.amazon.smithy.rust.codegen.client.smithy.generators.PaginatorGenerator
import software.amazon.smithy.rust.codegen.client.smithy.generators.isPaginated
import software.amazon.smithy.rust.codegen.core.rustlang.Attribute
import software.amazon.smithy.rust.codegen.core.rustlang.Attribute.Companion.derive
import software.amazon.smithy.rust.codegen.core.rustlang.EscapeFor
import software.amazon.smithy.rust.codegen.core.rustlang.RustModule
import software.amazon.smithy.rust.codegen.core.rustlang.RustReservedWords
import software.amazon.smithy.rust.codegen.core.rustlang.RustType
import software.amazon.smithy.rust.codegen.core.rustlang.RustWriter
import software.amazon.smithy.rust.codegen.core.rustlang.asArgumentType
import software.amazon.smithy.rust.codegen.core.rustlang.asOptional
import software.amazon.smithy.rust.codegen.core.rustlang.deprecatedShape
import software.amazon.smithy.rust.codegen.core.rustlang.docLink
import software.amazon.smithy.rust.codegen.core.rustlang.docs
import software.amazon.smithy.rust.codegen.core.rustlang.documentShape
import software.amazon.smithy.rust.codegen.core.rustlang.escape
import software.amazon.smithy.rust.codegen.core.rustlang.normalizeHtml
import software.amazon.smithy.rust.codegen.core.rustlang.qualifiedName
import software.amazon.smithy.rust.codegen.core.rustlang.render
import software.amazon.smithy.rust.codegen.core.rustlang.rust
import software.amazon.smithy.rust.codegen.core.rustlang.rustBlockTemplate
import software.amazon.smithy.rust.codegen.core.rustlang.rustTemplate
import software.amazon.smithy.rust.codegen.core.rustlang.rustTypeParameters
import software.amazon.smithy.rust.codegen.core.rustlang.stripOuter
import software.amazon.smithy.rust.codegen.core.rustlang.withBlockTemplate
import software.amazon.smithy.rust.codegen.core.rustlang.writable
import software.amazon.smithy.rust.codegen.core.smithy.RuntimeType
import software.amazon.smithy.rust.codegen.core.smithy.RuntimeType.Companion.preludeScope
import software.amazon.smithy.rust.codegen.core.smithy.RustCrate
import software.amazon.smithy.rust.codegen.core.smithy.RustSymbolProvider
import software.amazon.smithy.rust.codegen.core.smithy.customize.writeCustomizations
import software.amazon.smithy.rust.codegen.core.smithy.expectRustMetadata
import software.amazon.smithy.rust.codegen.core.smithy.generators.setterName
import software.amazon.smithy.rust.codegen.core.smithy.rustType
import software.amazon.smithy.rust.codegen.core.util.inputShape
import software.amazon.smithy.rust.codegen.core.util.orNull
import software.amazon.smithy.rust.codegen.core.util.outputShape
import software.amazon.smithy.rust.codegen.core.util.toSnakeCase

class FluentClientGenerator(
    private val codegenContext: ClientCodegenContext,
    private val reexportSmithyClientBuilder: Boolean = true,
    private val generics: FluentClientGenerics,
    private val customizations: List<FluentClientCustomization> = emptyList(),
    private val retryClassifier: RuntimeType = RuntimeType.smithyHttp(codegenContext.runtimeConfig)
        .resolve("retry::DefaultResponseRetryClassifier"),
) {
    companion object {
        fun clientOperationFnName(operationShape: OperationShape, symbolProvider: RustSymbolProvider): String =
            RustReservedWords.escapeIfNeeded(symbolProvider.toSymbol(operationShape).name.toSnakeCase())

        fun clientOperationModuleName(operationShape: OperationShape, symbolProvider: RustSymbolProvider): String =
            RustReservedWords.escapeIfNeeded(
                symbolProvider.toSymbol(operationShape).name.toSnakeCase(),
                EscapeFor.ModuleName,
            )
    }

    private val serviceShape = codegenContext.serviceShape
    private val operations =
        TopDownIndex.of(codegenContext.model).getContainedOperations(serviceShape).sortedBy { it.id }
    private val symbolProvider = codegenContext.symbolProvider
    private val model = codegenContext.model
    private val runtimeConfig = codegenContext.runtimeConfig
    private val core = FluentClientCore(model)
    private val smithyRuntimeMode = codegenContext.smithyRuntimeMode

    fun render(crate: RustCrate, customizableOperationCustomizations: List<CustomizableOperationCustomization> = emptyList()) {
        renderFluentClient(crate)

        val customizableOperationGenerator = CustomizableOperationGenerator(codegenContext, generics, customizableOperationCustomizations)
        operations.forEach { operation ->
            crate.withModule(symbolProvider.moduleForBuilder(operation)) {
                renderFluentBuilder(operation)
            }
        }

        customizableOperationGenerator.render(crate)
        if (codegenContext.smithyRuntimeMode.generateOrchestrator) {
            customizableOperationGenerator.renderForOrchestrator(crate)
        }
    }

    private fun renderFluentClient(crate: RustCrate) {
        crate.withModule(ClientRustModule.client) {
            if (reexportSmithyClientBuilder) {
                rustTemplate(
                    """
                    ##[doc(inline)]
                    pub use #{client}::Builder;
                    """,
                    "client" to RuntimeType.smithyClient(runtimeConfig),
                )
            }
            val clientScope = arrayOf(
                *preludeScope,
                "Arc" to RuntimeType.Arc,
                "client" to RuntimeType.smithyClient(runtimeConfig),
                "client_docs" to writable
                    {
                        customizations.forEach {
                            it.section(
                                FluentClientSection.FluentClientDocs(
                                    serviceShape,
                                ),
                            )(this)
                        }
                    },
                "RetryConfig" to RuntimeType.smithyTypes(runtimeConfig).resolve("retry::RetryConfig"),
                "TimeoutConfig" to RuntimeType.smithyTypes(runtimeConfig).resolve("timeout::TimeoutConfig"),
                // TODO(enableNewSmithyRuntime): Delete the generics when cleaning up middleware
                "generics_decl" to generics.decl,
                "smithy_inst" to generics.smithyInst,
            )
            if (codegenContext.smithyRuntimeMode.generateMiddleware) {
                rustTemplate(
                    """
                    ##[derive(Debug)]
                    pub(crate) struct Handle#{generics_decl:W} {
                        pub(crate) client: #{client}::Client#{smithy_inst:W},
                        pub(crate) conf: crate::Config,
                    }

                    #{client_docs:W}
                    ##[derive(::std::fmt::Debug)]
                    pub struct Client#{generics_decl:W} {
                        handle: #{Arc}<Handle${generics.inst}>
                    }

                    impl${generics.inst} #{Clone} for Client${generics.inst} {
                        fn clone(&self) -> Self {
                            Self { handle: self.handle.clone() }
                        }
                    }

                    impl${generics.inst} From<#{client}::Client#{smithy_inst:W}> for Client${generics.inst} {
                        fn from(client: #{client}::Client#{smithy_inst:W}) -> Self {
                            Self::with_config(client, crate::Config::builder().build())
                        }
                    }

                    impl${generics.inst} Client${generics.inst} {
                        /// Creates a client with the given service configuration.
                        pub fn with_config(client: #{client}::Client#{smithy_inst:W}, conf: crate::Config) -> Self {
                            Self {
                                handle: #{Arc}::new(Handle {
                                    client,
                                    conf,
                                })
                            }
                        }

                        /// Returns the client's configuration.
                        pub fn conf(&self) -> &crate::Config {
                            &self.handle.conf
                        }
                    }
                    """,
                    *clientScope,
                )
            } else {
                rustTemplate(
                    """
                    ##[derive(Debug)]
                    pub(crate) struct Handle {
                        pub(crate) conf: crate::Config,
                    }

                    #{client_docs:W}
                    ##[derive(::std::fmt::Debug)]
                    pub struct Client {
                        handle: #{Arc}<Handle>
                    }

                    impl #{Clone} for Client {
                        fn clone(&self) -> Self {
                            Self { handle: self.handle.clone() }
                        }
                    }

                    impl Client {
                        /// Creates a new client from the service [`Config`](crate::Config).
                        ///
                        /// ## Panics
                        ///
                        /// - This method will panic if the `conf` is missing an async sleep implementation. If you experience this panic, set
                        ///     the `sleep_impl` on the Config passed into this function to fix it.
                        /// - This method will panic if the `conf` is missing an HTTP connector. If you experience this panic, set the
                        ///     `http_connector` on the Config passed into this function to fix it.
                        pub fn from_conf(conf: crate::Config) -> Self {
                            let retry_config = conf.retry_config().cloned().unwrap_or_else(#{RetryConfig}::disabled);
                            let timeout_config = conf.timeout_config().cloned().unwrap_or_else(#{TimeoutConfig}::disabled);
                            let sleep_impl = conf.sleep_impl();
                            if (retry_config.has_retry() || timeout_config.has_timeouts()) && sleep_impl.is_none() {
                                panic!("An async sleep implementation is required for retries or timeouts to work. \
                                        Set the `sleep_impl` on the Config passed into this function to fix this panic.");
                            }

                            Self {
                                handle: #{Arc}::new(Handle { conf })
                            }
                        }

                        /// Returns the client's configuration.
                        pub fn config(&self) -> &crate::Config {
                            &self.handle.conf
                        }

                        ##[doc(hidden)]
                        // TODO(enableNewSmithyRuntime): Delete this function when cleaning up middleware
                        // This is currently kept around so the tests still compile in both modes
                        /// Creates a client with the given service configuration.
                        pub fn with_config<C, M, R>(_client: #{client}::Client<C, M, R>, conf: crate::Config) -> Self {
                            Self {
                                handle: #{Arc}::new(Handle { conf })
                            }
                        }

                        ##[doc(hidden)]
                        // TODO(enableNewSmithyRuntime): Delete this function when cleaning up middleware
                        // This is currently kept around so the tests still compile in both modes
                        /// Returns the client's configuration.
                        pub fn conf(&self) -> &crate::Config {
                            &self.handle.conf
                        }
                    }
                    """,
                    *clientScope,
                )
            }
        }

        operations.forEach { operation ->
            val name = symbolProvider.toSymbol(operation).name
            val fnName = clientOperationFnName(operation, symbolProvider)
            val moduleName = clientOperationModuleName(operation, symbolProvider)

            val privateModule = RustModule.private(moduleName, parent = ClientRustModule.client)
            crate.withModule(privateModule) {
                rustBlockTemplate(
                    "impl${generics.inst} super::Client${generics.inst} #{bounds:W}",
                    "client" to RuntimeType.smithyClient(runtimeConfig),
                    "bounds" to generics.bounds,
                ) {
                    val fullPath = operation.fullyQualifiedFluentBuilder(symbolProvider)
                    val maybePaginated = if (operation.isPaginated(model)) {
                        "\n/// This operation supports pagination; See [`into_paginator()`]($fullPath::into_paginator)."
                    } else {
                        ""
                    }

                    val output = operation.outputShape(model)
                    val operationOk = symbolProvider.toSymbol(output)
                    val operationErr = symbolProvider.symbolForOperationError(operation)

                    val inputFieldsBody = generateOperationShapeDocs(this, symbolProvider, operation, model)
                        .joinToString("\n") { "///   - $it" }

                    val inputFieldsHead = if (inputFieldsBody.isNotEmpty()) {
                        "The fluent builder is configurable:\n"
                    } else {
                        "The fluent builder takes no input, just [`send`]($fullPath::send) it."
                    }

                    val outputFieldsBody =
                        generateShapeMemberDocs(this, symbolProvider, output, model).joinToString("\n") {
                            "///   - $it"
                        }

                    var outputFieldsHead = "On success, responds with [`${operationOk.name}`]($operationOk)"
                    if (outputFieldsBody.isNotEmpty()) {
                        outputFieldsHead += " with field(s):\n"
                    }

                    rustTemplate(
                        """
                        /// Constructs a fluent builder for the [`$name`]($fullPath) operation.$maybePaginated
                        ///
                        /// - $inputFieldsHead$inputFieldsBody
                        /// - $outputFieldsHead$outputFieldsBody
                        /// - On failure, responds with [`SdkError<${operationErr.name}>`]($operationErr)
                        """,
                    )

                    // Write a deprecation notice if this operation is deprecated.
                    deprecatedShape(operation)

                    rustTemplate(
                        """
                        pub fn $fnName(&self) -> #{FluentBuilder}${generics.inst} {
                            #{FluentBuilder}::new(self.handle.clone())
                        }
                        """,
                        "FluentBuilder" to operation.fluentBuilderType(symbolProvider),
                    )
                }
            }
        }
    }

    private fun RustWriter.renderFluentBuilder(operation: OperationShape) {
        val operationSymbol = symbolProvider.toSymbol(operation)
        val input = operation.inputShape(model)
        val baseDerives = symbolProvider.toSymbol(input).expectRustMetadata().derives
        // Filter out any derive that isn't Clone. Then add a Debug derive
        val derives = baseDerives.filter { it == RuntimeType.Clone } + RuntimeType.Debug
        docs("Fluent builder constructing a request to `${operationSymbol.name}`.\n")

        val builderName = operation.fluentBuilderType(symbolProvider).name
        documentShape(operation, model, autoSuppressMissingDocs = false)
        deprecatedShape(operation)
        Attribute(derive(derives.toSet())).render(this)
        withBlockTemplate(
            "pub struct $builderName#{generics:W} {",
            "}",
            "generics" to generics.decl,
        ) {
            rustTemplate(
                """
                handle: #{Arc}<crate::client::Handle${generics.inst}>,
                inner: #{Inner},
                """,
                "Inner" to symbolProvider.symbolForBuilder(input),
                "Arc" to RuntimeType.Arc,
                "generics" to generics.decl,
            )
            if (smithyRuntimeMode.generateOrchestrator) {
                rustTemplate("config_override: #{Option}<crate::config::Builder>,", *preludeScope)
            }
        }

        rustBlockTemplate(
            "impl${generics.inst} $builderName${generics.inst} #{bounds:W}",
            "client" to RuntimeType.smithyClient(runtimeConfig),
            "bounds" to generics.bounds,
        ) {
            val outputType = symbolProvider.toSymbol(operation.outputShape(model))
            val errorType = symbolProvider.symbolForOperationError(operation)
            val inputBuilderType = symbolProvider.symbolForBuilder(input)
            val fnName = clientOperationFnName(operation, symbolProvider)

            rust("/// Creates a new `${operationSymbol.name}`.")
            withBlockTemplate(
                "pub(crate) fn new(handle: #{Arc}<crate::client::Handle${generics.inst}>) -> Self {",
                "}",
                "Arc" to RuntimeType.Arc,
                "generics" to generics.decl,
            ) {
                withBlockTemplate(
                    "Self {",
                    "}",
                ) {
                    rustTemplate("handle, inner: #{Default}::default(),", *preludeScope)
                    if (smithyRuntimeMode.generateOrchestrator) {
                        rustTemplate("config_override: #{None},", *preludeScope)
                    }
                }
            }
<<<<<<< HEAD
            val middlewareScope = arrayOf(
                *preludeScope,
                "CustomizableOperation" to ClientRustModule.Client.customize.toType()
                    .resolve("CustomizableOperation"),
                "ClassifyRetry" to RuntimeType.classifyRetry(runtimeConfig),
                "OperationError" to errorType,
                "OperationOutput" to outputType,
                "SdkError" to RuntimeType.sdkError(runtimeConfig),
                "SdkSuccess" to RuntimeType.sdkSuccess(runtimeConfig),
                "send_bounds" to generics.sendBounds(operationSymbol, outputType, errorType, retryClassifier),
                "customizable_op_type_params" to rustTypeParameters(
                    symbolProvider.toSymbol(operation),
                    retryClassifier,
                    generics.toRustGenerics(),
                ),
            )
            rustTemplate(
                """
                // This function will go away in the near future. Do not rely on it.
                ##[doc(hidden)]
                pub async fn customize_middleware(self) -> #{Result}<
                    #{CustomizableOperation}#{customizable_op_type_params:W},
                    #{SdkError}<#{OperationError}>
                > #{send_bounds:W} {
                    let handle = self.handle.clone();
                    let operation = self.inner.build().map_err(#{SdkError}::construction_failure)?
                        .make_operation(&handle.conf)
                        .await
                        .map_err(#{SdkError}::construction_failure)?;
                    #{Ok}(#{CustomizableOperation} { handle, operation })
                }

                // This function will go away in the near future. Do not rely on it.
                ##[doc(hidden)]
                pub async fn send_middleware(self) -> #{Result}<#{OperationOutput}, #{SdkError}<#{OperationError}>>
                #{send_bounds:W} {
                    let op = self.inner.build().map_err(#{SdkError}::construction_failure)?
                        .make_operation(&self.handle.conf)
                        .await
                        .map_err(#{SdkError}::construction_failure)?;
                    self.handle.client.call(op).await
                }

                """,
                *middlewareScope,
            )

            // this fixes this error
            //  error[E0592]: duplicate definitions with name `set_fields`
            //     --> sdk/connectcases/src/operation/update_case/builders.rs:115:5
            //      |
            //  78  | /     pub fn set_fields(
            //  79  | |         mut self,
            //  80  | |         data: crate::operation::update_case::builders::UpdateCaseInputBuilder,
            //  81  | |     ) -> Self {
            //      | |_____________- other definition for `set_fields`
            //  ...
            //  115 | /     pub fn set_fields(
            //  116 | |         mut self,
            //  117 | |         input: std::option::Option<std::vec::Vec<crate::types::FieldValue>>,
            //  118 | |     ) -> Self {
            //      | |_____________^ duplicate definitions for `set_fields`
            if (inputBuilderType.toString().endsWith("Builder")) {
                rustTemplate(
                    """
                    ##[#{AwsSdkUnstableAttribute}]
                    /// This function replaces the parameter with new one.
                    /// It is useful when you want to replace the existing data with de-serialized data.
                    /// ```compile_fail
                    /// let result_future = async {
                    ///     let deserialized_parameters: $inputBuilderType  = serde_json::from_str(&json_string).unwrap();
                    ///     client.$fnName().set_fields(&deserialized_parameters).send().await
                    /// };
                    /// ```
                    pub fn set_fields(mut self, data: $inputBuilderType) -> Self {
                        self.inner = data;
                        self
                    }
                    """,
                    "AwsSdkUnstableAttribute" to Attribute.AwsSdkUnstableAttribute.inner,
                )
            }

            if (smithyRuntimeMode.defaultToMiddleware) {
=======
            if (smithyRuntimeMode.generateMiddleware) {
                val middlewareScope = arrayOf(
                    *preludeScope,
                    "CustomizableOperation" to ClientRustModule.Client.customize.toType()
                        .resolve("CustomizableOperation"),
                    "ClassifyRetry" to RuntimeType.classifyRetry(runtimeConfig),
                    "Operation" to operationSymbol,
                    "OperationError" to errorType,
                    "OperationOutput" to outputType,
                    "SdkError" to RuntimeType.sdkError(runtimeConfig),
                    "SdkSuccess" to RuntimeType.sdkSuccess(runtimeConfig),
                    "send_bounds" to generics.sendBounds(operationSymbol, outputType, errorType, retryClassifier),
                    "customizable_op_type_params" to rustTypeParameters(
                        symbolProvider.toSymbol(operation),
                        retryClassifier,
                        generics.toRustGenerics(),
                    ),
                )
>>>>>>> 7347c584
                rustTemplate(
                    """
                    // This function will go away in the near future. Do not rely on it.
                    ##[doc(hidden)]
                    pub async fn customize_middleware(self) -> #{Result}<
                        #{CustomizableOperation}#{customizable_op_type_params:W},
                        #{SdkError}<#{OperationError}>
                    > #{send_bounds:W} {
                        let handle = self.handle.clone();
                        let operation = self.inner.build().map_err(#{SdkError}::construction_failure)?
                            .make_operation(&handle.conf)
                            .await
                            .map_err(#{SdkError}::construction_failure)?;
                        #{Ok}(#{CustomizableOperation} { handle, operation })
                    }

                    // This function will go away in the near future. Do not rely on it.
                    ##[doc(hidden)]
                    pub async fn send_middleware(self) -> #{Result}<#{OperationOutput}, #{SdkError}<#{OperationError}>>
                    #{send_bounds:W} {
                        let op = self.inner.build().map_err(#{SdkError}::construction_failure)?
                            .make_operation(&self.handle.conf)
                            .await
                            .map_err(#{SdkError}::construction_failure)?;
                        self.handle.client.call(op).await
                    }
                    """,
                    *middlewareScope,
                )
                if (smithyRuntimeMode.defaultToMiddleware) {
                    rustTemplate(
                        """
                        /// Sends the request and returns the response.
                        ///
                        /// If an error occurs, an `SdkError` will be returned with additional details that
                        /// can be matched against.
                        ///
                        /// By default, any retryable failures will be retried twice. Retry behavior
                        /// is configurable with the [RetryConfig](aws_smithy_types::retry::RetryConfig), which can be
                        /// set when configuring the client.
                        pub async fn send(self) -> #{Result}<#{OperationOutput}, #{SdkError}<#{OperationError}>>
                        #{send_bounds:W} {
                            self.send_middleware().await
                        }

                        /// Consumes this builder, creating a customizable operation that can be modified before being
                        /// sent. The operation's inner [http::Request] can be modified as well.
                        pub async fn customize(self) -> #{Result}<
                            #{CustomizableOperation}#{customizable_op_type_params:W},
                            #{SdkError}<#{OperationError}>
                        > #{send_bounds:W} {
                            self.customize_middleware().await
                        }
                        """,
                        *middlewareScope,
                    )
                }
            }

            if (smithyRuntimeMode.generateOrchestrator) {
                val orchestratorScope = arrayOf(
                    *preludeScope,
                    "CustomizableOperation" to ClientRustModule.Client.customize.toType()
                        .resolve("orchestrator::CustomizableOperation"),
                    "HttpResponse" to RuntimeType.smithyRuntimeApi(runtimeConfig)
                        .resolve("client::orchestrator::HttpResponse"),
                    "Operation" to operationSymbol,
                    "OperationError" to errorType,
                    "OperationOutput" to outputType,
                    "SendResult" to ClientRustModule.Client.customize.toType()
                        .resolve("internal::SendResult"),
                    "SdkError" to RuntimeType.sdkError(runtimeConfig),
                )
                rustTemplate(
                    """
                    ##[doc(hidden)]
                    pub async fn send_orchestrator(self) -> #{Result}<#{OperationOutput}, #{SdkError}<#{OperationError}, #{HttpResponse}>> {
                        let input = self.inner.build().map_err(#{SdkError}::construction_failure)?;
                        #{Operation}::orchestrate(input, self.handle, self.config_override).await
                    }

                    ##[doc(hidden)]
                    // TODO(enableNewSmithyRuntime): Remove `async` once we switch to orchestrator
                    pub async fn customize_orchestrator(
                        self,
                    ) -> #{CustomizableOperation}<
                        #{OperationOutput},
                        #{OperationError},
                    >
                    {
                        #{CustomizableOperation} {
                            customizable_send: #{Box}::new(move |config_override| {
                                #{Box}::pin(async {
                                    self.config_override(config_override)
                                        .send_orchestrator()
                                        .await
                                })
                            }),
                            config_override: None,
                            interceptors: vec![],
                        }
                    }
                    """,
                    *orchestratorScope,
                )
                if (smithyRuntimeMode.defaultToOrchestrator) {
                    rustTemplate(
                        """
                        /// Sends the request and returns the response.
                        ///
                        /// If an error occurs, an `SdkError` will be returned with additional details that
                        /// can be matched against.
                        ///
                        /// By default, any retryable failures will be retried twice. Retry behavior
                        /// is configurable with the [RetryConfig](aws_smithy_types::retry::RetryConfig), which can be
                        /// set when configuring the client.
                        pub async fn send(self) -> #{Result}<#{OperationOutput}, #{SdkError}<#{OperationError}, #{HttpResponse}>> {
                            self.send_orchestrator().await
                        }

                        /// Consumes this builder, creating a customizable operation that can be modified before being
                        /// sent.
                        // TODO(enableNewSmithyRuntime): Remove `async` and `Result` once we switch to orchestrator
                        pub async fn customize(
                            self,
                        ) -> #{Result}<
                            #{CustomizableOperation}<
                                #{OperationOutput},
                                #{OperationError},
                            >,
                            #{SdkError}<#{OperationError}>,
                        >
                        {
                            #{Ok}(self.customize_orchestrator().await)
                        }
                        """,
                        *orchestratorScope,
                    )
                }

                rustTemplate(
                    """
                    pub(crate) fn config_override(
                        mut self,
                        config_override: impl Into<crate::config::Builder>,
                    ) -> Self {
                        self.set_config_override(Some(config_override.into()));
                        self
                    }

                    pub(crate) fn set_config_override(
                        &mut self,
                        config_override: Option<crate::config::Builder>,
                    ) -> &mut Self {
                        self.config_override = config_override;
                        self
                    }
                    """,
                )
            }

            PaginatorGenerator.paginatorType(codegenContext, generics, operation, retryClassifier)
                ?.also { paginatorType ->
                    rustTemplate(
                        """
                        /// Create a paginator for this request
                        ///
                        /// Paginators are used by calling [`send().await`](#{Paginator}::send) which returns a `Stream`.
                        pub fn into_paginator(self) -> #{Paginator}${generics.inst} {
                            #{Paginator}::new(self.handle, self.inner)
                        }
                        """,
                        "Paginator" to paginatorType,
                    )
                }
            writeCustomizations(
                customizations,
                FluentClientSection.FluentBuilderImpl(
                    operation,
                    symbolProvider.symbolForOperationError(operation),
                ),
            )
            input.members().forEach { member ->
                val memberName = symbolProvider.toMemberName(member)
                // All fields in the builder are optional
                val memberSymbol = symbolProvider.toSymbol(member)
                val outerType = memberSymbol.rustType()
                when (val coreType = outerType.stripOuter<RustType.Option>()) {
                    is RustType.Vec -> with(core) { renderVecHelper(member, memberName, coreType) }
                    is RustType.HashMap -> with(core) { renderMapHelper(member, memberName, coreType) }
                    else -> with(core) { renderInputHelper(member, memberName, coreType) }
                }
                // pure setter
                val setterName = member.setterName()
                val optionalInputType = outerType.asOptional()
                with(core) { renderInputHelper(member, setterName, optionalInputType) }
            }
        }
    }
}

/**
 * For a given `operation` shape, return a list of strings where each string describes the name and input type of one of
 * the operation's corresponding fluent builder methods as well as that method's documentation from the smithy model
 *
 * _NOTE: This function generates the docs that appear under **"The fluent builder is configurable:"**_
 */
private fun generateOperationShapeDocs(
    writer: RustWriter,
    symbolProvider: RustSymbolProvider,
    operation: OperationShape,
    model: Model,
): List<String> {
    val input = operation.inputShape(model)
    val fluentBuilderFullyQualifiedName = operation.fullyQualifiedFluentBuilder(symbolProvider)
    return input.members().map { memberShape ->
        val builderInputDoc = memberShape.asFluentBuilderInputDoc(symbolProvider)
        val builderInputLink = docLink("$fluentBuilderFullyQualifiedName::${symbolProvider.toMemberName(memberShape)}")
        val builderSetterDoc = memberShape.asFluentBuilderSetterDoc(symbolProvider)
        val builderSetterLink = docLink("$fluentBuilderFullyQualifiedName::${memberShape.setterName()}")

        val docTrait = memberShape.getMemberTrait(model, DocumentationTrait::class.java).orNull()
        val docs = when (docTrait?.value?.isNotBlank()) {
            true -> normalizeHtml(writer.escape(docTrait.value)).replace("\n", " ")
            else -> "(undocumented)"
        }

        "[`$builderInputDoc`]($builderInputLink) / [`$builderSetterDoc`]($builderSetterLink): $docs"
    }
}

/**
 * For a give `struct` shape, return a list of strings where each string describes the name and type of a struct field
 * as well as that field's documentation from the smithy model
 *
 *  * _NOTE: This function generates the list of types that appear under **"On success, responds with"**_
 */
private fun generateShapeMemberDocs(
    writer: RustWriter,
    symbolProvider: SymbolProvider,
    shape: StructureShape,
    model: Model,
): List<String> {
    val structName = symbolProvider.toSymbol(shape).rustType().qualifiedName()
    return shape.members().map { memberShape ->
        val name = symbolProvider.toMemberName(memberShape)
        val member = symbolProvider.toSymbol(memberShape).rustType().render(fullyQualified = false)
        val docTrait = memberShape.getMemberTrait(model, DocumentationTrait::class.java).orNull()
        val docs = when (docTrait?.value?.isNotBlank()) {
            true -> normalizeHtml(writer.escape(docTrait.value)).replace("\n", " ")
            else -> "(undocumented)"
        }

        "[`$name($member)`](${docLink("$structName::$name")}): $docs"
    }
}

internal fun OperationShape.fluentBuilderType(symbolProvider: RustSymbolProvider): RuntimeType =
    symbolProvider.moduleForBuilder(this).toType()
        .resolve(symbolProvider.toSymbol(this).name + "FluentBuilder")

/**
 * Generate a valid fully-qualified Type for a fluent builder e.g.
 * `OperationShape(AssumeRole)` -> `"crate::operations::assume_role::AssumeRoleFluentBuilder"`
 *
 *  * _NOTE: This function generates the links that appear under **"The fluent builder is configurable:"**_
 */
private fun OperationShape.fullyQualifiedFluentBuilder(
    symbolProvider: RustSymbolProvider,
): String = fluentBuilderType(symbolProvider).fullyQualifiedName()

/**
 * Generate a string that looks like a Rust function pointer for documenting a fluent builder method e.g.
 * `<MemberShape representing a struct method>` -> `"method_name(MethodInputType)"`
 *
 * _NOTE: This function generates the type names that appear under **"The fluent builder is configurable:"**_
 */
private fun MemberShape.asFluentBuilderInputDoc(symbolProvider: SymbolProvider): String {
    val memberName = symbolProvider.toMemberName(this)
    val outerType = symbolProvider.toSymbol(this).rustType()

    return "$memberName(${outerType.stripOuter<RustType.Option>().asArgumentType(fullyQualified = false)})"
}

/**
 * Generate a string that looks like a Rust function pointer for documenting a fluent builder setter method e.g.
 * `<MemberShape representing a struct method>` -> `"set_method_name(Option<MethodInputType>)"`
 *
 *  _NOTE: This function generates the setter type names that appear under **"The fluent builder is configurable:"**_
 */
private fun MemberShape.asFluentBuilderSetterDoc(symbolProvider: SymbolProvider): String {
    val memberName = this.setterName()
    val outerType = symbolProvider.toSymbol(this).rustType()

    return "$memberName(${outerType.asArgumentType(fullyQualified = false)})"
}<|MERGE_RESOLUTION|>--- conflicted
+++ resolved
@@ -372,23 +372,25 @@
                     }
                 }
             }
-<<<<<<< HEAD
-            val middlewareScope = arrayOf(
-                *preludeScope,
-                "CustomizableOperation" to ClientRustModule.Client.customize.toType()
-                    .resolve("CustomizableOperation"),
-                "ClassifyRetry" to RuntimeType.classifyRetry(runtimeConfig),
-                "OperationError" to errorType,
-                "OperationOutput" to outputType,
-                "SdkError" to RuntimeType.sdkError(runtimeConfig),
-                "SdkSuccess" to RuntimeType.sdkSuccess(runtimeConfig),
-                "send_bounds" to generics.sendBounds(operationSymbol, outputType, errorType, retryClassifier),
-                "customizable_op_type_params" to rustTypeParameters(
-                    symbolProvider.toSymbol(operation),
-                    retryClassifier,
-                    generics.toRustGenerics(),
-                ),
-            )
+
+          if (smithyRuntimeMode.generateMiddleware) {
+                val middlewareScope = arrayOf(
+                    *preludeScope,
+                    "CustomizableOperation" to ClientRustModule.Client.customize.toType()
+                        .resolve("CustomizableOperation"),
+                    "ClassifyRetry" to RuntimeType.classifyRetry(runtimeConfig),
+                    "Operation" to operationSymbol,
+                    "OperationError" to errorType,
+                    "OperationOutput" to outputType,
+                    "SdkError" to RuntimeType.sdkError(runtimeConfig),
+                    "SdkSuccess" to RuntimeType.sdkSuccess(runtimeConfig),
+                    "send_bounds" to generics.sendBounds(operationSymbol, outputType, errorType, retryClassifier),
+                    "customizable_op_type_params" to rustTypeParameters(
+                        symbolProvider.toSymbol(operation),
+                        retryClassifier,
+                        generics.toRustGenerics(),
+                    ),
+                )
             rustTemplate(
                 """
                 // This function will go away in the near future. Do not rely on it.
@@ -457,27 +459,8 @@
             }
 
             if (smithyRuntimeMode.defaultToMiddleware) {
-=======
-            if (smithyRuntimeMode.generateMiddleware) {
-                val middlewareScope = arrayOf(
-                    *preludeScope,
-                    "CustomizableOperation" to ClientRustModule.Client.customize.toType()
-                        .resolve("CustomizableOperation"),
-                    "ClassifyRetry" to RuntimeType.classifyRetry(runtimeConfig),
-                    "Operation" to operationSymbol,
-                    "OperationError" to errorType,
-                    "OperationOutput" to outputType,
-                    "SdkError" to RuntimeType.sdkError(runtimeConfig),
-                    "SdkSuccess" to RuntimeType.sdkSuccess(runtimeConfig),
-                    "send_bounds" to generics.sendBounds(operationSymbol, outputType, errorType, retryClassifier),
-                    "customizable_op_type_params" to rustTypeParameters(
-                        symbolProvider.toSymbol(operation),
-                        retryClassifier,
-                        generics.toRustGenerics(),
-                    ),
-                )
->>>>>>> 7347c584
-                rustTemplate(
+
+              rustTemplate(
                     """
                     // This function will go away in the near future. Do not rely on it.
                     ##[doc(hidden)]
