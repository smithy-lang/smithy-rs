--- conflicted
+++ resolved
@@ -58,12 +58,8 @@
                     ) -> #{RuntimePlugins} {
                         let mut runtime_plugins = runtime_plugins
                             .with_client_plugin(handle.conf.clone())
-<<<<<<< HEAD
                             .with_client_plugin(crate::config::ServiceRuntimePlugin::new(handle.clone()))
-=======
-                            .with_client_plugin(crate::config::ServiceRuntimePlugin::new(handle))
                             .with_client_plugin(#{NoAuthRuntimePlugin}::new())
->>>>>>> 9c95803a
                             .with_operation_plugin(operation);
                         use #{RuntimePlugin};
                         if let Some(config_override) = config_override {
