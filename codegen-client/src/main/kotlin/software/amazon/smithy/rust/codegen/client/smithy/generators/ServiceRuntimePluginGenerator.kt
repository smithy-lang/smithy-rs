/*
 * Copyright Amazon.com, Inc. or its affiliates. All Rights Reserved.
 * SPDX-License-Identifier: Apache-2.0
 */

package software.amazon.smithy.rust.codegen.client.smithy.generators

import software.amazon.smithy.rust.codegen.client.smithy.ClientCodegenContext
import software.amazon.smithy.rust.codegen.client.smithy.endpoint.EndpointTypesGenerator
import software.amazon.smithy.rust.codegen.core.rustlang.RustWriter
import software.amazon.smithy.rust.codegen.core.rustlang.Writable
import software.amazon.smithy.rust.codegen.core.rustlang.rust
import software.amazon.smithy.rust.codegen.core.rustlang.rustTemplate
import software.amazon.smithy.rust.codegen.core.rustlang.writable
import software.amazon.smithy.rust.codegen.core.smithy.RuntimeConfig
import software.amazon.smithy.rust.codegen.core.smithy.RuntimeType
import software.amazon.smithy.rust.codegen.core.smithy.RuntimeType.Companion.preludeScope
import software.amazon.smithy.rust.codegen.core.smithy.customize.NamedCustomization
import software.amazon.smithy.rust.codegen.core.smithy.customize.Section
import software.amazon.smithy.rust.codegen.core.smithy.customize.writeCustomizations
import software.amazon.smithy.rust.codegen.core.util.dq

sealed class ServiceRuntimePluginSection(name: String) : Section(name) {
    /**
     * Hook for adding HTTP auth schemes.
     *
     * Should emit code that looks like the following:
     * ```
     * .auth_scheme("name", path::to::MyAuthScheme::new())
     * ```
     */
    data class HttpAuthScheme(val configBagName: String) : ServiceRuntimePluginSection("HttpAuthScheme")

    /**
     * Hook for adding additional things to config inside service runtime plugins.
     */
    data class AdditionalConfig(val newLayerName: String) : ServiceRuntimePluginSection("AdditionalConfig") {
        /** Adds a value to the config bag */
        fun putConfigValue(writer: RustWriter, value: Writable) {
            writer.rust("$newLayerName.put(#T);", value)
        }
    }

    data class RegisterInterceptor(val interceptorRegistrarName: String) : ServiceRuntimePluginSection("RegisterInterceptor") {
        /** Generates the code to register an interceptor */
        fun registerInterceptor(runtimeConfig: RuntimeConfig, writer: RustWriter, interceptor: Writable) {
            val smithyRuntimeApi = RuntimeType.smithyRuntimeApi(runtimeConfig)
            writer.rustTemplate(
                """
                $interceptorRegistrarName.register(#{SharedInterceptor}::new(#{interceptor}) as _);
                """,
                "interceptor" to interceptor,
                "SharedInterceptor" to smithyRuntimeApi.resolve("client::interceptors::SharedInterceptor"),
            )
        }
    }
}
typealias ServiceRuntimePluginCustomization = NamedCustomization<ServiceRuntimePluginSection>

/**
 * Generates the service-level runtime plugin
 */
class ServiceRuntimePluginGenerator(
    private val codegenContext: ClientCodegenContext,
) {
    private val endpointTypesGenerator = EndpointTypesGenerator.fromContext(codegenContext)
    private val codegenScope = codegenContext.runtimeConfig.let { rc ->
        val http = RuntimeType.smithyHttp(rc)
        val client = RuntimeType.smithyClient(rc)
        val runtime = RuntimeType.smithyRuntime(rc)
        val runtimeApi = RuntimeType.smithyRuntimeApi(rc)
        val smithyTypes = RuntimeType.smithyTypes(rc)
        arrayOf(
            *preludeScope,
            "Arc" to RuntimeType.Arc,
            "AnonymousIdentityResolver" to runtimeApi.resolve("client::identity::AnonymousIdentityResolver"),
            "BoxError" to runtimeApi.resolve("client::runtime_plugin::BoxError"),
            "ConfigBag" to smithyTypes.resolve("config_bag::ConfigBag"),
            "Layer" to smithyTypes.resolve("config_bag::Layer"),
            "FrozenLayer" to smithyTypes.resolve("config_bag::FrozenLayer"),
            "ConfigBagAccessors" to runtimeApi.resolve("client::orchestrator::ConfigBagAccessors"),
            "Connection" to runtimeApi.resolve("client::orchestrator::Connection"),
            "ConnectorSettings" to RuntimeType.smithyClient(rc).resolve("http_connector::ConnectorSettings"),
            "DefaultEndpointResolver" to runtime.resolve("client::orchestrator::endpoints::DefaultEndpointResolver"),
            "DynConnectorAdapter" to runtime.resolve("client::connections::adapter::DynConnectorAdapter"),
            "HttpAuthSchemes" to runtimeApi.resolve("client::auth::HttpAuthSchemes"),
            "HttpConnector" to client.resolve("http_connector::HttpConnector"),
            "IdentityResolvers" to runtimeApi.resolve("client::identity::IdentityResolvers"),
            "InterceptorRegistrar" to runtimeApi.resolve("client::interceptors::InterceptorRegistrar"),
            "StandardRetryStrategy" to runtime.resolve("client::retries::strategy::StandardRetryStrategy"),
            "NeverRetryStrategy" to runtime.resolve("client::retries::strategy::NeverRetryStrategy"),
            "RetryClassifiers" to runtimeApi.resolve("client::retries::RetryClassifiers"),
            "Params" to endpointTypesGenerator.paramsStruct(),
            "ResolveEndpoint" to http.resolve("endpoint::ResolveEndpoint"),
            "RuntimePlugin" to runtimeApi.resolve("client::runtime_plugin::RuntimePlugin"),
            "StaticAuthOptionResolver" to runtimeApi.resolve("client::auth::option_resolver::StaticAuthOptionResolver"),
            "default_connector" to client.resolve("conns::default_connector"),
            "require_connector" to client.resolve("conns::require_connector"),
            "TimeoutConfig" to smithyTypes.resolve("timeout::TimeoutConfig"),
            "RetryConfig" to smithyTypes.resolve("retry::RetryConfig"),
        )
    }

    fun render(writer: RustWriter, customizations: List<ServiceRuntimePluginCustomization>) {
        writer.rustTemplate(
            """
            ##[derive(Debug)]
            pub(crate) struct ServiceRuntimePlugin {
                handle: #{Arc}<crate::client::Handle>,
            }

            impl ServiceRuntimePlugin {
                pub fn new(handle: #{Arc}<crate::client::Handle>) -> Self {
                    Self { handle }
                }
            }

            impl #{RuntimePlugin} for ServiceRuntimePlugin {
                fn config(&self) -> #{Option}<#{FrozenLayer}> {
                    use #{ConfigBagAccessors};
                    let mut cfg = #{Layer}::new(${codegenContext.serviceShape.id.name.dq()});

                    // HACK: Put the handle into the config bag to work around config not being fully implemented yet
                    cfg.put(self.handle.clone());

                    let http_auth_schemes = #{HttpAuthSchemes}::builder()
                        #{http_auth_scheme_customizations}
                        .build();
                    cfg.set_http_auth_schemes(http_auth_schemes);

                    // Set an empty auth option resolver to be overridden by operations that need auth.
                    cfg.set_auth_option_resolver(#{StaticAuthOptionResolver}::new(#{Vec}::new()));

                    let endpoint_resolver = #{DefaultEndpointResolver}::<#{Params}>::new(
                        self.handle.conf.endpoint_resolver());
                    cfg.set_endpoint_resolver(endpoint_resolver);

                    // TODO(enableNewSmithyRuntime): Make it possible to set retry classifiers at the service level.
                    //     Retry classifiers can also be set at the operation level and those should be added to the
                    //     list of classifiers defined here, rather than replacing them.

                    let sleep_impl = self.handle.conf.sleep_impl();
                    let timeout_config = self.handle.conf.timeout_config().cloned().unwrap_or_else(|| #{TimeoutConfig}::disabled());
                    let retry_config = self.handle.conf.retry_config().cloned().unwrap_or_else(|| #{RetryConfig}::disabled());

<<<<<<< HEAD
                    cfg.set_retry_strategy(#{StandardRetryStrategy}::new(&retry_config));

                    let connector_settings = #{ConnectorSettings}::from_timeout_config(&timeout_config);
                    let connection: #{Box}<dyn #{Connection}> = #{Box}::new(#{DynConnectorAdapter}::new(
                        // TODO(enableNewSmithyRuntime): Replace the tower-based DynConnector and remove DynConnectorAdapter when deleting the middleware implementation
                        #{require_connector}(
                            self.handle.conf.http_connector()
                                .and_then(|c| c.connector(&connector_settings, sleep_impl.clone()))
                                .or_else(|| #{default_connector}(&connector_settings, sleep_impl))
                        )?
                    )) as _;
                    cfg.set_connection(connection);

=======
                    if let Some(retry_config) = retry_config {
                        cfg.set_retry_strategy(#{StandardRetryStrategy}::new(retry_config));
                    }

                    let connector_settings = timeout_config.map(#{ConnectorSettings}::from_timeout_config).unwrap_or_default();
                    if let Some(connection) = self.handle.conf.http_connector()
                            .and_then(|c| c.connector(&connector_settings, sleep_impl.clone()))
                            .or_else(|| #{default_connector}(&connector_settings, sleep_impl)) {
                        let connection: #{Box}<dyn #{Connection}> = #{Box}::new(#{DynConnectorAdapter}::new(
                            // TODO(enableNewSmithyRuntime): Replace the tower-based DynConnector and remove DynConnectorAdapter when deleting the middleware implementation
                            connection
                        )) as _;
                        cfg.set_connection(connection);
                    }
>>>>>>> 5473192d
                    #{additional_config}

                    Some(cfg.freeze())
                }

                fn interceptors(&self, interceptors: &mut #{InterceptorRegistrar}) {
                    interceptors.extend(self.handle.conf.interceptors.iter().cloned());
                    #{additional_interceptors}
                }
            }
            """,
            *codegenScope,
            "http_auth_scheme_customizations" to writable {
                writeCustomizations(customizations, ServiceRuntimePluginSection.HttpAuthScheme("cfg"))
            },
            "additional_config" to writable {
                writeCustomizations(customizations, ServiceRuntimePluginSection.AdditionalConfig("cfg"))
            },
            "additional_interceptors" to writable {
                writeCustomizations(customizations, ServiceRuntimePluginSection.RegisterInterceptor("interceptors"))
            },
        )
    }
}<|MERGE_RESOLUTION|>--- conflicted
+++ resolved
@@ -30,6 +30,15 @@
      * ```
      */
     data class HttpAuthScheme(val configBagName: String) : ServiceRuntimePluginSection("HttpAuthScheme")
+
+    /**
+     * Hook for adding retry classifiers to an operation's `RetryClassifiers` bundle.
+     *
+     * Should emit code that looks like the following:
+     ```
+     .with_classifier(AwsErrorCodeClassifier::new())
+     */
+    data class RetryClassifier(val configBagName: String) : ServiceRuntimePluginSection("RetryClassifier")
 
     /**
      * Hook for adding additional things to config inside service runtime plugins.
@@ -143,26 +152,9 @@
                     let timeout_config = self.handle.conf.timeout_config().cloned().unwrap_or_else(|| #{TimeoutConfig}::disabled());
                     let retry_config = self.handle.conf.retry_config().cloned().unwrap_or_else(|| #{RetryConfig}::disabled());
 
-<<<<<<< HEAD
                     cfg.set_retry_strategy(#{StandardRetryStrategy}::new(&retry_config));
 
                     let connector_settings = #{ConnectorSettings}::from_timeout_config(&timeout_config);
-                    let connection: #{Box}<dyn #{Connection}> = #{Box}::new(#{DynConnectorAdapter}::new(
-                        // TODO(enableNewSmithyRuntime): Replace the tower-based DynConnector and remove DynConnectorAdapter when deleting the middleware implementation
-                        #{require_connector}(
-                            self.handle.conf.http_connector()
-                                .and_then(|c| c.connector(&connector_settings, sleep_impl.clone()))
-                                .or_else(|| #{default_connector}(&connector_settings, sleep_impl))
-                        )?
-                    )) as _;
-                    cfg.set_connection(connection);
-
-=======
-                    if let Some(retry_config) = retry_config {
-                        cfg.set_retry_strategy(#{StandardRetryStrategy}::new(retry_config));
-                    }
-
-                    let connector_settings = timeout_config.map(#{ConnectorSettings}::from_timeout_config).unwrap_or_default();
                     if let Some(connection) = self.handle.conf.http_connector()
                             .and_then(|c| c.connector(&connector_settings, sleep_impl.clone()))
                             .or_else(|| #{default_connector}(&connector_settings, sleep_impl)) {
@@ -172,7 +164,6 @@
                         )) as _;
                         cfg.set_connection(connection);
                     }
->>>>>>> 5473192d
                     #{additional_config}
 
                     Some(cfg.freeze())
