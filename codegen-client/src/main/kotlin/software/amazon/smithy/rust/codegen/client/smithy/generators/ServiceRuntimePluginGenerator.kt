/*
 * Copyright Amazon.com, Inc. or its affiliates. All Rights Reserved.
 * SPDX-License-Identifier: Apache-2.0
 */

package software.amazon.smithy.rust.codegen.client.smithy.generators

import software.amazon.smithy.rust.codegen.client.smithy.ClientCodegenContext
import software.amazon.smithy.rust.codegen.core.rustlang.RustWriter
import software.amazon.smithy.rust.codegen.core.rustlang.Writable
import software.amazon.smithy.rust.codegen.core.rustlang.isNotEmpty
import software.amazon.smithy.rust.codegen.core.rustlang.rust
import software.amazon.smithy.rust.codegen.core.rustlang.rustTemplate
import software.amazon.smithy.rust.codegen.core.rustlang.writable
import software.amazon.smithy.rust.codegen.core.smithy.RuntimeConfig
import software.amazon.smithy.rust.codegen.core.smithy.RuntimeType
import software.amazon.smithy.rust.codegen.core.smithy.RuntimeType.Companion.preludeScope
import software.amazon.smithy.rust.codegen.core.smithy.customize.NamedCustomization
import software.amazon.smithy.rust.codegen.core.smithy.customize.Section
import software.amazon.smithy.rust.codegen.core.smithy.customize.writeCustomizations
import software.amazon.smithy.rust.codegen.core.util.dq

sealed class ServiceRuntimePluginSection(name: String) : Section(name) {
    /**
<<<<<<< HEAD
     * Hook for adding HTTP auth schemes.
     *
     * Should emit code that looks like the following:
     * ```
     * .auth_scheme("name", path::to::MyAuthScheme::new())
     * ```
     */
    data class HttpAuthScheme(val configBagName: String) : ServiceRuntimePluginSection("HttpAuthScheme")

    /**
     * Hook for adding retry classifiers to an operation's `RetryClassifiers` bundle.
     *
     * Should emit code that looks like the following:
     ```
     .with_classifier(AwsErrorCodeClassifier::new())
     */
    data class RetryClassifier(val configBagName: String) : ServiceRuntimePluginSection("RetryClassifier")

    /**
     * Hook for declaring singletons that store cross-operation state.
     *
     * Examples include token buckets, ID generators, etc.
     */
    class DeclareSingletons : ServiceRuntimePluginSection("DeclareSingletons")

    /**
=======
>>>>>>> 57459f04
     * Hook for adding additional things to config inside service runtime plugins.
     */
    data class AdditionalConfig(val newLayerName: String) : ServiceRuntimePluginSection("AdditionalConfig") {
        /** Adds a value to the config bag */
        fun putConfigValue(writer: RustWriter, value: Writable) {
            writer.rust("$newLayerName.store_put(#T);", value)
        }

        fun registerHttpAuthScheme(writer: RustWriter, runtimeConfig: RuntimeConfig, authScheme: Writable) {
            writer.rustTemplate(
                """
                #{ConfigBagAccessors}::push_http_auth_scheme(
                    &mut $newLayerName,
                    #{auth_scheme}
                );
                """,
                "ConfigBagAccessors" to RuntimeType.configBagAccessors(runtimeConfig),
                "auth_scheme" to authScheme,
            )
        }

        fun registerIdentityResolver(writer: RustWriter, runtimeConfig: RuntimeConfig, identityResolver: Writable) {
            writer.rustTemplate(
                """
                #{ConfigBagAccessors}::push_identity_resolver(
                    &mut $newLayerName,
                    #{identity_resolver}
                );
                """,
                "ConfigBagAccessors" to RuntimeType.configBagAccessors(runtimeConfig),
                "identity_resolver" to identityResolver,
            )
        }
    }

    data class RegisterInterceptor(val interceptorRegistrarName: String) : ServiceRuntimePluginSection("RegisterInterceptor") {
        /** Generates the code to register an interceptor */
        fun registerInterceptor(runtimeConfig: RuntimeConfig, writer: RustWriter, interceptor: Writable) {
            val smithyRuntimeApi = RuntimeType.smithyRuntimeApi(runtimeConfig)
            writer.rustTemplate(
                """
                $interceptorRegistrarName.register(#{SharedInterceptor}::new(#{interceptor}) as _);
                """,
                "interceptor" to interceptor,
                "SharedInterceptor" to smithyRuntimeApi.resolve("client::interceptors::SharedInterceptor"),
            )
        }
    }
}
typealias ServiceRuntimePluginCustomization = NamedCustomization<ServiceRuntimePluginSection>

/**
 * Generates the service-level runtime plugin
 */
class ServiceRuntimePluginGenerator(
    private val codegenContext: ClientCodegenContext,
) {
    private val codegenScope = codegenContext.runtimeConfig.let { rc ->
        val runtimeApi = RuntimeType.smithyRuntimeApi(rc)
        val smithyTypes = RuntimeType.smithyTypes(rc)
        arrayOf(
            *preludeScope,
            "Arc" to RuntimeType.Arc,
            "BoxError" to RuntimeType.boxError(codegenContext.runtimeConfig),
            "ConfigBag" to RuntimeType.configBag(codegenContext.runtimeConfig),
            "Layer" to smithyTypes.resolve("config_bag::Layer"),
            "FrozenLayer" to smithyTypes.resolve("config_bag::FrozenLayer"),
            "ConfigBagAccessors" to RuntimeType.configBagAccessors(rc),
            "InterceptorRegistrar" to runtimeApi.resolve("client::interceptors::InterceptorRegistrar"),
            "RuntimePlugin" to runtimeApi.resolve("client::runtime_plugin::RuntimePlugin"),
        )
    }

    fun render(
        writer: RustWriter,
        customizations: List<ServiceRuntimePluginCustomization>,
    ) {
        val additionalConfig = writable {
            writeCustomizations(customizations, ServiceRuntimePluginSection.AdditionalConfig("cfg"))
        }
        writer.rustTemplate(
            """
            // TODO(enableNewSmithyRuntimeLaunch) Remove `allow(dead_code)` as well as a field `handle` when
            //  the field is no longer used.
            ##[allow(dead_code)]
            ##[derive(Debug)]
            pub(crate) struct ServiceRuntimePlugin {
                handle: #{Arc}<crate::client::Handle>,
            }

            impl ServiceRuntimePlugin {
                pub fn new(handle: #{Arc}<crate::client::Handle>) -> Self {
                    Self { handle }
                }
            }

            impl #{RuntimePlugin} for ServiceRuntimePlugin {
                fn config(&self) -> #{Option}<#{FrozenLayer}> {
                    #{config}
                }

                fn interceptors(&self, interceptors: &mut #{InterceptorRegistrar}) {
                    let _interceptors = interceptors;
                    #{additional_interceptors}
                }
            }

            /// Cross-operation shared-state singletons
            #{declare_singletons}
            """,
            *codegenScope,
            "config" to writable {
                if (additionalConfig.isNotEmpty()) {
                    rustTemplate(
                        """
                        let mut cfg = #{Layer}::new(${codegenContext.serviceShape.id.name.dq()});

                        // TODO(enableNewSmithyRuntimeLaunch): Make it possible to set retry classifiers at the service level.
                        //     Retry classifiers can also be set at the operation level and those should be added to the
                        //     list of classifiers defined here, rather than replacing them.

                        #{additional_config}

                        Some(cfg.freeze())
                        """,
                        *codegenScope,
                        "additional_config" to additionalConfig,
                    )
                } else {
                    rust("None")
                }
            },
            "additional_interceptors" to writable {
                writeCustomizations(customizations, ServiceRuntimePluginSection.RegisterInterceptor("_interceptors"))
            },
            "declare_singletons" to writable {
                writeCustomizations(customizations, ServiceRuntimePluginSection.DeclareSingletons())
            },
        )
    }
}<|MERGE_RESOLUTION|>--- conflicted
+++ resolved
@@ -22,7 +22,6 @@
 
 sealed class ServiceRuntimePluginSection(name: String) : Section(name) {
     /**
-<<<<<<< HEAD
      * Hook for adding HTTP auth schemes.
      *
      * Should emit code that looks like the following:
@@ -49,8 +48,6 @@
     class DeclareSingletons : ServiceRuntimePluginSection("DeclareSingletons")
 
     /**
-=======
->>>>>>> 57459f04
      * Hook for adding additional things to config inside service runtime plugins.
      */
     data class AdditionalConfig(val newLayerName: String) : ServiceRuntimePluginSection("AdditionalConfig") {
