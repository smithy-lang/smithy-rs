/*
 * Copyright Amazon.com, Inc. or its affiliates. All Rights Reserved.
 * SPDX-License-Identifier: Apache-2.0
 */

package software.amazon.smithy.rust.codegen.client.smithy.generators

import software.amazon.smithy.rust.codegen.client.smithy.ClientCodegenContext
import software.amazon.smithy.rust.codegen.client.smithy.endpoint.EndpointTypesGenerator
import software.amazon.smithy.rust.codegen.core.rustlang.RustWriter
import software.amazon.smithy.rust.codegen.core.rustlang.Writable
import software.amazon.smithy.rust.codegen.core.rustlang.rust
import software.amazon.smithy.rust.codegen.core.rustlang.rustTemplate
import software.amazon.smithy.rust.codegen.core.rustlang.writable
import software.amazon.smithy.rust.codegen.core.smithy.RuntimeConfig
import software.amazon.smithy.rust.codegen.core.smithy.RuntimeType
import software.amazon.smithy.rust.codegen.core.smithy.RuntimeType.Companion.preludeScope
import software.amazon.smithy.rust.codegen.core.smithy.customize.NamedCustomization
import software.amazon.smithy.rust.codegen.core.smithy.customize.Section
import software.amazon.smithy.rust.codegen.core.smithy.customize.writeCustomizations
import software.amazon.smithy.rust.codegen.core.util.dq

sealed class ServiceRuntimePluginSection(name: String) : Section(name) {
    /**
     * Hook for adding HTTP auth schemes.
     *
     * Should emit code that looks like the following:
     * ```
     * .auth_scheme("name", path::to::MyAuthScheme::new())
     * ```
     */
    data class HttpAuthScheme(val configBagName: String) : ServiceRuntimePluginSection("HttpAuthScheme")

    /**
     * Hook for adding retry classifiers to an operation's `RetryClassifiers` bundle.
     *
     * Should emit code that looks like the following:
     ```
     .with_classifier(AwsErrorCodeClassifier::new())
     */
    data class RetryClassifier(val configBagName: String) : ServiceRuntimePluginSection("RetryClassifier")

    /**
     * Hook for adding additional things to config inside service runtime plugins.
     */
    data class AdditionalConfig(val newLayerName: String) : ServiceRuntimePluginSection("AdditionalConfig") {
        /** Adds a value to the config bag */
        fun putConfigValue(writer: RustWriter, value: Writable) {
            writer.rust("$newLayerName.put(#T);", value)
        }
    }

    data class RegisterInterceptor(val interceptorRegistrarName: String) : ServiceRuntimePluginSection("RegisterInterceptor") {
        /** Generates the code to register an interceptor */
        fun registerInterceptor(runtimeConfig: RuntimeConfig, writer: RustWriter, interceptor: Writable) {
            val smithyRuntimeApi = RuntimeType.smithyRuntimeApi(runtimeConfig)
            writer.rustTemplate(
                """
                $interceptorRegistrarName.register(#{SharedInterceptor}::new(#{interceptor}) as _);
                """,
                "interceptor" to interceptor,
                "SharedInterceptor" to smithyRuntimeApi.resolve("client::interceptors::SharedInterceptor"),
            )
        }
    }
}
typealias ServiceRuntimePluginCustomization = NamedCustomization<ServiceRuntimePluginSection>

/**
 * Generates the service-level runtime plugin
 */
class ServiceRuntimePluginGenerator(
    private val codegenContext: ClientCodegenContext,
) {
    private val endpointTypesGenerator = EndpointTypesGenerator.fromContext(codegenContext)
    private val codegenScope = codegenContext.runtimeConfig.let { rc ->
        val http = RuntimeType.smithyHttp(rc)
        val client = RuntimeType.smithyClient(rc)
        val runtime = RuntimeType.smithyRuntime(rc)
        val runtimeApi = RuntimeType.smithyRuntimeApi(rc)
        val smithyTypes = RuntimeType.smithyTypes(rc)
        arrayOf(
            *preludeScope,
            "Arc" to RuntimeType.Arc,
            "AnonymousIdentityResolver" to runtimeApi.resolve("client::identity::AnonymousIdentityResolver"),
            "BoxError" to runtimeApi.resolve("client::runtime_plugin::BoxError"),
            "ConfigBag" to smithyTypes.resolve("config_bag::ConfigBag"),
            "Layer" to smithyTypes.resolve("config_bag::Layer"),
            "FrozenLayer" to smithyTypes.resolve("config_bag::FrozenLayer"),
            "ConfigBagAccessors" to runtimeApi.resolve("client::orchestrator::ConfigBagAccessors"),
            "Connection" to runtimeApi.resolve("client::orchestrator::Connection"),
            "ConnectorSettings" to RuntimeType.smithyClient(rc).resolve("http_connector::ConnectorSettings"),
            "DefaultEndpointResolver" to runtime.resolve("client::orchestrator::endpoints::DefaultEndpointResolver"),
            "DynConnectorAdapter" to runtime.resolve("client::connections::adapter::DynConnectorAdapter"),
            "HttpAuthSchemes" to runtimeApi.resolve("client::auth::HttpAuthSchemes"),
            "HttpConnector" to client.resolve("http_connector::HttpConnector"),
            "IdentityResolvers" to runtimeApi.resolve("client::identity::IdentityResolvers"),
            "InterceptorRegistrar" to runtimeApi.resolve("client::interceptors::InterceptorRegistrar"),
            "StandardRetryStrategy" to runtime.resolve("client::retries::strategy::StandardRetryStrategy"),
            "NeverRetryStrategy" to runtime.resolve("client::retries::strategy::NeverRetryStrategy"),
            "RetryClassifiers" to runtimeApi.resolve("client::retries::RetryClassifiers"),
            "Params" to endpointTypesGenerator.paramsStruct(),
            "ResolveEndpoint" to http.resolve("endpoint::ResolveEndpoint"),
            "RuntimePlugin" to runtimeApi.resolve("client::runtime_plugin::RuntimePlugin"),
            "StaticAuthOptionResolver" to runtimeApi.resolve("client::auth::option_resolver::StaticAuthOptionResolver"),
            "default_connector" to client.resolve("conns::default_connector"),
            "require_connector" to client.resolve("conns::require_connector"),
            "TimeoutConfig" to smithyTypes.resolve("timeout::TimeoutConfig"),
            "RetryConfig" to smithyTypes.resolve("retry::RetryConfig"),
        )
    }

    fun render(writer: RustWriter, customizations: List<ServiceRuntimePluginCustomization>) {
        writer.rustTemplate(
            """
            ##[derive(Debug)]
            pub(crate) struct ServiceRuntimePlugin {
                handle: #{Arc}<crate::client::Handle>,
            }

            impl ServiceRuntimePlugin {
                pub fn new(handle: #{Arc}<crate::client::Handle>) -> Self {
                    Self { handle }
                }
            }

            impl #{RuntimePlugin} for ServiceRuntimePlugin {
                fn config(&self) -> #{Option}<#{FrozenLayer}> {
                    use #{ConfigBagAccessors};
                    let mut cfg = #{Layer}::new(${codegenContext.serviceShape.id.name.dq()});

                    // HACK: Put the handle into the config bag to work around config not being fully implemented yet
                    cfg.put(self.handle.clone());

                    let http_auth_schemes = #{HttpAuthSchemes}::builder()
                        #{http_auth_scheme_customizations}
                        .build();
                    cfg.set_http_auth_schemes(http_auth_schemes);

                    // Set an empty auth option resolver to be overridden by operations that need auth.
                    cfg.set_auth_option_resolver(#{StaticAuthOptionResolver}::new(#{Vec}::new()));

                    let endpoint_resolver = #{DefaultEndpointResolver}::<#{Params}>::new(
                        self.handle.conf.endpoint_resolver());
                    cfg.set_endpoint_resolver(endpoint_resolver);

                    // TODO(enableNewSmithyRuntimeLaunch): Make it possible to set retry classifiers at the service level.
                    //     Retry classifiers can also be set at the operation level and those should be added to the
                    //     list of classifiers defined here, rather than replacing them.

                    let sleep_impl = self.handle.conf.sleep_impl();
                    let timeout_config = self.handle.conf.timeout_config().cloned().unwrap_or_else(|| #{TimeoutConfig}::disabled());
                    let retry_config = self.handle.conf.retry_config().cloned().unwrap_or_else(|| #{RetryConfig}::disabled());

                    cfg.set_retry_strategy(#{StandardRetryStrategy}::new(&retry_config));

                    let connector_settings = #{ConnectorSettings}::from_timeout_config(&timeout_config);
                    if let Some(connection) = self.handle.conf.http_connector()
                            .and_then(|c| c.connector(&connector_settings, sleep_impl.clone()))
                            .or_else(|| #{default_connector}(&connector_settings, sleep_impl)) {
<<<<<<< HEAD
                        let connection: #{Arc}<dyn #{Connection}> = #{Arc}::new(#{DynConnectorAdapter}::new(
                            // TODO(enableNewSmithyRuntime): Replace the tower-based DynConnector and remove DynConnectorAdapter when deleting the middleware implementation
=======
                        let connection: #{Box}<dyn #{Connection}> = #{Box}::new(#{DynConnectorAdapter}::new(
                            // TODO(enableNewSmithyRuntimeCleanup): Replace the tower-based DynConnector and remove DynConnectorAdapter when deleting the middleware implementation
>>>>>>> 96308927
                            connection
                        )) as _;
                        cfg.set_connection(connection);
                    }
                    #{additional_config}

                    Some(cfg.freeze())
                }

                fn interceptors(&self, interceptors: &mut #{InterceptorRegistrar}) {
                    interceptors.extend(self.handle.conf.interceptors().cloned());
                    #{additional_interceptors}
                }
            }
            """,
            *codegenScope,
            "http_auth_scheme_customizations" to writable {
                writeCustomizations(customizations, ServiceRuntimePluginSection.HttpAuthScheme("cfg"))
            },
            "additional_config" to writable {
                writeCustomizations(customizations, ServiceRuntimePluginSection.AdditionalConfig("cfg"))
            },
            "additional_interceptors" to writable {
                writeCustomizations(customizations, ServiceRuntimePluginSection.RegisterInterceptor("interceptors"))
            },
        )
    }
}<|MERGE_RESOLUTION|>--- conflicted
+++ resolved
@@ -158,13 +158,8 @@
                     if let Some(connection) = self.handle.conf.http_connector()
                             .and_then(|c| c.connector(&connector_settings, sleep_impl.clone()))
                             .or_else(|| #{default_connector}(&connector_settings, sleep_impl)) {
-<<<<<<< HEAD
                         let connection: #{Arc}<dyn #{Connection}> = #{Arc}::new(#{DynConnectorAdapter}::new(
-                            // TODO(enableNewSmithyRuntime): Replace the tower-based DynConnector and remove DynConnectorAdapter when deleting the middleware implementation
-=======
-                        let connection: #{Box}<dyn #{Connection}> = #{Box}::new(#{DynConnectorAdapter}::new(
                             // TODO(enableNewSmithyRuntimeCleanup): Replace the tower-based DynConnector and remove DynConnectorAdapter when deleting the middleware implementation
->>>>>>> 96308927
                             connection
                         )) as _;
                         cfg.set_connection(connection);
