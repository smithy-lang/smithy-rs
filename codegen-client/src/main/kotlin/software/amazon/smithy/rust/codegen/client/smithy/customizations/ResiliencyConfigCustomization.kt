--- conflicted
+++ resolved
@@ -371,25 +371,6 @@
                     if (runtimeMode.defaultToOrchestrator) {
                         rustTemplate(
                             """
-<<<<<<< HEAD
-                            let retry_config = layer
-                                .load::<#{RetryConfig}>()
-                                .cloned()
-                                .unwrap_or_else(#{RetryConfig}::disabled);
-                            layer.set_retry_strategy(
-                                #{DynRetryStrategy}::new(
-                                    #{StandardRetryStrategy}::new(
-                                        &retry_config,
-                                    ),
-                                ),
-                            );
-
-                            // TODO(enableNewSmithyRuntimeCleanup): Should not need to provide a default once smithy-rs##2770
-                            //  is resolved
-                            if layer.load::<#{TimeoutConfig}>().is_none() {
-                                layer.store_put(#{TimeoutConfig}::disabled());
-                            }
-=======
                             let retry_partition = layer.load::<#{RetryPartition}>().cloned().unwrap_or_else(|| #{RetryPartition}::new("${codegenContext.serviceShape.id.name}"));
                             let retry_config = layer.load::<#{RetryConfig}>().cloned().unwrap_or_else(#{RetryConfig}::disabled);
                             if retry_config.has_retry() {
@@ -397,7 +378,7 @@
                             }
 
                             if retry_config.mode() == #{RetryMode}::Adaptive {
-                                if let Some(time_source) = layer.load::<#{SharedTimeSource}>().cloned() {
+                                if let #{Some}(time_source) = layer.load::<#{SharedTimeSource}>().cloned() {
                                     let seconds_since_unix_epoch = time_source
                                         .now()
                                         .duration_since(#{SystemTime}::UNIX_EPOCH)
@@ -416,7 +397,12 @@
                             let token_bucket = TOKEN_BUCKET.get_or_init(token_bucket_partition, #{TokenBucket}::default);
                             layer.store_put(token_bucket);
                             layer.set_retry_strategy(#{DynRetryStrategy}::new(#{StandardRetryStrategy}::new(&retry_config)));
->>>>>>> 9c95803a
+
+                            // TODO(enableNewSmithyRuntimeCleanup): Should not need to provide a default once smithy-rs##2770
+                            //  is resolved
+                            if layer.load::<#{TimeoutConfig}>().is_none() {
+                                layer.store_put(#{TimeoutConfig}::disabled());
+                            }
                             """,
                             *codegenScope,
                         )
