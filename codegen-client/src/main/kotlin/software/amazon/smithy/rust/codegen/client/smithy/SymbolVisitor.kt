--- conflicted
+++ resolved
@@ -9,6 +9,7 @@
 import software.amazon.smithy.codegen.core.SymbolProvider
 import software.amazon.smithy.model.Model
 import software.amazon.smithy.model.knowledge.NullableIndex
+import software.amazon.smithy.model.knowledge.NullableIndex.CheckMode
 import software.amazon.smithy.model.shapes.BigDecimalShape
 import software.amazon.smithy.model.shapes.BigIntegerShape
 import software.amazon.smithy.model.shapes.BlobShape
@@ -244,11 +245,6 @@
         return RuntimeType.Blob(config.runtimeConfig).toSymbol()
     }
 
-<<<<<<< HEAD
-=======
-    private fun handleOptionality(symbol: Symbol, member: MemberShape): Symbol =
-        symbol.letIf(nullableIndex.isMemberNullable(member, config.nullabilityCheckMode)) { symbol.makeOptional() }
-
     /**
      * Produce `Box<T>` when the shape has the `RustBoxTrait`
      */
@@ -264,7 +260,6 @@
         } else symbol
     }
 
->>>>>>> ff13b087
     private fun simpleShape(shape: SimpleShape): Symbol {
         return symbolBuilder(shape, SimpleShapes.getValue(shape::class)).setDefault(Default.RustDefault).build()
     }
@@ -372,28 +367,12 @@
         return targetSymbol.letIf(config.handleRustBoxing) {
             handleRustBoxing(it, shape)
         }.let {
-            handleOptionality(it, shape, nullableIndex, config)
+            handleOptionality(it, shape, nullableIndex, config.nullabilityCheckMode)
         }
     }
 
     override fun timestampShape(shape: TimestampShape?): Symbol {
         return RuntimeType.DateTime(config.runtimeConfig).toSymbol()
-    }
-}
-
-fun handleOptionality(
-    symbol: Symbol,
-    member: MemberShape,
-    nullableIndex: NullableIndex,
-    config: SymbolVisitorConfig? = null,
-): Symbol {
-    val handleRequired = config?.handleRequired ?: true
-    return if (handleRequired && member.isRequired) {
-        symbol
-    } else if (nullableIndex.isNullable(member)) {
-        symbol.makeOptional()
-    } else {
-        symbol
     }
 }
 
@@ -417,6 +396,9 @@
         .definitionFile("thisisabug.rs")
 }
 
+fun handleOptionality(symbol: Symbol, member: MemberShape, nullableIndex: NullableIndex, nullabilityCheckMode: CheckMode): Symbol =
+    symbol.letIf(nullableIndex.isMemberNullable(member, nullabilityCheckMode)) { symbol.makeOptional() }
+
 // TODO(chore): Move this to a useful place
 private const val RUST_TYPE_KEY = "rusttype"
 private const val SHAPE_KEY = "shape"
