--- conflicted
+++ resolved
@@ -150,11 +150,7 @@
                             *codegenScope,
                         )
                         val ids = mutableListOf<Identifier>()
-<<<<<<< HEAD
-                        value.forEach { id, _ -> ids.add(id) }
-=======
                         value.value.forEach { (id, _) -> ids.add(id) }
->>>>>>> 8a1f09ef
                         ids.forEach { id ->
                             val v = value.get(id)
                             rust(
