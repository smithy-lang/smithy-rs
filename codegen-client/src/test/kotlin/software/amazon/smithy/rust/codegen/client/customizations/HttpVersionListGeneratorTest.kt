--- conflicted
+++ resolved
@@ -187,29 +187,6 @@
 
         val combinedCodegenDecorator: CombinedCodegenDecorator<ClientProtocolGenerator, ClientCodegenContext> =
             CombinedCodegenDecorator.fromClasspath(ctx, RequiredCustomizations())
-<<<<<<< HEAD
-                .withDecorator(object : AddRustTestsDecorator<ClientCodegenContext>(
-                    "validate_eventstream_http",
-                    {
-                        TokioTest.render(this)
-                        rust(
-                            """
-                            async fn test_http_version_list_defaults() {
-                                let conf = $moduleName::Config::builder().build();
-                                let op = $moduleName::operation::SayHello::builder()
-                                    .build().expect("valid operation")
-                                    .make_operation(&conf).await.unwrap();
-                                let properties = op.properties();
-                                let actual_http_versions = properties.get::<Vec<http::Version>>()
-                                    .expect("http versions list should be in property bag");
-                                let expected_http_versions = &vec![http::Version::HTTP_2];
-                                assert_eq!(actual_http_versions, expected_http_versions);
-                            }
-                            """,
-                        )
-                    },
-                ) {
-=======
                 .withDecorator(object : AddRustTestsDecorator<ClientProtocolGenerator, ClientCodegenContext>("validate_eventstream_http", {
                     TokioTest.render(this)
                     rust(
@@ -228,7 +205,6 @@
                         """,
                     )
                 },) {
->>>>>>> 89a6e589
                         override fun configCustomizations(
                             codegenContext: ClientCodegenContext,
                             baseCustomizations: List<ConfigCustomization>,
