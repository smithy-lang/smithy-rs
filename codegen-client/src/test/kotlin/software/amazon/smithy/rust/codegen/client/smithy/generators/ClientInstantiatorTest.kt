/*
 * Copyright Amazon.com, Inc. or its affiliates. All Rights Reserved.
 * SPDX-License-Identifier: Apache-2.0
 */

package software.amazon.smithy.rust.codegen.client.smithy.generators

import org.junit.jupiter.api.Test
import software.amazon.smithy.model.node.Node
import software.amazon.smithy.model.shapes.StringShape
import software.amazon.smithy.rust.codegen.client.testutil.testCodegenContext
import software.amazon.smithy.rust.codegen.core.rustlang.rust
import software.amazon.smithy.rust.codegen.core.rustlang.withBlock
import software.amazon.smithy.rust.codegen.core.testutil.TestWorkspace
import software.amazon.smithy.rust.codegen.core.testutil.asSmithyModel
import software.amazon.smithy.rust.codegen.core.testutil.compileAndTest
import software.amazon.smithy.rust.codegen.core.testutil.unitTest
import software.amazon.smithy.rust.codegen.core.util.dq
import software.amazon.smithy.rust.codegen.core.util.lookup

internal class ClientInstantiatorTest {
    private val model = """
        namespace com.test

        @enum([
            { value: "t2.nano" },
            { value: "t2.micro" },
        ])
        string UnnamedEnum

        @enum([
            {
                value: "t2.nano",
                name: "T2_NANO",
            },
            {
                value: "t2.micro",
                name: "T2_MICRO",
            },
        ])
        string NamedEnum
    """.asSmithyModel()

    private val codegenContext = testCodegenContext(model)
    private val symbolProvider = codegenContext.symbolProvider

    @Test
    fun `generate named enums`() {
        val shape = model.lookup<StringShape>("com.test#NamedEnum")
        val sut = clientInstantiator(codegenContext)
        val data = Node.parse("t2.nano".dq())

<<<<<<< HEAD
        val project = TestWorkspace.testProject(symbolProvider)
        project.moduleFor(shape) {
            EnumGenerator(model, symbolProvider, this, shape, shape.expectTrait()).render()
=======
        val project = TestWorkspace.testProject()
        project.withModule(RustModule.Model) {
            ClientEnumGenerator(codegenContext, shape).render(this)
>>>>>>> 086d9654
            unitTest("generate_named_enums") {
                withBlock("let result = ", ";") {
                    sut.render(this, shape, data)
                }
                rust("assert_eq!(result, NamedEnum::T2Nano);")
            }
        }
        project.compileAndTest()
    }

    @Test
    fun `generate unnamed enums`() {
        val shape = model.lookup<StringShape>("com.test#UnnamedEnum")
        val sut = clientInstantiator(codegenContext)
        val data = Node.parse("t2.nano".dq())

<<<<<<< HEAD
        val project = TestWorkspace.testProject(symbolProvider)
        project.moduleFor(shape) {
            EnumGenerator(model, symbolProvider, this, shape, shape.expectTrait()).render()
=======
        val project = TestWorkspace.testProject()
        project.withModule(RustModule.Model) {
            ClientEnumGenerator(codegenContext, shape).render(this)
>>>>>>> 086d9654
            unitTest("generate_unnamed_enums") {
                withBlock("let result = ", ";") {
                    sut.render(this, shape, data)
                }
                rust("""assert_eq!(result, UnnamedEnum("t2.nano".to_owned()));""")
            }
        }
        project.compileAndTest()
    }
}<|MERGE_RESOLUTION|>--- conflicted
+++ resolved
@@ -50,15 +50,9 @@
         val sut = clientInstantiator(codegenContext)
         val data = Node.parse("t2.nano".dq())
 
-<<<<<<< HEAD
         val project = TestWorkspace.testProject(symbolProvider)
         project.moduleFor(shape) {
-            EnumGenerator(model, symbolProvider, this, shape, shape.expectTrait()).render()
-=======
-        val project = TestWorkspace.testProject()
-        project.withModule(RustModule.Model) {
             ClientEnumGenerator(codegenContext, shape).render(this)
->>>>>>> 086d9654
             unitTest("generate_named_enums") {
                 withBlock("let result = ", ";") {
                     sut.render(this, shape, data)
@@ -75,15 +69,9 @@
         val sut = clientInstantiator(codegenContext)
         val data = Node.parse("t2.nano".dq())
 
-<<<<<<< HEAD
         val project = TestWorkspace.testProject(symbolProvider)
         project.moduleFor(shape) {
-            EnumGenerator(model, symbolProvider, this, shape, shape.expectTrait()).render()
-=======
-        val project = TestWorkspace.testProject()
-        project.withModule(RustModule.Model) {
             ClientEnumGenerator(codegenContext, shape).render(this)
->>>>>>> 086d9654
             unitTest("generate_unnamed_enums") {
                 withBlock("let result = ", ";") {
                     sut.render(this, shape, data)
