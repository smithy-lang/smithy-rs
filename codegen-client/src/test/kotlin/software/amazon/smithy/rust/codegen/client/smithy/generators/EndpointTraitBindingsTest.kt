/*
 * Copyright Amazon.com, Inc. or its affiliates. All Rights Reserved.
 * SPDX-License-Identifier: Apache-2.0
 */

package software.amazon.smithy.rust.codegen.client.smithy.generators

import io.kotest.matchers.shouldBe
import org.junit.jupiter.api.Test
import software.amazon.smithy.model.shapes.OperationShape
import software.amazon.smithy.model.traits.EndpointTrait
import software.amazon.smithy.rust.codegen.client.testutil.clientIntegrationTest
import software.amazon.smithy.rust.codegen.client.testutil.testSymbolProvider
import software.amazon.smithy.rust.codegen.core.rustlang.RustModule
import software.amazon.smithy.rust.codegen.core.rustlang.Visibility
import software.amazon.smithy.rust.codegen.core.rustlang.rust
import software.amazon.smithy.rust.codegen.core.rustlang.rustBlock
<<<<<<< HEAD
import software.amazon.smithy.rust.codegen.core.smithy.CodegenContext
import software.amazon.smithy.rust.codegen.core.smithy.RuntimeType.Companion.smithyHttp
import software.amazon.smithy.rust.codegen.core.smithy.RustCrate
=======
>>>>>>> c4a14d7c
import software.amazon.smithy.rust.codegen.core.smithy.generators.implBlock
import software.amazon.smithy.rust.codegen.core.smithy.generators.operationBuildError
import software.amazon.smithy.rust.codegen.core.testutil.TestRuntimeConfig
import software.amazon.smithy.rust.codegen.core.testutil.TestWorkspace
import software.amazon.smithy.rust.codegen.core.testutil.TokioTest
import software.amazon.smithy.rust.codegen.core.testutil.asSmithyModel
import software.amazon.smithy.rust.codegen.core.testutil.compileAndTest
import software.amazon.smithy.rust.codegen.core.testutil.integrationTest
import software.amazon.smithy.rust.codegen.core.testutil.unitTest
import software.amazon.smithy.rust.codegen.core.util.lookup
import kotlin.io.path.ExperimentalPathApi

internal class EndpointTraitBindingsTest {
    @Test
    fun `generate correct format strings`() {
        val epTrait = EndpointTrait.builder().hostPrefix("{foo}.data").build()
        epTrait.prefixFormatString() shouldBe ("\"{foo}.data\"")
    }

    @Test
    fun `generate endpoint prefixes`() {
        val model = """
            namespace test
            @readonly
            @endpoint(hostPrefix: "{foo}a.data.")
            operation GetStatus {
                input: GetStatusInput,
            }
            structure GetStatusInput {
                @required
                @hostLabel
                foo: String
            }
        """.asSmithyModel()
        val operationShape: OperationShape = model.lookup("test#GetStatus")
        val sym = testSymbolProvider(model)
        val endpointBindingGenerator = EndpointTraitBindings(
            model,
            sym,
            TestRuntimeConfig,
            operationShape,
            operationShape.expectTrait(EndpointTrait::class.java),
        )
        val project = TestWorkspace.testProject()
        project.withModule(RustModule.default("test", visibility = Visibility.PRIVATE)) {
            rust(
                """
                struct GetStatusInput {
                    foo: Option<String>
                }
                """,
            )
            implBlock(model.lookup("test#GetStatusInput"), sym) {
                rustBlock(
                    "fn endpoint_prefix(&self) -> std::result::Result<#T::endpoint::EndpointPrefix, #T>",
                    smithyHttp(TestRuntimeConfig),
                    TestRuntimeConfig.operationBuildError(),
                ) {
                    endpointBindingGenerator.render(this, "self")
                }
            }
            unitTest(
                "valid_prefix",
                """
                let inp = GetStatusInput { foo: Some("test_value".to_string()) };
                let prefix = inp.endpoint_prefix().unwrap();
                assert_eq!(prefix.as_str(), "test_valuea.data.");
                """,
            )
            unitTest(
                "invalid_prefix",
                """
                // not a valid URI component
                let inp = GetStatusInput { foo: Some("test value".to_string()) };
                inp.endpoint_prefix().expect_err("invalid uri component");
                """,
            )

            unitTest(
                "unset_prefix",
                """
                // unset is invalid
                let inp = GetStatusInput { foo: None };
                inp.endpoint_prefix().expect_err("invalid uri component");
                """,
            )

            unitTest(
                "empty_prefix",
                """
                // empty is invalid
                let inp = GetStatusInput { foo: Some("".to_string()) };
                inp.endpoint_prefix().expect_err("empty label is invalid");
                """,
            )
        }

        project.compileAndTest()
    }

    @ExperimentalPathApi
    @Test
    fun `endpoint integration test`() {
        val model = """
            namespace com.example
            use aws.protocols#awsJson1_0
            @awsJson1_0
            @aws.api#service(sdkId: "Test", endpointPrefix: "differentprefix")
            service TestService {
                operations: [SayHello],
                version: "1"
            }
            @endpoint(hostPrefix: "test123.{greeting}.")
            operation SayHello {
                input: SayHelloInput
            }
            structure SayHelloInput {
                @required
                @hostLabel
                greeting: String
            }
        """.asSmithyModel()
<<<<<<< HEAD
        val (ctx, testDir) = generatePluginContext(model)
        val moduleName = ctx.settings.expectStringMember("module").value.replace('-', '_')
        val codegenDecorator = object : RustCodegenDecorator<ClientProtocolGenerator, ClientCodegenContext> {
            override val order: Byte = 0

            override fun extras(codegenContext: ClientCodegenContext, rustCrate: RustCrate) {
                rustCrate.withFile("tests/validate_errors.rs") {
                    TokioTest.render(this)
                    rust(
                        """
                        async fn test_endpoint_prefix() {
                            let conf = $moduleName::Config::builder().build();
                            $moduleName::operation::SayHello::builder()
                                .greeting("hey there!").build().expect("input is valid")
                                .make_operation(&conf).await.expect_err("no spaces or exclamation points in ep prefixes");
                            let op = $moduleName::operation::SayHello::builder()
                                .greeting("hello")
                                .build().expect("valid operation")
                                .make_operation(&conf).await.expect("hello is a valid prefix");
                            let properties = op.properties();
                            let prefix = properties.get::<aws_smithy_http::endpoint::EndpointPrefix>()
                                .expect("prefix should be in config")
                                .as_str();
                            assert_eq!(prefix, "test123.hello.");
                        }
                        """,
                    )
                }
=======
        clientIntegrationTest(model) { clientCodegenContext, rustCrate ->
            val moduleName = clientCodegenContext.moduleUseName()
            rustCrate.integrationTest("test_endpoint_prefix") {
                TokioTest.render(this)
                rust(
                    """
                    async fn test_endpoint_prefix() {
                        let conf = $moduleName::Config::builder().build();
                        $moduleName::operation::SayHello::builder()
                            .greeting("hey there!").build().expect("input is valid")
                            .make_operation(&conf).await.expect_err("no spaces or exclamation points in ep prefixes");
                        let op = $moduleName::operation::SayHello::builder()
                            .greeting("hello")
                            .build().expect("valid operation")
                            .make_operation(&conf).await.expect("hello is a valid prefix");
                        let properties = op.properties();
                        let prefix = properties.get::<aws_smithy_http::endpoint::EndpointPrefix>()
                            .expect("prefix should be in config")
                            .as_str();
                        assert_eq!(prefix, "test123.hello.");
                    }
                    """,
                )
>>>>>>> c4a14d7c
            }
        }
    }
}<|MERGE_RESOLUTION|>--- conflicted
+++ resolved
@@ -15,12 +15,7 @@
 import software.amazon.smithy.rust.codegen.core.rustlang.Visibility
 import software.amazon.smithy.rust.codegen.core.rustlang.rust
 import software.amazon.smithy.rust.codegen.core.rustlang.rustBlock
-<<<<<<< HEAD
-import software.amazon.smithy.rust.codegen.core.smithy.CodegenContext
 import software.amazon.smithy.rust.codegen.core.smithy.RuntimeType.Companion.smithyHttp
-import software.amazon.smithy.rust.codegen.core.smithy.RustCrate
-=======
->>>>>>> c4a14d7c
 import software.amazon.smithy.rust.codegen.core.smithy.generators.implBlock
 import software.amazon.smithy.rust.codegen.core.smithy.generators.operationBuildError
 import software.amazon.smithy.rust.codegen.core.testutil.TestRuntimeConfig
@@ -143,36 +138,6 @@
                 greeting: String
             }
         """.asSmithyModel()
-<<<<<<< HEAD
-        val (ctx, testDir) = generatePluginContext(model)
-        val moduleName = ctx.settings.expectStringMember("module").value.replace('-', '_')
-        val codegenDecorator = object : RustCodegenDecorator<ClientProtocolGenerator, ClientCodegenContext> {
-            override val order: Byte = 0
-
-            override fun extras(codegenContext: ClientCodegenContext, rustCrate: RustCrate) {
-                rustCrate.withFile("tests/validate_errors.rs") {
-                    TokioTest.render(this)
-                    rust(
-                        """
-                        async fn test_endpoint_prefix() {
-                            let conf = $moduleName::Config::builder().build();
-                            $moduleName::operation::SayHello::builder()
-                                .greeting("hey there!").build().expect("input is valid")
-                                .make_operation(&conf).await.expect_err("no spaces or exclamation points in ep prefixes");
-                            let op = $moduleName::operation::SayHello::builder()
-                                .greeting("hello")
-                                .build().expect("valid operation")
-                                .make_operation(&conf).await.expect("hello is a valid prefix");
-                            let properties = op.properties();
-                            let prefix = properties.get::<aws_smithy_http::endpoint::EndpointPrefix>()
-                                .expect("prefix should be in config")
-                                .as_str();
-                            assert_eq!(prefix, "test123.hello.");
-                        }
-                        """,
-                    )
-                }
-=======
         clientIntegrationTest(model) { clientCodegenContext, rustCrate ->
             val moduleName = clientCodegenContext.moduleUseName()
             rustCrate.integrationTest("test_endpoint_prefix") {
@@ -196,7 +161,6 @@
                     }
                     """,
                 )
->>>>>>> c4a14d7c
             }
         }
     }
