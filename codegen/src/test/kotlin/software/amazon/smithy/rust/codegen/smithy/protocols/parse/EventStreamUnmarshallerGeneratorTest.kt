--- conflicted
+++ resolved
@@ -9,11 +9,7 @@
 import org.junit.jupiter.params.provider.ArgumentsSource
 import software.amazon.smithy.model.shapes.ShapeId
 import software.amazon.smithy.rust.codegen.rustlang.rust
-<<<<<<< HEAD
-import software.amazon.smithy.rust.codegen.smithy.ClientCodegenContext
-=======
 import software.amazon.smithy.rust.codegen.smithy.CoreCodegenContext
->>>>>>> 12b4943e
 import software.amazon.smithy.rust.codegen.smithy.generators.CodegenTarget
 import software.amazon.smithy.rust.codegen.smithy.protocols.EventStreamTestModels
 import software.amazon.smithy.rust.codegen.smithy.protocols.EventStreamTestTools
@@ -28,11 +24,7 @@
     fun test(testCase: EventStreamTestModels.TestCase) {
         val test = EventStreamTestTools.generateTestProject(testCase)
 
-<<<<<<< HEAD
-        val codegenContext = ClientCodegenContext(
-=======
         val codegenContext = CoreCodegenContext(
->>>>>>> 12b4943e
             test.model,
             test.symbolProvider,
             test.serviceShape,
