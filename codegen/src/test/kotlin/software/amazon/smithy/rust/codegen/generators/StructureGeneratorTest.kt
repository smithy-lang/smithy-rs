/*
 * Copyright Amazon.com, Inc. or its affiliates. All Rights Reserved.
 * SPDX-License-Identifier: Apache-2.0
 */

package software.amazon.smithy.rust.codegen.generators

import io.kotest.matchers.string.shouldContainInOrder
import org.junit.jupiter.api.Test
import software.amazon.smithy.model.shapes.StructureShape
import software.amazon.smithy.rust.codegen.rustlang.Attribute
import software.amazon.smithy.rust.codegen.rustlang.RustMetadata
import software.amazon.smithy.rust.codegen.rustlang.RustWriter
import software.amazon.smithy.rust.codegen.rustlang.Visibility
import software.amazon.smithy.rust.codegen.rustlang.docs
import software.amazon.smithy.rust.codegen.rustlang.raw
import software.amazon.smithy.rust.codegen.rustlang.rust
import software.amazon.smithy.rust.codegen.rustlang.rustBlock
import software.amazon.smithy.rust.codegen.smithy.generators.StructureGenerator
import software.amazon.smithy.rust.codegen.smithy.transformers.RecursiveShapeBoxer
import software.amazon.smithy.rust.codegen.testutil.TestWorkspace
import software.amazon.smithy.rust.codegen.testutil.asSmithyModel
import software.amazon.smithy.rust.codegen.testutil.compileAndTest
import software.amazon.smithy.rust.codegen.testutil.testSymbolProvider
import software.amazon.smithy.rust.codegen.testutil.unitTest
import software.amazon.smithy.rust.codegen.util.lookup

class StructureGeneratorTest {
    companion object {
        val model =
            """
            namespace com.test
            @documentation("this documents the shape")
            structure MyStruct {
               foo: String,
               @documentation("This *is* documentation about the member.")
               bar: PrimitiveInteger,
               baz: Integer,
               ts: Timestamp,
               inner: Inner,
               byteValue: Byte,
            }

            // Intentionally empty
            structure Inner {
            }

            @error("server")
            @retryable
            structure MyError {
                message: String
            }

            @sensitive
            string SecretKey

            structure Credentials {
                username: String,
                @sensitive
                password: String,

                // test that sensitive can be applied directly to a member or to the shape
                secretKey: SecretKey
            }

            structure StructWithDoc {
                doc: Document
            }
            """.asSmithyModel()
        val struct = model.lookup<StructureShape>("com.test#MyStruct")
        val structWithDoc = model.lookup<StructureShape>("com.test#StructWithDoc")
        val inner = model.lookup<StructureShape>("com.test#Inner")
        val credentials = model.lookup<StructureShape>("com.test#Credentials")
        val error = model.lookup<StructureShape>("com.test#MyError")
    }

    @Test
    fun `generate basic structures`() {
        val provider = testSymbolProvider(model)
        val project = TestWorkspace.testProject(provider)
        project.useShapeWriter(inner) { writer ->
            StructureGenerator(model, provider, writer, inner).render()
            StructureGenerator(model, provider, writer, struct).render()
            writer.unitTest(
                "struct_fields_optional",
                """
                let s: Option<MyStruct> = None;
                s.map(|i|println!("{:?}, {:?}", i.ts, i.byte_value));
                """
            )
            writer.toString().shouldContainInOrder(
                "this documents the shape", "#[non_exhaustive]", "pub", "struct MyStruct"
            )
        }
        project.compileAndTest()
    }

    @Test
    fun `generate structures with public fields`() {
        val provider = testSymbolProvider(model)
        val writer = RustWriter.root()
        writer.withModule("model") {
            val innerGenerator = StructureGenerator(model, provider, this, inner)
            innerGenerator.render()
        }
        writer.withModule("structs") {
            val generator = StructureGenerator(model, provider, this, struct)
            generator.render()
        }
        // By putting the test in another module, it can't access the struct
        // fields if they are private
        writer.withModule("inline") {
            raw("#[test]")
            rustBlock("fn test_public_fields()") {
                write(
                    """
                    let s: Option<crate::structs::MyStruct> = None;
                    s.map(|i|println!("{:?}, {:?}", i.ts, i.byte_value));
                    """
                )
            }
        }
        writer.compileAndTest()
    }

    @Test
    fun `generate error structures`() {
        val provider = testSymbolProvider(model)
        val writer = RustWriter.forModule("error")
        val generator = StructureGenerator(model, provider, writer, error)
        generator.render()
        writer.compileAndTest(
            """
            let err = MyError { message: None };
            assert_eq!(err.retryable_error_kind(), aws_smithy_types::retry::ErrorKind::ServerError);
            """
        )
    }

    @Test
    fun `generate a custom debug implementation when the sensitive trait is present`() {
        val provider = testSymbolProvider(model)
        val writer = RustWriter.forModule("lib")
        val generator = StructureGenerator(model, provider, writer, credentials)
        generator.render()
        writer.unitTest(
            "sensitive_fields_redacted",
            """
            let creds = Credentials {
                username: Some("not_redacted".to_owned()),
                password: Some("don't leak me".to_owned()),
                secret_key: Some("don't leak me".to_owned())
            };
            assert_eq!(format!("{:?}", creds), "Credentials { username: Some(\"not_redacted\"), password: \"*** Sensitive Data Redacted ***\", secret_key: \"*** Sensitive Data Redacted ***\" }");
            """
        )
        writer.compileAndTest()
    }

    @Test
    fun `attach docs to everything`() {
        val model = """
            namespace com.test
            @documentation("inner doc")
            structure Inner { }

            @documentation("shape doc")
            structure MyStruct {
               @documentation("member doc")
               member: String,

               @documentation("specific docs")
               nested: Inner,

               nested2: Inner
        }""".asSmithyModel()
        val provider = testSymbolProvider(model)
        val writer = RustWriter.root()
        writer.docs("module docs")
        writer
            .withModule(
                "model",
<<<<<<< HEAD
                // By attaching this lint, any missing documentation becomes a compiler error
                RustMetadata(additionalAttributes = listOf(Attribute.Custom("deny(missing_docs)")), visibility = Visibility.PUBLIC)
=======
                RustMetadata(
                    // By attaching this lint, any missing documentation becomes a compiler error.
                    additionalAttributes = listOf(Attribute.Custom("deny(missing_docs)")),
                    visibility = Visibility.PUBLIC
                )
>>>>>>> 6e3e010e
            ) {
                StructureGenerator(model, provider, this, model.lookup("com.test#Inner")).render()
                StructureGenerator(model, provider, this, model.lookup("com.test#MyStruct")).render()
            }

        writer.compileAndTest()
    }

    @Test
    fun `documents are optional in structs`() {
        val provider = testSymbolProvider(model)
        val writer = RustWriter.forModule("lib")
        StructureGenerator(model, provider, writer, structWithDoc).render()

        writer.compileAndTest(
            """
            let _struct = StructWithDoc {
                // This will only compile if the document is optional
                doc: None
            };
            """
        )
    }

    @Test
    fun `it generates accessor methods`() {
        val testModel =
            RecursiveShapeBoxer.transform(
                """
                namespace test

                structure One {
                    fieldString: String,
                    fieldBlob: Blob,
                    fieldTimestamp: Timestamp,
                    fieldDocument: Document,
                    fieldBoolean: Boolean,
                    fieldPrimitiveBoolean: PrimitiveBoolean,
                    fieldByte: Byte,
                    fieldPrimitiveByte: PrimitiveByte,
                    fieldShort: Short,
                    fieldPrimitiveShort: PrimitiveShort,
                    fieldInteger: Integer,
                    fieldPrimitiveInteger: PrimitiveInteger,
                    fieldLong: Long,
                    fieldPrimitiveLong: PrimitiveLong,
                    fieldFloat: Float,
                    fieldPrimitiveFloat: PrimitiveFloat,
                    fieldDouble: Double,
                    fieldPrimitiveDouble: PrimitiveDouble,
                    two: Two,
                    build: Integer,
                    builder: Integer,
                    default: Integer,
                }

                structure Two {
                    one: One,
                }
                """.asSmithyModel()
            )
        val provider = testSymbolProvider(testModel)
        val project = TestWorkspace.testProject(provider)

        project.useShapeWriter(inner) { writer ->
            writer.withModule("model") {
                StructureGenerator(testModel, provider, writer, testModel.lookup("test#One")).render()
                StructureGenerator(testModel, provider, writer, testModel.lookup("test#Two")).render()
            }

            writer.rustBlock("fn compile_test_one(one: &crate::model::One)") {
                rust(
                    """
                    let _: Option<&str> = one.field_string();
                    let _: Option<&aws_smithy_types::Blob> = one.field_blob();
                    let _: Option<&aws_smithy_types::DateTime> = one.field_timestamp();
                    let _: Option<&aws_smithy_types::Document> = one.field_document();
                    let _: Option<bool> = one.field_boolean();
                    let _: bool = one.field_primitive_boolean();
                    let _: Option<i8> = one.field_byte();
                    let _: i8 = one.field_primitive_byte();
                    let _: Option<i16> = one.field_short();
                    let _: i16 = one.field_primitive_short();
                    let _: Option<i32> = one.field_integer();
                    let _: i32 = one.field_primitive_integer();
                    let _: Option<i64> = one.field_long();
                    let _: i64 = one.field_primitive_long();
                    let _: Option<f32> = one.field_float();
                    let _: f32 = one.field_primitive_float();
                    let _: Option<f64> = one.field_double();
                    let _: f64 = one.field_primitive_double();
                    let _: Option<&crate::model::Two> = one.two();
                    let _: Option<i32> = one.build_value();
                    let _: Option<i32> = one.builder_value();
                    let _: Option<i32> = one.default_value();
                    """
                )
            }
            writer.rustBlock("fn compile_test_two(two: &crate::model::Two)") {
                rust(
                    """
                    let _: Option<&crate::model::One> = two.one();
                    """
                )
            }
        }
        project.compileAndTest()
    }
}<|MERGE_RESOLUTION|>--- conflicted
+++ resolved
@@ -180,16 +180,11 @@
         writer
             .withModule(
                 "model",
-<<<<<<< HEAD
-                // By attaching this lint, any missing documentation becomes a compiler error
-                RustMetadata(additionalAttributes = listOf(Attribute.Custom("deny(missing_docs)")), visibility = Visibility.PUBLIC)
-=======
                 RustMetadata(
                     // By attaching this lint, any missing documentation becomes a compiler error.
                     additionalAttributes = listOf(Attribute.Custom("deny(missing_docs)")),
                     visibility = Visibility.PUBLIC
                 )
->>>>>>> 6e3e010e
             ) {
                 StructureGenerator(model, provider, this, model.lookup("com.test#Inner")).render()
                 StructureGenerator(model, provider, this, model.lookup("com.test#MyStruct")).render()
