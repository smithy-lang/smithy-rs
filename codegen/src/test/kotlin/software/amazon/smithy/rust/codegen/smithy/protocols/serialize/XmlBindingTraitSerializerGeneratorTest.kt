--- conflicted
+++ resolved
@@ -117,11 +117,7 @@
             writer.unitTest(
                 "serialize_xml",
                 """
-<<<<<<< HEAD
-                use model::{Top, Choice};
-=======
                 use model::Top;
->>>>>>> caf52ee6
                 let inp = crate::input::OpInput::builder().payload(
                    Top::builder()
                        .field("hello!")
@@ -132,16 +128,18 @@
                 let serialized = ${writer.format(operationSerializer)}(&inp.payload.unwrap()).unwrap();
                 let output = std::str::from_utf8(&serialized).unwrap();
                 assert_eq!(output, "<Top extra=\"45\"><field>hello!</field><recursive extra=\"55\"></recursive></Top>");
-<<<<<<< HEAD
-
+                """
+            )
+            writer.unitTest(
+                "unknown_variants",
+                """
+                use model::{Top, Choice};
                 let input = crate::input::OpInput::builder().payload(
                     Top::builder()
                         .choice(Choice::Unknown)
                         .build()
                 ).build().unwrap();
-                let serialized = ${writer.format(operationSerializer!!)}(&input.payload.unwrap()).expect_err("cannot serialize unknown variant");
-=======
->>>>>>> caf52ee6
+                ${writer.format(operationSerializer)}(&input.payload.unwrap()).expect_err("cannot serialize unknown variant");
                 """
             )
         }
