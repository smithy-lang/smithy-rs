/*
 * Copyright Amazon.com, Inc. or its affiliates. All Rights Reserved.
 * SPDX-License-Identifier: Apache-2.0
 */

package software.amazon.smithy.rust.codegen.rustlang

import org.intellij.lang.annotations.Language
import org.jsoup.Jsoup
import org.jsoup.nodes.Element
import software.amazon.smithy.codegen.core.CodegenException
import software.amazon.smithy.codegen.core.Symbol
import software.amazon.smithy.codegen.core.SymbolWriter
import software.amazon.smithy.codegen.core.SymbolWriter.Factory
import software.amazon.smithy.model.Model
import software.amazon.smithy.model.shapes.BooleanShape
import software.amazon.smithy.model.shapes.CollectionShape
import software.amazon.smithy.model.shapes.NumberShape
import software.amazon.smithy.model.shapes.Shape
import software.amazon.smithy.model.shapes.ShapeId
import software.amazon.smithy.model.traits.DocumentationTrait
import software.amazon.smithy.rust.codegen.smithy.RuntimeType
import software.amazon.smithy.rust.codegen.smithy.isOptional
import software.amazon.smithy.rust.codegen.smithy.rustType
import software.amazon.smithy.rust.codegen.util.orNull
import software.amazon.smithy.utils.AbstractCodeWriter
import java.util.function.BiFunction

/**
 * # RustWriter (and Friends)
 *
 * RustWriter contains a set of features to make generating Rust code much more ergonomic ontop of the Smithy CodeWriter
 * interface.
 *
 * ## Recommended Patterns
 * For templating large blocks of Rust code, the preferred method is [rustTemplate]. This enables sharing a set of template
 * variables by creating a "codegenScope."
 *
 * ```kotlin
 * fun requestHeaders(): Writeable { ... }
 * let codegenScope = arrayOf("http" to CargoDependency.http)
 * let writer = RustWriter() // in normal code, you would normally get a RustWriter passed to you
 * writer.rustTemplate("""
 *  // regular types can be rendered directly
 *  let request = #{http}::Request::builder().uri("http://example.com");
 *  // writeables can be rendered with `:W`
 *  let request_headers = #{request_headers:W};
 * """, *codegenScope, "request_headers" to requestHeaders())
 * ```
 *
 * For short snippets of code [rust] can be used. This is equivalent but only positional arguments can be used.
 *
 * For formatting blocks where the block content generation requires looping, [rustBlock] and the equivalent [rustBlockTemplate]
 * are the recommended approach.
 */

fun <T : AbstractCodeWriter<T>> T.withBlock(
    textBeforeNewLine: String,
    textAfterNewLine: String,
    vararg args: Any,
    block: T.() -> Unit
): T {
    return conditionalBlock(textBeforeNewLine, textAfterNewLine, conditional = true, block = block, args = args)
}

fun <T : AbstractCodeWriter<T>> T.assignment(variableName: String, vararg ctx: Pair<String, Any>, block: T.() -> Unit) {
    withBlockTemplate("let $variableName =", ";", *ctx) {
        block()
    }
}

fun <T : AbstractCodeWriter<T>> T.withBlockTemplate(
    textBeforeNewLine: String,
    textAfterNewLine: String,
    vararg ctx: Pair<String, Any>,
    block: T.() -> Unit
): T {
    return withTemplate(textBeforeNewLine, ctx) { header ->
        conditionalBlock(header, textAfterNewLine, conditional = true, block = block)
    }
}

private fun <T : AbstractCodeWriter<T>, U> T.withTemplate(
    template: String,
    scope: Array<out Pair<String, Any>>,
    f: T.(String) -> U
): U {
    val contents = transformTemplate(template, scope)
    pushState()
    this.putContext(scope.toMap().mapKeys { (k, _) -> k.lowercase() })
    val out = f(contents)
    this.popState()
    return out
}

/**
 * Write a block to the writer.
 * If [conditional] is true, the [textBeforeNewLine], followed by [block], followed by [textAfterNewLine]
 * If [conditional] is false, only [block] is written.
 * This enables conditionally wrapping a block in a prefix/suffix, e.g.
 *
 * ```
 * writer.withBlock("Some(", ")", conditional = symbol.isOptional()) {
 *      write("symbolValue")
 * }
 * ```
 */
fun <T : AbstractCodeWriter<T>> T.conditionalBlock(
    textBeforeNewLine: String,
    textAfterNewLine: String,
    conditional: Boolean = true,
    vararg args: Any,
    block: T.() -> Unit
): T {
    if (conditional) {
        openBlock(textBeforeNewLine.trim(), *args)
    }

    block(this)
    if (conditional) {
        closeBlock(textAfterNewLine.trim())
    }
    return this
}

/**
 * Convenience wrapper that tells Intellij that the contents of this block are Rust
 */
fun <T : AbstractCodeWriter<T>> T.rust(
    @Language("Rust", prefix = "macro_rules! foo { () =>  {{\n", suffix = "\n}}}") contents: String,
    vararg args: Any
) {
    this.write(contents.trim(), *args)
}

/* rewrite #{foo} to #{foo:T} (the smithy template format) */
private fun transformTemplate(template: String, scope: Array<out Pair<String, Any>>): String {
    check(scope.distinctBy { it.first.lowercase() }.size == scope.size) { "Duplicate cased keys not supported" }
    return template.replace(Regex("""#\{([a-zA-Z_0-9]+)(:\w)?\}""")) { matchResult ->
        val keyName = matchResult.groupValues[1]
        val templateType = matchResult.groupValues[2].ifEmpty { ":T" }
        if (!scope.toMap().keys.contains(keyName)) {
            throw CodegenException(
                "Rust block template expected `$keyName` but was not present in template.\n  hint: Template contains: ${
                scope.map { it.first }
                }"
            )
        }
        "#{${keyName.lowercase()}$templateType}"
    }.trim()
}

/**
 * Sibling method to [rustBlock] that enables `#{variablename}` style templating
 */
fun <T : AbstractCodeWriter<T>> T.rustBlockTemplate(
    @Language("Rust", prefix = "macro_rules! foo { () =>  {{ ", suffix = "}}}") contents: String,
    vararg ctx: Pair<String, Any>,
    block: T.() -> Unit
) {
    withTemplate(contents, ctx) { header ->
        this.openBlock("$header {")
        block(this)
        closeBlock("}")
    }
}

/**
 * API for templating long blocks of Rust
 *
 * This enables writing code like:
 *
 * ```kotlin
 * writer.rustTemplate("""
 * let some_val = #{operation}::from_response(response);
 * let serialized = #{serde_json}::to_json(some_val);
 * """, "operation" to operationSymbol, "serde_json" to RuntimeType.SerdeJson)
 * ```
 *
 * Before being passed to the underlying code writer, this syntax is rewritten to match the slightly more verbose
 * `CodeWriter` formatting: `#{name:T}`
 *
 * Variables are lower cased so that they become valid identifiers for named Smithy parameters.
 */
fun RustWriter.rustTemplate(
    @Language("Rust", prefix = "macro_rules! foo { () =>  {{ ", suffix = "}}}") contents: String,
    vararg ctx: Pair<String, Any>
) {
    withTemplate(contents, ctx) { template ->
        write(template)
    }
}

/*
 * Writes a Rust-style block, demarcated by curly braces
 */
fun <T : AbstractCodeWriter<T>> T.rustBlock(
    @Language("Rust", prefix = "macro_rules! foo { () =>  {{ ", suffix = "}}}")
    header: String,
    vararg args: Any,
    block: T.() -> Unit
): T {
    openBlock("$header {", *args)
    block(this)
    closeBlock("}")
    return this
}

/**
 * Generate a RustDoc comment for [shape]
 */
fun <T : AbstractCodeWriter<T>> T.documentShape(
    shape: Shape,
    model: Model,
    autoSuppressMissingDocs: Boolean = true,
    note: String? = null
): T {
    val docTrait = shape.getMemberTrait(model, DocumentationTrait::class.java).orNull()

    when (docTrait?.value?.isNotBlank()) {
        // If docs are modeled, then place them on the code generated shape
        true -> {
            this.docs(normalizeHtml(escape(docTrait.value)))
            note?.also {
                // Add a blank line between the docs and the note to visually differentiate
                write("///")
                docs("_Note: ${it}_")
            }
        }
        // Otherwise, suppress the missing docs lint for this shape since
        // the lack of documentation is a modeling issue rather than a codegen issue.
        else -> if (autoSuppressMissingDocs) {
            rust("##[allow(missing_docs)] // documentation missing in model")
        }
    }

    return this
}

/** Document the containing entity (e.g. module, crate, etc.)
 * Instead of prefixing lines with `///` lines are prefixed with `//!`
 */
fun RustWriter.containerDocs(text: String, vararg args: Any): RustWriter {
    return docs(text, newlinePrefix = "//! ", args = args)
}

/**
 * Write RustDoc-style docs into the writer
 *
 * Several modifications are made to provide consistent RustDoc formatting:
 *    - All lines will be prefixed by `///`
 *    - Tabs are replaced with spaces
 *    - Empty newlines are removed
 */
fun <T : AbstractCodeWriter<T>> T.docs(text: String, vararg args: Any, newlinePrefix: String = "/// "): T {
    this.ensureNewline()
    pushState()
    setNewlinePrefix(newlinePrefix)
    val cleaned = text.lines()
        .joinToString("\n") {
            // Rustdoc warns on tabs in documentation
            it.trimStart().replace("\t", "  ")
        }
    // Because writing docs relies on the newline prefix, ensure that there was a new line written
    // before we write the docs
<<<<<<< HEAD
=======
    this.ensureNewline()
>>>>>>> b45c1f03
    write(cleaned, *args)
    popState()
    return this
}

/** Escape the [expressionStart] character to avoid problems during formatting */
fun <T : AbstractCodeWriter<T>> T.escape(text: String): String =
    text.replace("$expressionStart", "$expressionStart$expressionStart")

/** Parse input as HTML and normalize it */
fun normalizeHtml(input: String): String {
    val doc = Jsoup.parse(input)
    doc.body().apply {
        normalizeAnchors() // Convert anchor tags missing href attribute into pre tags
    }

    return doc.body().html()
}

private fun Element.normalizeAnchors() {
    getElementsByTag("a").forEach {
        val link = it.attr("href")
        if (link.isBlank()) {
            it.changeInto("code")
        }
    }
}

private fun Element.changeInto(tagName: String) {
    replaceWith(Element(tagName).also { elem -> elem.appendChildren(childNodesCopy()) })
}

/**
 * Write _exactly_ the text as written into the code writer without newlines or formatting
 */
fun RustWriter.raw(text: String) = writeInline(escape(text))

typealias Writable = RustWriter.() -> Unit

/** Helper to allow coercing the Writeable signature
 *  writable { rust("fn foo() { }")
 */
fun writable(w: Writable): Writable = w

fun writable(w: String): Writable = writable { rust(w) }

fun Writable.isEmpty(): Boolean {
    val writer = RustWriter.root()
    this(writer)
    return writer.toString() == RustWriter.root().toString()
}

/**
 * Rustdoc doesn't support `r#` for raw identifiers.
 * This function adjusts doc links to refer to raw identifiers directly.
 */
fun docLink(docLink: String): String = docLink.replace("::r##", "::").replace("::r#", "::")

class RustWriter private constructor(
    private val filename: String,
    val namespace: String,
    private val commentCharacter: String = "//",
    private val printWarning: Boolean = true,
    /** Insert comments indicating where code was generated */
    private val debugMode: Boolean = false,
) :
    SymbolWriter<RustWriter, UseDeclarations>(UseDeclarations(namespace)) {
    companion object {
        fun root() = forModule(null)
        fun forModule(module: String?): RustWriter = if (module == null) {
            RustWriter("lib.rs", "crate")
        } else {
            RustWriter("$module.rs", "crate::$module")
        }

        fun factory(debugMode: Boolean): Factory<RustWriter> = Factory { fileName: String, namespace: String ->
            when {
                fileName.endsWith(".toml") -> RustWriter(fileName, namespace, "#", debugMode = debugMode)
                fileName.endsWith(".md") -> rawWriter(fileName, debugMode = debugMode)
                fileName == "LICENSE" -> rawWriter(fileName, debugMode = debugMode)
                else -> RustWriter(fileName, namespace, debugMode = debugMode)
            }
        }

        private fun rawWriter(fileName: String, debugMode: Boolean): RustWriter =
            RustWriter(
                fileName,
                namespace = "ignore",
                commentCharacter = "ignore",
                printWarning = false,
                debugMode = debugMode
            )
    }

    override fun write(content: Any?, vararg args: Any?): RustWriter {
        if (debugMode) {
            val location = Thread.currentThread().stackTrace
            location.first { it.isRelevant() }?.let { "/* ${it.fileName}:${it.lineNumber} */" }
                ?.also { super.writeInline(it) }
        }

        return super.write(content, *args)
    }

    /** Helper function to determine if a stack frame is relevant for debug purposes */
    private fun StackTraceElement.isRelevant(): Boolean {
        if (this.className.contains("AbstractCodeWriter") || this.className.startsWith("java.lang")) {
            return false
        }
        if (this.fileName == "RustWriter.kt") {
            return false
        }
        return true
    }

    private val preamble = mutableListOf<Writable>()
    private val formatter = RustSymbolFormatter()
    private var n = 0

    init {
        expressionStart = '#'
        if (filename.endsWith(".rs")) {
            require(namespace.startsWith("crate") || filename.startsWith("tests/")) { "We can only write into files in the crate (got $namespace)" }
        }
        putFormatter('T', formatter)
        putFormatter('D', RustDocLinker())
        putFormatter('W', RustWriteableInjector())
    }

    fun module(): String? = if (filename.startsWith("src") && filename.endsWith(".rs")) {
        filename.removeSuffix(".rs").split('/').last()
    } else null

    fun safeName(prefix: String = "var"): String {
        n += 1
        return "${prefix}_$n"
    }

    fun first(preWriter: RustWriter.() -> Unit) {
        preamble.add(preWriter)
    }

    /**
     * Create an inline module.
     *
     * Callers must take care to use [this] when writing to ensure code is written to the right place:
     * ```kotlin
     * val writer = RustWriter.forModule("model")
     * writer.withModule("nested") {
     *   Generator(...).render(this) // GOOD
     *   Generator(...).render(writer) // WRONG!
     * }
     * ```
     *
     * The returned writer will inject any local imports into the module as needed.
     */
    fun withModule(
        moduleName: String,
        rustMetadata: RustMetadata = RustMetadata(visibility = Visibility.PUBLIC),
        moduleWriter: RustWriter.() -> Unit
    ): RustWriter {
        // In Rust, modules must specify their own imports—they don't have access to the parent scope.
        // To easily handle this, create a new inner writer to collect imports, then dump it
        // into an inline module.
        val innerWriter = RustWriter(this.filename, "${this.namespace}::$moduleName", printWarning = false)
        moduleWriter(innerWriter)
        rustMetadata.render(this)
        rustBlock("mod $moduleName") {
            writeWithNoFormatting(innerWriter.toString())
        }
        innerWriter.dependencies.forEach { addDependency(it) }
        return this
    }

    /**
     * Generate a wrapping if statement around a field.
     *
     * - If the field is optional, it will only be called if the field is present
     * - If the field is an unboxed primitive, it will only be called if the field is non-zero
     *
     */
    fun ifSet(shape: Shape, member: Symbol, outerField: String, block: RustWriter.(field: String) -> Unit) {
        when {
            member.isOptional() -> {
                val derefName = safeName("inner")
                rustBlock("if let Some($derefName) = $outerField") {
                    block(derefName)
                }
            }
            shape is NumberShape -> rustBlock("if ${outerField.removePrefix("&")} != 0") {
                block(outerField)
            }
            shape is BooleanShape -> rustBlock("if ${outerField.removePrefix("&")}") {
                block(outerField)
            }
            else -> this.block(outerField)
        }
    }

    fun listForEach(
        target: Shape,
        outerField: String,
        block: RustWriter.(field: String, target: ShapeId) -> Unit
    ) {
        if (target is CollectionShape) {
            val derefName = safeName("inner")
            rustBlock("for $derefName in $outerField") {
                block(derefName, target.member.target)
            }
        } else {
            this.block(outerField, target.toShapeId())
        }
    }

    override fun toString(): String {
        val contents = super.toString()
        val preheader = if (preamble.isNotEmpty()) {
            val prewriter = RustWriter(filename, namespace, printWarning = false)
            preamble.forEach { it(prewriter) }
            prewriter.toString()
        } else null

        // Hack to support TOML: the [commentCharacter] is overridden to support writing TOML.
        val header = if (printWarning) {
            "$commentCharacter Code generated by software.amazon.smithy.rust.codegen.smithy-rs. DO NOT EDIT."
        } else null
        val useDecls = importContainer.toString().ifEmpty {
            null
        }
        return listOfNotNull(preheader, header, useDecls, contents).joinToString(separator = "\n", postfix = "\n")
    }

    fun format(r: Any) = formatter.apply(r, "")

    fun addDepsRecursively(symbol: Symbol) {
        addDependency(symbol)
        symbol.references.forEach { addDepsRecursively(it.symbol) }
    }

    /**
     * Generate RustDoc links, e.g. [`Abc`](crate::module::Abc)
     */
    inner class RustDocLinker : BiFunction<Any, String, String> {
        override fun apply(t: Any, u: String): String {
            return when (t) {
                is Symbol -> "[`${t.name}`](${docLink(t.rustType().qualifiedName())})"
                else -> throw CodegenException("Invalid type provided to RustDocLinker ($t) expected Symbol")
            }
        }
    }

    /**
     * Formatter to enable formatting any [writable] with the #W formatter.
     */
    inner class RustWriteableInjector : BiFunction<Any, String, String> {
        @Suppress("UNCHECKED_CAST")
        override fun apply(t: Any, u: String): String {
            val func = t as RustWriter.() -> Unit
            val innerWriter = RustWriter(filename, namespace, printWarning = false)
            func(innerWriter)
            innerWriter.dependencies.forEach { addDependency(it) }
            return innerWriter.toString().trimEnd()
        }
    }

    inner class RustSymbolFormatter : BiFunction<Any, String, String> {
        override fun apply(t: Any, u: String): String {
            return when (t) {
                is RuntimeType -> {
                    t.dependency?.also { addDependency(it) }
                    // for now, use the fully qualified type name
                    t.fullyQualifiedName()
                }
                is Symbol -> {
                    addDepsRecursively(t)
                    t.rustType().render(fullyQualified = true)
                }
                else -> throw CodegenException("Invalid type provided to RustSymbolFormatter: $t")
                // escaping generates `##` sequences for all the common cases where
                // it will be run through templating, but in this context, we won't be escaped
            }.replace("##", "#")
        }
    }
}<|MERGE_RESOLUTION|>--- conflicted
+++ resolved
@@ -253,6 +253,8 @@
  *    - Empty newlines are removed
  */
 fun <T : AbstractCodeWriter<T>> T.docs(text: String, vararg args: Any, newlinePrefix: String = "/// "): T {
+    // Because writing docs relies on the newline prefix, ensure that there was a new line written
+    // before we write the docs
     this.ensureNewline()
     pushState()
     setNewlinePrefix(newlinePrefix)
@@ -261,12 +263,6 @@
             // Rustdoc warns on tabs in documentation
             it.trimStart().replace("\t", "  ")
         }
-    // Because writing docs relies on the newline prefix, ensure that there was a new line written
-    // before we write the docs
-<<<<<<< HEAD
-=======
-    this.ensureNewline()
->>>>>>> b45c1f03
     write(cleaned, *args)
     popState()
     return this
