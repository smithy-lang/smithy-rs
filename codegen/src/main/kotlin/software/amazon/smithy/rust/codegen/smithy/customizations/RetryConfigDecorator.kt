--- conflicted
+++ resolved
@@ -9,11 +9,9 @@
 import software.amazon.smithy.rust.codegen.rustlang.rust
 import software.amazon.smithy.rust.codegen.rustlang.rustTemplate
 import software.amazon.smithy.rust.codegen.rustlang.writable
-import software.amazon.smithy.rust.codegen.smithy.ClientCodegenContext
 import software.amazon.smithy.rust.codegen.smithy.CoreCodegenContext
 import software.amazon.smithy.rust.codegen.smithy.RuntimeConfig
 import software.amazon.smithy.rust.codegen.smithy.RuntimeType
-import software.amazon.smithy.rust.codegen.smithy.customize.RustCodegenDecorator
 import software.amazon.smithy.rust.codegen.smithy.generators.LibRsCustomization
 import software.amazon.smithy.rust.codegen.smithy.generators.LibRsSection
 import software.amazon.smithy.rust.codegen.smithy.generators.config.ConfigCustomization
@@ -67,33 +65,7 @@
 }
  */
 
-<<<<<<< HEAD
 class RetryConfigProviderCustomization(coreCodegenContext: CoreCodegenContext) : ConfigCustomization() {
-=======
-class RetryConfigDecorator : RustCodegenDecorator<ClientCodegenContext> {
-    override val name: String = "RetryConfig"
-    override val order: Byte = 0
-
-    override fun configCustomizations(
-        codegenContext: ClientCodegenContext,
-        baseCustomizations: List<ConfigCustomization>,
-    ): List<ConfigCustomization> {
-        return baseCustomizations + RetryConfigProviderConfig(codegenContext)
-    }
-
-    override fun libRsCustomizations(
-        codegenContext: ClientCodegenContext,
-        baseCustomizations: List<LibRsCustomization>,
-    ): List<LibRsCustomization> {
-        return baseCustomizations + PubUseRetryConfig(codegenContext.runtimeConfig)
-    }
-
-    override fun supportsCodegenContext(clazz: Class<out CoreCodegenContext>): Boolean =
-        clazz.isAssignableFrom(ClientCodegenContext::class.java)
-}
-
-class RetryConfigProviderConfig(coreCodegenContext: CoreCodegenContext) : ConfigCustomization() {
->>>>>>> 903d3f2a
     private val retryConfig = smithyTypesRetry(coreCodegenContext.runtimeConfig)
     private val moduleUseName = coreCodegenContext.moduleUseName()
     private val codegenScope = arrayOf("RetryConfig" to retryConfig.member("RetryConfig"))
