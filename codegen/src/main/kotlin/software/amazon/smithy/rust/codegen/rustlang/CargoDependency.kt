/*
 * Copyright Amazon.com, Inc. or its affiliates. All Rights Reserved.
 * SPDX-License-Identifier: Apache-2.0.
 */

package software.amazon.smithy.rust.codegen.rustlang

import software.amazon.smithy.codegen.core.SymbolDependency
import software.amazon.smithy.codegen.core.SymbolDependencyContainer
import software.amazon.smithy.rust.codegen.smithy.RuntimeConfig
import software.amazon.smithy.rust.codegen.smithy.RuntimeType
import software.amazon.smithy.rust.codegen.smithy.crateLocation
import software.amazon.smithy.rust.codegen.util.dq

sealed class DependencyScope {
    object Dev : DependencyScope()
    object Compile : DependencyScope()
}

sealed class DependencyLocation
data class CratesIo(val version: String) : DependencyLocation()
data class Local(val basePath: String) : DependencyLocation()

sealed class RustDependency(open val name: String) : SymbolDependencyContainer {
    abstract fun version(): String
    open fun dependencies(): List<RustDependency> = listOf()
    override fun getDependencies(): List<SymbolDependency> {
        return listOf(
            SymbolDependency
                .builder()
                .packageName(name).version(version())
                // We rely on retrieving the structured dependency from the symbol later
                .putProperty(PropertyKey, this).build()
        ) + dependencies().flatMap { it.dependencies }
    }

    companion object {
        private const val PropertyKey = "rustdep"
        fun fromSymbolDependency(symbolDependency: SymbolDependency) =
            symbolDependency.getProperty(PropertyKey, RustDependency::class.java).get()
    }
}

/**
 * A dependency on a snippet of code
 *
 * InlineDependency should not be instantiated directly, rather, it should be constructed with
 * [software.amazon.smithy.rust.codegen.smithy.RuntimeType.forInlineFun]
 *
 * InlineDependencies are created as private modules within the main crate. This is useful for any code that
 * doesn't need to exist in a shared crate, but must still be generated exactly once during codegen.
 *
 * CodegenVisitor deduplicates inline dependencies by (module, name) during code generation.
 */
class InlineDependency(
    name: String,
    val module: String,
    val extraDependencies: List<RustDependency> = listOf(),
    val renderer: (RustWriter) -> Unit
) : RustDependency(name) {
    override fun version(): String {
        // just need a version that won't crash
        return renderer.hashCode().toString()
    }

    override fun dependencies(): List<RustDependency> {
        return extraDependencies
    }

    fun key() = "$module::$name"

    companion object {
        fun forRustFile(
            name: String,
            baseDir: String,
            vararg additionalDependencies: RustDependency
        ): InlineDependency {
            val module = name
            val filename = "$name.rs"
            // The inline crate is loaded as a dependency on the runtime classpath
            val rustFile = this::class.java.getResource("/$baseDir/src/$filename")
            check(rustFile != null) { "Rust file /$baseDir/src/$filename was missing from the resource bundle!" }
            return InlineDependency(name, module, additionalDependencies.toList()) { writer ->
                writer.raw(rustFile.readText())
            }
        }

        private fun forRustFile(name: String, vararg additionalDependencies: RustDependency) =
            forRustFile(name, "inlineable", *additionalDependencies)

        fun awsJsonErrors(runtimeConfig: RuntimeConfig) =
            forRustFile("aws_json_errors", CargoDependency.Http, CargoDependency.SmithyTypes(runtimeConfig))

        fun docJson() = forRustFile("doc_json", CargoDependency.Serde)
        fun instantEpoch() = forRustFile("instant_epoch", CargoDependency.Serde)
        fun instantHttpDate() =
            forRustFile("instant_httpdate", CargoDependency.Serde)

        fun instant8601() = forRustFile("instant_iso8601", CargoDependency.Serde)

        fun idempotencyToken() =
            forRustFile("idempotency_token", CargoDependency.FastRand)

        fun blobSerde(runtimeConfig: RuntimeConfig) = forRustFile(
            "blob_serde",
            CargoDependency.Serde,
            CargoDependency.SmithyHttp(runtimeConfig)
        )

        fun wrappedXmlErrors(runtimeConfig: RuntimeConfig): InlineDependency =
            forRustFile("rest_xml_wrapped_errors", CargoDependency.smithyXml(runtimeConfig))

        fun unwrappedXmlErrors(runtimeConfig: RuntimeConfig): InlineDependency =
            forRustFile("rest_xml_unwrapped_errors", CargoDependency.smithyXml(runtimeConfig))
    }
}

fun CargoDependency.asType(): RuntimeType =
    RuntimeType(null, dependency = this, namespace = this.name.replace("-", "_"))

data class Feature(val name: String, val default: Boolean, val deps: List<String>)

/**
 * A dependency on an internal or external Cargo Crate
 */
data class CargoDependency(
    override val name: String,
    private val location: DependencyLocation,
    val scope: DependencyScope = DependencyScope.Compile,
    val optional: Boolean = false,
    private val features: List<String> = listOf()
) : RustDependency(name) {

    override fun version(): String = when (location) {
        is CratesIo -> location.version
        is Local -> "local"
    }

    fun toMap(): Map<String, Any> {
        val attribs = mutableMapOf<String, Any>()
        with(location) {
            when (this) {
                is CratesIo -> attribs["version"] = version
                is Local -> {
                    val fullPath = "$basePath/$name"
                    attribs["path"] = fullPath
                }
            }
        }
        with(features) {
            if (!isEmpty()) {
                attribs["features"] = this
            }
        }
        if (optional) {
            attribs["optional"] = true
        }
        return attribs
    }

    override fun toString(): String {
        val attribs = mutableListOf<String>()
        with(location) {
            attribs.add(
                when (this) {
                    is CratesIo -> """version = ${version.dq()}"""
                    is Local -> {
                        val fullPath = "$basePath/$name"
                        """path = ${fullPath.dq()}"""
                    }
                }
            )
        }
        with(features) {
            if (!isEmpty()) {
                attribs.add("features = [${joinToString(",") { it.dq() }}]")
            }
        }
        return "$name = { ${attribs.joinToString(",")} }"
    }

    companion object {
        val FastRand = CargoDependency("fastrand", CratesIo("1"))
        val Http: CargoDependency = CargoDependency("http", CratesIo("0.2"))
        fun SmithyTypes(runtimeConfig: RuntimeConfig) = runtimeConfig.runtimeCrate("types")

        fun SmithyHttp(runtimeConfig: RuntimeConfig) = runtimeConfig.runtimeCrate("http")

        fun ProtocolTestHelpers(runtimeConfig: RuntimeConfig) = CargoDependency(
            "protocol-test-helpers", runtimeConfig.runtimeCrateLocation.crateLocation(), scope = DependencyScope.Dev
        )

<<<<<<< HEAD
        fun smithyJson(runtimeConfig: RuntimeConfig): CargoDependency =
            CargoDependency("${runtimeConfig.cratePrefix}-json", Local(runtimeConfig.relativePath))

        fun smithyXml(runtimeConfig: RuntimeConfig): CargoDependency =
            CargoDependency("${runtimeConfig.cratePrefix}-xml", Local(runtimeConfig.relativePath))
=======
        fun smithyJson(runtimeConfig: RuntimeConfig): CargoDependency = runtimeConfig.runtimeCrate("json")
        fun smithyXml(runtimeConfig: RuntimeConfig): CargoDependency = runtimeConfig.runtimeCrate("xml")
>>>>>>> 1b5453f8

        val SerdeJson: CargoDependency =
            CargoDependency("serde_json", CratesIo("1"), features = listOf("float_roundtrip"))
        val Serde = CargoDependency("serde", CratesIo("1"), features = listOf("derive"))
        val Bytes: RustDependency = CargoDependency("bytes", CratesIo("1"))
    }
}<|MERGE_RESOLUTION|>--- conflicted
+++ resolved
@@ -190,16 +190,8 @@
             "protocol-test-helpers", runtimeConfig.runtimeCrateLocation.crateLocation(), scope = DependencyScope.Dev
         )
 
-<<<<<<< HEAD
-        fun smithyJson(runtimeConfig: RuntimeConfig): CargoDependency =
-            CargoDependency("${runtimeConfig.cratePrefix}-json", Local(runtimeConfig.relativePath))
-
-        fun smithyXml(runtimeConfig: RuntimeConfig): CargoDependency =
-            CargoDependency("${runtimeConfig.cratePrefix}-xml", Local(runtimeConfig.relativePath))
-=======
         fun smithyJson(runtimeConfig: RuntimeConfig): CargoDependency = runtimeConfig.runtimeCrate("json")
         fun smithyXml(runtimeConfig: RuntimeConfig): CargoDependency = runtimeConfig.runtimeCrate("xml")
->>>>>>> 1b5453f8
 
         val SerdeJson: CargoDependency =
             CargoDependency("serde_json", CratesIo("1"), features = listOf("float_roundtrip"))
