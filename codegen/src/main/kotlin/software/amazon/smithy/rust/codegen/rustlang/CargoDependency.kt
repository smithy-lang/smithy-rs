/*
 * Copyright Amazon.com, Inc. or its affiliates. All Rights Reserved.
 * SPDX-License-Identifier: Apache-2.0
 */

package software.amazon.smithy.rust.codegen.rustlang

import software.amazon.smithy.codegen.core.SymbolDependency
import software.amazon.smithy.codegen.core.SymbolDependencyContainer
import software.amazon.smithy.rust.codegen.smithy.RuntimeConfig
import software.amazon.smithy.rust.codegen.smithy.RuntimeType
import software.amazon.smithy.rust.codegen.util.dq
import java.nio.file.Path

sealed class DependencyScope {
    object Dev : DependencyScope()
    object Compile : DependencyScope()
}

sealed class DependencyLocation
data class CratesIo(val version: String) : DependencyLocation()
data class Local(val basePath: String, val version: String? = null) : DependencyLocation()

sealed class RustDependency(open val name: String) : SymbolDependencyContainer {
    abstract fun version(): String
    open fun dependencies(): List<RustDependency> = listOf()
    override fun getDependencies(): List<SymbolDependency> {
        return listOf(
            SymbolDependency
                .builder()
                .packageName(name).version(version())
                // We rely on retrieving the structured dependency from the symbol later
                .putProperty(PropertyKey, this).build(),
        ) + dependencies().flatMap { it.dependencies }
    }

    companion object {
        private const val PropertyKey = "rustdep"
        fun fromSymbolDependency(symbolDependency: SymbolDependency) =
            symbolDependency.getProperty(PropertyKey, RustDependency::class.java).get()
    }
}

/**
 * A dependency on a snippet of code
 *
 * InlineDependency should not be instantiated directly, rather, it should be constructed with
 * [software.amazon.smithy.rust.codegen.smithy.RuntimeType.forInlineFun]
 *
 * InlineDependencies are created as private modules within the main crate. This is useful for any code that
 * doesn't need to exist in a shared crate, but must still be generated exactly once during codegen.
 *
 * CodegenVisitor deduplicates inline dependencies by (module, name) during code generation.
 */
class InlineDependency(
    name: String,
    val module: RustModule,
    private val extraDependencies: List<RustDependency> = listOf(),
    val renderer: (RustWriter) -> Unit,
) : RustDependency(name) {
    override fun version(): String {
        // just need a version that won't crash
        return renderer.hashCode().toString()
    }

    override fun dependencies(): List<RustDependency> {
        return extraDependencies
    }

    fun key() = "${module.name}::$name"

    companion object {
        fun forRustFile(
            name: String,
            baseDir: String,
            vararg additionalDependencies: RustDependency,
        ): InlineDependency = forRustFile(name, baseDir, visibility = Visibility.PRIVATE, *additionalDependencies)

        fun forRustFile(
            name: String,
            baseDir: String,
            visibility: Visibility,
            vararg additionalDependencies: RustDependency,
        ): InlineDependency {
            val module = RustModule.default(name, visibility)
            val filename = if (name.endsWith(".rs")) { name } else { "$name.rs" }
            // The inline crate is loaded as a dependency on the runtime classpath
            val rustFile = this::class.java.getResource("/$baseDir/src/$filename")
            check(rustFile != null) { "Rust file /$baseDir/src/$filename was missing from the resource bundle!" }
            return InlineDependency(name, module, additionalDependencies.toList()) { writer ->
                writer.raw(rustFile.readText())
            }
        }

        fun forRustFile(name: String, vararg additionalDependencies: RustDependency) =
            forRustFile(name, "inlineable", *additionalDependencies)

        fun eventStream(runtimeConfig: RuntimeConfig) =
            forRustFile("event_stream", CargoDependency.SmithyEventStream(runtimeConfig))

        fun jsonErrors(runtimeConfig: RuntimeConfig) =
            forRustFile("json_errors", CargoDependency.Http, CargoDependency.SmithyTypes(runtimeConfig))

        fun idempotencyToken() =
            forRustFile("idempotency_token", CargoDependency.FastRand)

        fun ec2QueryErrors(runtimeConfig: RuntimeConfig): InlineDependency =
            forRustFile("ec2_query_errors", CargoDependency.smithyXml(runtimeConfig))

        fun wrappedXmlErrors(runtimeConfig: RuntimeConfig): InlineDependency =
            forRustFile("rest_xml_wrapped_errors", CargoDependency.smithyXml(runtimeConfig))

        fun unwrappedXmlErrors(runtimeConfig: RuntimeConfig): InlineDependency =
            forRustFile("rest_xml_unwrapped_errors", CargoDependency.smithyXml(runtimeConfig))
    }
}

fun CargoDependency.asType(): RuntimeType = RuntimeType(null, dependency = this, namespace = rustName)

data class Feature(val name: String, val default: Boolean, val deps: List<String>)

/**
 * A dependency on an internal or external Cargo Crate
 */
data class CargoDependency(
    override val name: String,
    private val location: DependencyLocation,
    val scope: DependencyScope = DependencyScope.Compile,
    val optional: Boolean = false,
    val features: Set<String> = emptySet(),
    val rustName: String = name.replace("-", "_"),
) : RustDependency(name) {
    val key: Triple<String, DependencyLocation, DependencyScope> get() = Triple(name, location, scope)

    fun canMergeWith(other: CargoDependency): Boolean = key == other.key

    fun withFeature(feature: String): CargoDependency {
        return copy(features = features.toMutableSet().apply { add(feature) })
    }

    override fun version(): String = when (location) {
        is CratesIo -> location.version
        is Local -> "local"
    }

    fun rustName(name: String): RuntimeType = RuntimeType(name, this, this.rustName)

    fun toMap(): Map<String, Any> {
        val attribs = mutableMapOf<String, Any>()
        with(location) {
            when (this) {
                is CratesIo -> attribs["version"] = version
                is Local -> {
                    val fullPath = Path.of("$basePath/$name")
                    attribs["path"] = fullPath.normalize().toString()
                    version?.also { attribs["version"] = version }
                }
            }
        }
        with(features) {
            if (!isEmpty()) {
                attribs["features"] = this
            }
        }
        if (optional) {
            attribs["optional"] = true
        }
        return attribs
    }

    override fun toString(): String {
        val attribs = mutableListOf<String>()
        with(location) {
            attribs.add(
                when (this) {
                    is CratesIo -> """version = ${version.dq()}"""
                    is Local -> {
                        val fullPath = "$basePath/$name"
                        """path = ${fullPath.dq()}"""
                    }
                },
            )
        }
        with(features) {
            if (!isEmpty()) {
                attribs.add("features = [${joinToString(",") { it.dq() }}]")
            }
        }
        return "$name = { ${attribs.joinToString(",")} }"
    }

    companion object {
        val Bytes: CargoDependency = CargoDependency("bytes", CratesIo("1.0.0"))
        val BytesUtils: CargoDependency = CargoDependency("bytes-utils", CratesIo("0.1.0"))
        val FastRand: CargoDependency = CargoDependency("fastrand", CratesIo("1.0.0"))
        val Hex: CargoDependency = CargoDependency("hex", CratesIo("0.4.3"))
        val HttpBody: CargoDependency = CargoDependency("http-body", CratesIo("0.4.4"))
<<<<<<< HEAD
        val Http: CargoDependency = CargoDependency("http", CratesIo("0.2.0"))
        val Hyper: CargoDependency = CargoDependency("hyper", CratesIo("0.14"))
=======
        val Http: CargoDependency = CargoDependency("http", CratesIo("0.2"))
        val Hyper: CargoDependency = CargoDependency("hyper", CratesIo("0.14.12"))
>>>>>>> d9d49a1b
        val HyperWithStream: CargoDependency = Hyper.withFeature("stream")
        val LazyStatic: CargoDependency = CargoDependency("lazy_static", CratesIo("1.4.0"))
        val Md5: CargoDependency = CargoDependency("md-5", CratesIo("0.10.0"), rustName = "md5")
        val PercentEncoding: CargoDependency = CargoDependency("percent-encoding", CratesIo("2.0.0"))
        val PrettyAssertions: CargoDependency = CargoDependency("pretty_assertions", CratesIo("1.0.0"), scope = DependencyScope.Dev)
        val Regex: CargoDependency = CargoDependency("regex", CratesIo("1.0.0"))
        val Ring: CargoDependency = CargoDependency("ring", CratesIo("0.16.0"))
        val TempFile: CargoDependency = CargoDependency("tempfile", CratesIo("3.2.0"), scope = DependencyScope.Dev)
        val TokioStream: CargoDependency = CargoDependency("tokio-stream", CratesIo("0.1.7"))
        val Tower: CargoDependency = CargoDependency("tower", CratesIo("0.4"))
        val Tracing: CargoDependency = CargoDependency("tracing", CratesIo("0.1"))

        fun SmithyTypes(runtimeConfig: RuntimeConfig) = runtimeConfig.runtimeCrate("types")
        fun SmithyClient(runtimeConfig: RuntimeConfig) = runtimeConfig.runtimeCrate("client")
        fun SmithyChecksums(runtimeConfig: RuntimeConfig) = runtimeConfig.runtimeCrate("checksums")
        fun SmithyAsync(runtimeConfig: RuntimeConfig) = runtimeConfig.runtimeCrate("async")
        fun SmithyEventStream(runtimeConfig: RuntimeConfig) = runtimeConfig.runtimeCrate("eventstream")
        fun SmithyHttp(runtimeConfig: RuntimeConfig) = runtimeConfig.runtimeCrate("http")
        fun SmithyHttpTower(runtimeConfig: RuntimeConfig) = runtimeConfig.runtimeCrate("http-tower")
        fun SmithyProtocolTestHelpers(runtimeConfig: RuntimeConfig) =
            runtimeConfig.runtimeCrate("protocol-test", scope = DependencyScope.Dev)
        fun smithyJson(runtimeConfig: RuntimeConfig): CargoDependency = runtimeConfig.runtimeCrate("json")
        fun smithyQuery(runtimeConfig: RuntimeConfig): CargoDependency = runtimeConfig.runtimeCrate("query")
        fun smithyXml(runtimeConfig: RuntimeConfig): CargoDependency = runtimeConfig.runtimeCrate("xml")
    }
}<|MERGE_RESOLUTION|>--- conflicted
+++ resolved
@@ -195,13 +195,8 @@
         val FastRand: CargoDependency = CargoDependency("fastrand", CratesIo("1.0.0"))
         val Hex: CargoDependency = CargoDependency("hex", CratesIo("0.4.3"))
         val HttpBody: CargoDependency = CargoDependency("http-body", CratesIo("0.4.4"))
-<<<<<<< HEAD
         val Http: CargoDependency = CargoDependency("http", CratesIo("0.2.0"))
-        val Hyper: CargoDependency = CargoDependency("hyper", CratesIo("0.14"))
-=======
-        val Http: CargoDependency = CargoDependency("http", CratesIo("0.2"))
         val Hyper: CargoDependency = CargoDependency("hyper", CratesIo("0.14.12"))
->>>>>>> d9d49a1b
         val HyperWithStream: CargoDependency = Hyper.withFeature("stream")
         val LazyStatic: CargoDependency = CargoDependency("lazy_static", CratesIo("1.4.0"))
         val Md5: CargoDependency = CargoDependency("md-5", CratesIo("0.10.0"), rustName = "md5")
