--- conflicted
+++ resolved
@@ -98,20 +98,16 @@
             val desc = config.getStringMemberOrDefault(MODULE_DESCRIPTION, "$moduleName client")
             val build = config.getObjectMember(BUILD_SETTINGS)
             val runtimeConfig = config.getObjectMember(RUNTIME_CONFIG)
-<<<<<<< HEAD
-            return RustSettings(service, moduleName, version, desc, runtimeConfig = RuntimeConfig.fromNode(runtimeConfig), build = BuildSettings.fromNode(build))
-=======
             val codegenSettings = config.getObjectMember(CODEGEN_SETTINGS)
             return RustSettings(
                 service,
                 moduleName,
                 version,
                 desc,
-                RuntimeConfig.fromNode(runtimeConfig),
-                CodegenConfig.fromNode(codegenSettings),
-                BuildSettings.fromNode(build)
+                runtimeConfig = RuntimeConfig.fromNode(runtimeConfig),
+                codegenConfig = CodegenConfig.fromNode(codegenSettings),
+                build = BuildSettings.fromNode(build)
             )
->>>>>>> 63fcc795
         }
 
         // infer the service to generate from a model
