/*
 * Copyright Amazon.com, Inc. or its affiliates. All Rights Reserved.
 * SPDX-License-Identifier: Apache-2.0.
 */

package software.amazon.smithy.rust.codegen.smithy.generators

import software.amazon.smithy.codegen.core.SymbolProvider
import software.amazon.smithy.model.Model
import software.amazon.smithy.model.shapes.MemberShape
import software.amazon.smithy.model.shapes.UnionShape
import software.amazon.smithy.rust.codegen.rustlang.Attribute
import software.amazon.smithy.rust.codegen.rustlang.RustWriter
import software.amazon.smithy.rust.codegen.rustlang.docs
import software.amazon.smithy.rust.codegen.rustlang.documentShape
import software.amazon.smithy.rust.codegen.rustlang.rust
import software.amazon.smithy.rust.codegen.rustlang.rustBlock
import software.amazon.smithy.rust.codegen.smithy.CodegenMode
import software.amazon.smithy.rust.codegen.smithy.expectRustMetadata
import software.amazon.smithy.rust.codegen.smithy.renamedFrom
import software.amazon.smithy.rust.codegen.util.toSnakeCase

fun CodegenMode.renderUnknownVariant() = when (this) {
    is CodegenMode.Server -> false
    is CodegenMode.Client -> true
}

const val UnknownVariantError = """
Cannot serialize  `${UnionGenerator.UnknownVariantName}::Unknown` for the request.
The `Unknown` variant is intended for responses only. It occurs when
an outdated client is used after a new enum variant was added on the server side.
"""

/**
 * Generate an `enum` for a Smithy Union Shape
 *
 * This generator will render a Rust enum representing [shape] when [render] is called. It will also render convenience
 * methods:
 * - `is_<variant>()`
 * - `as_<variant>()`
 *
 * for each variant.
 *
 * Finally, if `[renderUnknownVariant]` is true (the default), it will render an `Unknown` variant. This is used by
 * clients to allow response parsing to succeed, even if the server has added a new variant since the client was generated.
 */
class UnionGenerator(
    val model: Model,
    private val symbolProvider: SymbolProvider,
    private val writer: RustWriter,
    private val shape: UnionShape,
    private val renderUnknownVariant: Boolean = true,
) {
    private val sortedMembers: List<MemberShape> = shape.allMembers.values.sortedBy { symbolProvider.toMemberName(it) }

    fun render() {
        renderUnion()
    }

    private fun renderUnion() {
        writer.documentShape(shape, model)

        val unionSymbol = symbolProvider.toSymbol(shape)
        val containerMeta = unionSymbol.expectRustMetadata()
        containerMeta.render(writer)
        writer.rustBlock("enum ${unionSymbol.name}") {
            sortedMembers.forEach { member ->
                val memberSymbol = symbolProvider.toSymbol(member)
                val note =
                    memberSymbol.renamedFrom()?.let { oldName -> "This variant has been renamed from `$oldName`." }
                documentShape(member, model, note = note)
                memberSymbol.expectRustMetadata().renderAttributes(this)
                write("${symbolProvider.toMemberName(member)}(#T),", symbolProvider.toSymbol(member))
            }
            if (renderUnknownVariant) {
                docs("""The `Unknown` variant represents cases where new union variant was received. Consider upgrading the SDK to the latest available version.""")
                rust("/// An unknown enum variant")
                rust("///")
                rust("/// _Note: If you encounter this error, consider upgrading your SDK to the latest version._")
                rust("/// The `Unknown` variant represents cases where the server sent a value that wasn't recognized")
                rust("/// by the client. This can happen when the server adds new functionality, but the client has not been updated.")
                rust("/// To investigate this, consider turning on debug logging to print the raw HTTP response.")
                // at some point in the future, we may start actually putting things like the raw data in here.
                Attribute.NonExhaustive.render(this)
                rust("Unknown,")
            }
        }
        writer.rustBlock("impl ${unionSymbol.name}") {
            sortedMembers.forEach { member ->
                val memberSymbol = symbolProvider.toSymbol(member)
<<<<<<< HEAD
                val funcNamePart = member.memberName.toSnakeCase()
                val variantName = symbolProvider.toMemberName(member)
=======
                val variantName = member.memberName.toPascalCase()
                val funcNamePart = member.memberName.toSnakeCase()
>>>>>>> caf52ee6

                if (sortedMembers.size == 1) {
                    Attribute.Custom("allow(irrefutable_let_patterns)").render(this)
                }
                rust("/// Tries to convert the enum instance into [`$variantName`](#T::$variantName), extracting the inner #D.", unionSymbol, memberSymbol)
                rust("/// Returns `Err(&Self)` if it can't be converted.")
                rustBlock("pub fn as_$funcNamePart(&self) -> std::result::Result<&#T, &Self>", memberSymbol) {
                    rust("if let ${unionSymbol.name}::$variantName(val) = &self { Ok(&val) } else { Err(&self) }")
                }
                rust("/// Returns true if this is a [`$variantName`](#T::$variantName).", unionSymbol)
                rustBlock("pub fn is_$funcNamePart(&self) -> bool") {
                    rust("self.as_$funcNamePart().is_ok()")
                }
            }
            if (renderUnknownVariant) {
                rust("/// Returns true if the enum instance is the `Unknown` variant.")
                rustBlock("pub fn is_unknown(&self) -> bool") {
                    rust("matches!(self, Self::Unknown)")
                }
            }
        }
    }

    companion object {
        const val UnknownVariantName = "Unknown"
    }
}<|MERGE_RESOLUTION|>--- conflicted
+++ resolved
@@ -26,9 +26,9 @@
 }
 
 const val UnknownVariantError = """
-Cannot serialize  `${UnionGenerator.UnknownVariantName}::Unknown` for the request.
-The `Unknown` variant is intended for responses only. It occurs when
-an outdated client is used after a new enum variant was added on the server side.
+    Cannot serialize  `${UnionGenerator.UnknownVariantName}::Unknown` for the request.
+    The `Unknown` variant is intended for responses only. It occurs when
+    an outdated client is used after a new enum variant was added on the server side.
 """
 
 /**
@@ -88,13 +88,8 @@
         writer.rustBlock("impl ${unionSymbol.name}") {
             sortedMembers.forEach { member ->
                 val memberSymbol = symbolProvider.toSymbol(member)
-<<<<<<< HEAD
                 val funcNamePart = member.memberName.toSnakeCase()
                 val variantName = symbolProvider.toMemberName(member)
-=======
-                val variantName = member.memberName.toPascalCase()
-                val funcNamePart = member.memberName.toSnakeCase()
->>>>>>> caf52ee6
 
                 if (sortedMembers.size == 1) {
                     Attribute.Custom("allow(irrefutable_let_patterns)").render(this)
