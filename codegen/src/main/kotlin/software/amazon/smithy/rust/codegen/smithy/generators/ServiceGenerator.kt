/*
 * Copyright Amazon.com, Inc. or its affiliates. All Rights Reserved.
 * SPDX-License-Identifier: Apache-2.0.
 */

package software.amazon.smithy.rust.codegen.smithy.generators

import software.amazon.smithy.codegen.core.writer.CodegenWriterDelegator
import software.amazon.smithy.model.knowledge.TopDownIndex
import software.amazon.smithy.model.shapes.OperationShape
import software.amazon.smithy.model.shapes.StructureShape
import software.amazon.smithy.rust.codegen.rustlang.RustWriter
<<<<<<< HEAD
import software.amazon.smithy.rust.codegen.smithy.RustCodegenDecorator
=======
import software.amazon.smithy.rust.codegen.smithy.customize.RustCodegenDecorator
>>>>>>> cb50262c
import software.amazon.smithy.rust.codegen.smithy.generators.config.ServiceConfigGenerator
import software.amazon.smithy.rust.codegen.smithy.traits.SyntheticInputTrait
import software.amazon.smithy.rust.codegen.smithy.traits.SyntheticOutputTrait
import software.amazon.smithy.rust.codegen.util.inputShape

class ServiceGenerator(
    private val writers: CodegenWriterDelegator<RustWriter>,
    private val protocolGenerator: HttpProtocolGenerator,
    private val protocolSupport: ProtocolSupport,
    private val config: ProtocolConfig,
    private val decorator: RustCodegenDecorator,
) {
    private val index = TopDownIndex.of(config.model)

    fun render() {
        val operations = index.getContainedOperations(config.serviceShape).sortedBy { it.id }
        operations.map { operation ->
            writers.useShapeWriter(operation) { operationWriter ->
                writers.useShapeWriter(operation.inputShape(config.model)) { inputWriter ->
<<<<<<< HEAD
                    protocolGenerator.renderOperation(operationWriter, inputWriter, operation, decorator.operationCustomizations(config, operation, listOf()))
=======
                    protocolGenerator.renderOperation(
                        operationWriter,
                        inputWriter,
                        operation,
                        decorator.operationCustomizations(config, operation, listOf())
                    )
>>>>>>> cb50262c
                    HttpProtocolTestGenerator(config, protocolSupport, operation, operationWriter).render()
                }
            }
            val sym = operation.errorSymbol(config.symbolProvider)
            writers.useFileWriter("src/error.rs", sym.namespace) { writer ->
                CombinedErrorGenerator(config.model, config.symbolProvider, operation).render(writer)
            }
        }
        renderBodies(operations)

        writers.useFileWriter("src/config.rs", "crate::config") { writer ->
<<<<<<< HEAD
            ServiceConfigGenerator.withBaseBehavior(config, extraCustomizations = decorator.configCustomizations(config, listOf())).render(writer)
=======
            ServiceConfigGenerator.withBaseBehavior(
                config,
                extraCustomizations = decorator.configCustomizations(config, listOf())
            ).render(writer)
>>>>>>> cb50262c
        }
        writers.useFileWriter("src/lib.rs", "crate::lib") {
            it.write("pub use config::Config;")
        }
    }

    private fun renderBodies(operations: List<OperationShape>) {
        val inputBodies = operations.map { config.model.expectShape(it.input.get()) }.map {
            it.expectTrait(SyntheticInputTrait::class.java)
        }.mapNotNull { // mapNotNull is flatMap but for null `map { it }.filter { it != null }`
            it.body
        }.map { // Lookup the Body structure by its id
            config.model.expectShape(it, StructureShape::class.java)
        }
        val outputBodies = operations.map { config.model.expectShape(it.output.get()) }.map {
            it.expectTrait(SyntheticOutputTrait::class.java)
        }.mapNotNull { // mapNotNull is flatMap but for null `map { it }.filter { it != null }`
            it.body
        }.map { // Lookup the Body structure by its id
            config.model.expectShape(it, StructureShape::class.java)
        }
        (inputBodies + outputBodies).map { body ->
            // The body symbol controls its location, usually in the serializer module
            writers.useShapeWriter(body) { writer ->
                with(config) {
                    // Generate a body via the structure generator
                    StructureGenerator(model, symbolProvider, writer, body).render()
                }
            }
        }
    }
}<|MERGE_RESOLUTION|>--- conflicted
+++ resolved
@@ -10,11 +10,7 @@
 import software.amazon.smithy.model.shapes.OperationShape
 import software.amazon.smithy.model.shapes.StructureShape
 import software.amazon.smithy.rust.codegen.rustlang.RustWriter
-<<<<<<< HEAD
-import software.amazon.smithy.rust.codegen.smithy.RustCodegenDecorator
-=======
 import software.amazon.smithy.rust.codegen.smithy.customize.RustCodegenDecorator
->>>>>>> cb50262c
 import software.amazon.smithy.rust.codegen.smithy.generators.config.ServiceConfigGenerator
 import software.amazon.smithy.rust.codegen.smithy.traits.SyntheticInputTrait
 import software.amazon.smithy.rust.codegen.smithy.traits.SyntheticOutputTrait
@@ -34,16 +30,12 @@
         operations.map { operation ->
             writers.useShapeWriter(operation) { operationWriter ->
                 writers.useShapeWriter(operation.inputShape(config.model)) { inputWriter ->
-<<<<<<< HEAD
-                    protocolGenerator.renderOperation(operationWriter, inputWriter, operation, decorator.operationCustomizations(config, operation, listOf()))
-=======
                     protocolGenerator.renderOperation(
                         operationWriter,
                         inputWriter,
                         operation,
                         decorator.operationCustomizations(config, operation, listOf())
                     )
->>>>>>> cb50262c
                     HttpProtocolTestGenerator(config, protocolSupport, operation, operationWriter).render()
                 }
             }
@@ -55,14 +47,10 @@
         renderBodies(operations)
 
         writers.useFileWriter("src/config.rs", "crate::config") { writer ->
-<<<<<<< HEAD
-            ServiceConfigGenerator.withBaseBehavior(config, extraCustomizations = decorator.configCustomizations(config, listOf())).render(writer)
-=======
             ServiceConfigGenerator.withBaseBehavior(
                 config,
                 extraCustomizations = decorator.configCustomizations(config, listOf())
             ).render(writer)
->>>>>>> cb50262c
         }
         writers.useFileWriter("src/lib.rs", "crate::lib") {
             it.write("pub use config::Config;")
