--- conflicted
+++ resolved
@@ -17,14 +17,9 @@
 import software.amazon.smithy.model.traits.DocumentationTrait
 import software.amazon.smithy.model.traits.EnumTrait
 import software.amazon.smithy.rust.codegen.smithy.RuntimeType
-<<<<<<< HEAD
 import software.amazon.smithy.rust.codegen.smithy.symbol.isOptional
 import software.amazon.smithy.rust.codegen.smithy.symbol.rustType
-=======
-import software.amazon.smithy.rust.codegen.smithy.isOptional
-import software.amazon.smithy.rust.codegen.smithy.rustType
 import software.amazon.smithy.rust.codegen.util.orNull
->>>>>>> 32b55125
 import software.amazon.smithy.utils.CodeWriter
 import java.util.function.BiFunction
 
@@ -82,11 +77,6 @@
     return this
 }
 
-<<<<<<< HEAD
-typealias Writable = RustWriter.() -> Unit
-
-class RustWriter private constructor(private val filename: String, val namespace: String, private val commentCharacter: String = "//", private val printWarning: Boolean = true) :
-=======
 /**
  * Generate a RustDoc comment for [shape]
  */
@@ -124,13 +114,13 @@
     popState()
 }
 
+typealias Writable = RustWriter.() -> Unit
 class RustWriter private constructor(
     private val filename: String,
     val namespace: String,
     private val commentCharacter: String = "//",
     private val printWarning: Boolean = true
 ) :
->>>>>>> 32b55125
     CodegenWriter<RustWriter, UseDeclarations>(null, UseDeclarations(namespace)) {
     companion object {
         fun forModule(module: String?): RustWriter = if (module == null) {
@@ -201,11 +191,7 @@
             }
             innerWriter.dependencies.forEach { addDependency(it) }
         }
-<<<<<<< HEAD
-=======
-        innerWriter.dependencies.forEach { addDependency(it) }
         return this
->>>>>>> 32b55125
     }
 
     // TODO: refactor both of these methods & add a parent method to for_each across any field type
