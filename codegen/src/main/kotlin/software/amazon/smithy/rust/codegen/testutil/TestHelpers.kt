--- conflicted
+++ resolved
@@ -31,17 +31,12 @@
     handleRustBoxing = true
 )
 
-<<<<<<< HEAD
-fun testSymbolProvider(model: Model): RustSymbolProvider =
-    RustCodegenPlugin.baseSymbolProvider(model, TestSymbolVisitorConfig)
-=======
 fun testSymbolProvider(model: Model, serviceShape: ServiceShape? = null): RustSymbolProvider =
     RustCodegenPlugin.baseSymbolProvider(
         model,
         serviceShape ?: ServiceShape.builder().version("test").id("test#Service").build(),
         TestSymbolVisitorConfig
     )
->>>>>>> 0bef36c6
 
 fun testProtocolConfig(model: Model, serviceShape: ServiceShape? = null): ProtocolConfig = ProtocolConfig(
     model,
