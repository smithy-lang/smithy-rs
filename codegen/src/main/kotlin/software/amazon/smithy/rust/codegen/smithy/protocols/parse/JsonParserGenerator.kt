--- conflicted
+++ resolved
@@ -59,10 +59,7 @@
     val symbolProvider = protocolConfig.symbolProvider
     private val runtimeConfig = protocolConfig.runtimeConfig
     private val smithyJson = CargoDependency.smithyJson(runtimeConfig).asType()
-<<<<<<< HEAD
-=======
     private val jsonDeserModule = RustModule.private("json_deser")
->>>>>>> 59c65779
     val codegenScope = arrayOf(
         "Error" to smithyJson.member("deserialize::Error"),
         "ErrorReason" to smithyJson.member("deserialize::ErrorReason"),
