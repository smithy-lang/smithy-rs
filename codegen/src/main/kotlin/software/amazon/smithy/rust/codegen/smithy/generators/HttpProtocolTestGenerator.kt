package software.amazon.smithy.rust.codegen.smithy.generators

import software.amazon.smithy.codegen.core.CodegenException
import software.amazon.smithy.model.knowledge.OperationIndex
import software.amazon.smithy.model.shapes.OperationShape
import software.amazon.smithy.model.shapes.StructureShape
import software.amazon.smithy.model.traits.ErrorTrait
import software.amazon.smithy.protocoltests.traits.HttpMessageTestCase
import software.amazon.smithy.protocoltests.traits.HttpRequestTestCase
import software.amazon.smithy.protocoltests.traits.HttpRequestTestsTrait
import software.amazon.smithy.protocoltests.traits.HttpResponseTestCase
import software.amazon.smithy.protocoltests.traits.HttpResponseTestsTrait
import software.amazon.smithy.rust.codegen.lang.Custom
import software.amazon.smithy.rust.codegen.lang.RustMetadata
import software.amazon.smithy.rust.codegen.lang.RustWriter
import software.amazon.smithy.rust.codegen.lang.escape
import software.amazon.smithy.rust.codegen.lang.rust
import software.amazon.smithy.rust.codegen.lang.rustBlock
import software.amazon.smithy.rust.codegen.lang.withBlock
import software.amazon.smithy.rust.codegen.smithy.RuntimeType
import software.amazon.smithy.rust.codegen.util.dq
import software.amazon.smithy.rust.codegen.util.inputShape
<<<<<<< HEAD
import software.amazon.smithy.rust.codegen.util.toSnakeCase
=======
import software.amazon.smithy.rust.codegen.util.orNull
import software.amazon.smithy.rust.codegen.util.outputShape
>>>>>>> 63fcc795
import java.util.logging.Logger

data class ProtocolSupport(
    val requestBodySerialization: Boolean,
    val responseDeserialization: Boolean,
    val errorDeserialization: Boolean
)

/**
 * Generate protocol tests for an operation
 */
class HttpProtocolTestGenerator(
    private val protocolConfig: ProtocolConfig,
    private val protocolSupport: ProtocolSupport,
    private val operationShape: OperationShape,
    private val writer: RustWriter
) {
    private val logger = Logger.getLogger(javaClass.name)

    // TODO: remove these once Smithy publishes fixes.
    // These tests are not even attempted to be compiled
    val DisableTests = setOf(
        // This test is flaky because of set ordering serialization https://github.com/awslabs/smithy-rs/issues/37
        "AwsJson11Enums"
    )

    // These tests fail due to shortcomings in our implementation.
    // These could be configured via runtime configuration, but since this won't be long-lasting,
    // it makes sense to do the simplest thing for now.
    // The test will _fail_ if these pass, so we will discover & remove if we fix them by accident
    val ExpectFail = setOf(
        // Document support: https://github.com/awslabs/smithy-rs/issues/31
        "PutAndGetInlineDocumentsInput",
        "InlineDocumentInput",
        "InlineDocumentAsPayloadInput",

        // Query literals: https://github.com/awslabs/smithy-rs/issues/36
        "RestJsonConstantQueryString",
        "RestJsonConstantAndVariableQueryStringMissingOneValue",
        "RestJsonConstantAndVariableQueryStringAllValues",

        // Misc:
        "RestJsonQueryIdempotencyTokenAutoFill", // https://github.com/awslabs/smithy-rs/issues/34
        "RestJsonHttpPrefixHeadersArePresent" // https://github.com/awslabs/smithy-rs/issues/35
    )
    private val inputShape = operationShape.inputShape(protocolConfig.model)
    private val outputShape = operationShape.outputShape(protocolConfig.model)
    private val operationSymbol = protocolConfig.symbolProvider.toSymbol(operationShape)
    private val operationIndex = OperationIndex.of(protocolConfig.model)

    private val instantiator = with(protocolConfig) {
        Instantiator(symbolProvider, model, runtimeConfig)
    }

    sealed class TestCase {
        abstract val testCase: HttpMessageTestCase

        data class RequestTest(override val testCase: HttpRequestTestCase) : TestCase()
        data class ResponseTest(override val testCase: HttpResponseTestCase, val targetShape: StructureShape) :
            TestCase()
    }

    fun render() {
        val requestTests = operationShape.getTrait(HttpRequestTestsTrait::class.java)
            .orNull()?.testCases.orEmpty().map { TestCase.RequestTest(it) }
        val responseTests = operationShape.getTrait(HttpResponseTestsTrait::class.java)
            .orNull()?.testCases.orEmpty().map { TestCase.ResponseTest(it, outputShape) }

        val errorTests = operationIndex.getErrors(operationShape).flatMap { error ->
            val testCases = error.getTrait(HttpResponseTestsTrait::class.java).orNull()?.testCases.orEmpty()
            testCases.map { TestCase.ResponseTest(it, error) }
        }
        val allTests: List<TestCase> = (requestTests + responseTests + errorTests).filterMatching()
        if (allTests.isNotEmpty()) {
            val operationName = operationSymbol.name
            val testModuleName = "${operationName.toSnakeCase()}_request_test"
            val moduleMeta = RustMetadata(
                public = false,
                additionalAttributes = listOf(
                    Custom("cfg(test)"),
                    Custom("allow(unreachable_code, unused_variables)")
                )
            )
            writer.withModule(testModuleName, moduleMeta) {
                renderAllTestCases(allTests)
            }
        }
    }

    private fun RustWriter.renderAllTestCases(allTests: List<TestCase>) {
        allTests.forEach {
            renderTestCaseBlock(it.testCase, this) {
                when (it) {
                    is TestCase.RequestTest -> this.renderHttpRequestTestCase(it.testCase)
                    is TestCase.ResponseTest -> this.renderHttpResponseTestCase(it.testCase, it.targetShape)
                }
            }
        }
    }

    /**
     * Filter out test cases that are disabled or don't match the service protocol
     */
    private fun List<TestCase>.filterMatching(): List<TestCase> = this.filter { testCase ->
        testCase.testCase.protocol == protocolConfig.protocol &&
            !DisableTests.contains(testCase.testCase.id)
    }

    private fun renderTestCaseBlock(
        testCase: HttpMessageTestCase,
        testModuleWriter: RustWriter,
        block: RustWriter.() -> Unit
    ) {
        testModuleWriter.setNewlinePrefix("/// ")
        testCase.documentation.map {
            testModuleWriter.writeWithNoFormatting(it)
        }
        testModuleWriter.write("Test ID: ${testCase.id}")
        testModuleWriter.setNewlinePrefix("")
        testModuleWriter.writeWithNoFormatting("#[test]")
        if (ExpectFail.contains(testCase.id)) {
            testModuleWriter.writeWithNoFormatting("#[should_panic]")
        }
<<<<<<< HEAD
        testModuleWriter.rustBlock("fn test_${httpRequestTestCase.id.toSnakeCase()}()") {
            writeInline("let input =")
            instantiator.render(this, inputShape, httpRequestTestCase.params)
            write(";")
            if (protocolSupport.requestBodySerialization) {
                write("let http_request = input.build_http_request();")
            } else {
                write("let http_request = ${protocolConfig.symbolProvider.toSymbol(inputShape).name}::assemble(input.input.request_builder_base(), vec![]);")
            }
            with(httpRequestTestCase) {
                write(
                    """
=======
        val fnName = when (testCase) {
            is HttpResponseTestCase -> "_response"
            is HttpRequestTestCase -> "_request"
            else -> throw CodegenException("unknown test case type")
        }
        testModuleWriter.rustBlock("fn test_${testCase.id.toSnakeCase()}$fnName()") {
            block(this)
        }
    }

    private fun RustWriter.renderHttpRequestTestCase(
        httpRequestTestCase: HttpRequestTestCase
    ) {
        writeInline("let input =")
        instantiator.render(this, inputShape, httpRequestTestCase.params)
        write(";")
        if (protocolSupport.requestBodySerialization) {
            write("let http_request = ${protocolConfig.symbolProvider.toSymbol(inputShape).name}::assemble(input.request_builder_base(), input.build_body());")
        } else {
            write("let http_request = ${protocolConfig.symbolProvider.toSymbol(inputShape).name}::assemble(input.request_builder_base(), vec![]);")
        }
        with(httpRequestTestCase) {
            write(
                """
>>>>>>> 63fcc795
                    assert_eq!(http_request.method(), ${method.dq()});
                    assert_eq!(http_request.uri().path(), ${uri.dq()});
                """
            )
        }
        checkQueryParams(this, httpRequestTestCase.queryParams)
        checkForbidQueryParams(this, httpRequestTestCase.forbidQueryParams)
        checkRequiredQueryParams(this, httpRequestTestCase.requireQueryParams)
        checkHeaders(this, httpRequestTestCase.headers)
        checkForbidHeaders(this, httpRequestTestCase.forbidHeaders)
        checkRequiredHeaders(this, httpRequestTestCase.requireHeaders)
        if (protocolSupport.requestBodySerialization) {
            checkBody(this, httpRequestTestCase.body.orElse(""), httpRequestTestCase.bodyMediaType.orElse(null))
        }

        // Explicitly warn if the test case defined parameters that we aren't doing anything with
        with(httpRequestTestCase) {
            if (authScheme.isPresent) {
                logger.warning("Test case provided authScheme but this was ignored")
            }
            if (!httpRequestTestCase.vendorParams.isEmpty) {
                logger.warning("Test case provided vendorParams but these were ignored")
            }
        }
    }

    private fun RustWriter.renderHttpResponseTestCase(
        httpResponseTestCase: HttpResponseTestCase,
        expectedShape: StructureShape
    ) {
        if (!protocolSupport.responseDeserialization || (
            !protocolSupport.errorDeserialization && expectedShape.hasTrait(
                    ErrorTrait::class.java
                )
            )
        ) {
            rust("/* test case disabled for this protocol (not yet supported) */")
            if (ExpectFail.contains(httpResponseTestCase.id)) {
                // this test needs to fail, minor hack. Caused by overlap between ids of request & response tests
                write("todo!()")
            }
            return
        }
        writeInline("let expected_output =")
        instantiator.render(this, expectedShape, httpResponseTestCase.params)
        write(";")
        write("let http_response = #T::new()", RuntimeType.HttpResponseBuilder)
        httpResponseTestCase.headers.forEach { (key, value) ->
            writeWithNoFormatting(".header(${key.dq()}, ${value.dq()})")
        }
        rust(
            """
                .status(${httpResponseTestCase.code})
                .body(${httpResponseTestCase.body.orNull()?.dq()?.replace("#", "##") ?: "vec![]"})
                .unwrap();
            """
        )
        write("let parsed = #T::from_response(http_response);", operationSymbol)
        if (expectedShape.hasTrait(ErrorTrait::class.java)) {
            val errorSymbol = operationShape.errorSymbol(protocolConfig.symbolProvider)
            val errorVariant = protocolConfig.symbolProvider.toSymbol(expectedShape).name
            rustBlock("if let Err(#T::$errorVariant(actual_error)) = parsed", errorSymbol) {
                write("assert_eq!(expected_output, actual_error);")
            }
            rustBlock("else") {
                write("panic!(\"wrong variant: {:?}\", parsed);")
            }
        } else {
            write("assert_eq!(parsed.unwrap(), expected_output);")
        }
    }

    private fun checkRequiredHeaders(rustWriter: RustWriter, requireHeaders: List<String>) {
        basicCheck(requireHeaders, rustWriter, "required_headers", "require_headers")
    }

    private fun checkForbidHeaders(rustWriter: RustWriter, forbidHeaders: List<String>) {
        basicCheck(forbidHeaders, rustWriter, "forbidden_headers", "forbid_headers")
    }

    private fun checkBody(rustWriter: RustWriter, body: String, mediaType: String?) {
        if (body == "") {
            rustWriter.write("// No body")
            rustWriter.write("assert!(&http_request.body().is_empty());")
        } else {
            // When we generate a body instead of a stub, drop the trailing `;` and enable the assertion
            assertOk(rustWriter) {
                rustWriter.write(
<<<<<<< HEAD
                    "#T(&http_request.body(), ${rustWriter.escape(body).dq()}, #T::from(${(mediaType ?: "unknown").dq()}))",
=======
                    "#T(input.build_body(), ${
                    rustWriter.escape(body).dq()
                    }, #T::from(${(mediaType ?: "unknown").dq()}))",
>>>>>>> 63fcc795
                    RuntimeType.ProtocolTestHelper(protocolConfig.runtimeConfig, "validate_body"),
                    RuntimeType.ProtocolTestHelper(protocolConfig.runtimeConfig, "MediaType")
                )
            }
        }
    }

    private fun checkHeaders(rustWriter: RustWriter, headers: Map<String, String>) {
        if (headers.isEmpty()) {
            return
        }
        val variableName = "expected_headers"
        rustWriter.withBlock("let $variableName = &[", "];") {
            write(
                headers.entries.joinToString(",") {
                    "(${it.key.dq()}, ${it.value.dq()})"
                }
            )
        }
        assertOk(rustWriter) {
            write(
                "#T(&http_request, $variableName)",
                RuntimeType.ProtocolTestHelper(protocolConfig.runtimeConfig, "validate_headers")
            )
        }
    }

    private fun checkRequiredQueryParams(
        rustWriter: RustWriter,
        requiredParams: List<String>
    ) = basicCheck(requiredParams, rustWriter, "required_params", "require_query_params")

    private fun checkForbidQueryParams(
        rustWriter: RustWriter,
        forbidParams: List<String>
    ) = basicCheck(forbidParams, rustWriter, "forbid_params", "forbid_query_params")

    private fun checkQueryParams(
        rustWriter: RustWriter,
        queryParams: List<String>
    ) = basicCheck(queryParams, rustWriter, "expected_query_params", "validate_query_string")

    private fun basicCheck(
        params: List<String>,
        rustWriter: RustWriter,
        variableName: String,
        checkFunction: String
    ) {
        if (params.isEmpty()) {
            return
        }
        rustWriter.withBlock("let $variableName = ", ";") {
            strSlice(this, params)
        }
        assertOk(rustWriter) {
            write(
                "#T(&http_request, $variableName)",
                RuntimeType.ProtocolTestHelper(protocolConfig.runtimeConfig, checkFunction)
            )
        }
    }

    /**
     * wraps `inner` in a call to `protocol_test_helpers::assert_ok`, a convenience wrapper
     * for pretty prettying protocol test helper results
     */
    private fun assertOk(rustWriter: RustWriter, inner: RustWriter.() -> Unit) {
        rustWriter.write("#T(", RuntimeType.ProtocolTestHelper(protocolConfig.runtimeConfig, "assert_ok"))
        inner(rustWriter)
        rustWriter.write(");")
    }

    private fun strSlice(writer: RustWriter, args: List<String>) {
        writer.withBlock("&[", "]") {
            write(args.joinToString(",") { it.dq() })
        }
    }
}<|MERGE_RESOLUTION|>--- conflicted
+++ resolved
@@ -20,12 +20,9 @@
 import software.amazon.smithy.rust.codegen.smithy.RuntimeType
 import software.amazon.smithy.rust.codegen.util.dq
 import software.amazon.smithy.rust.codegen.util.inputShape
-<<<<<<< HEAD
-import software.amazon.smithy.rust.codegen.util.toSnakeCase
-=======
 import software.amazon.smithy.rust.codegen.util.orNull
 import software.amazon.smithy.rust.codegen.util.outputShape
->>>>>>> 63fcc795
+import software.amazon.smithy.rust.codegen.util.toSnakeCase
 import java.util.logging.Logger
 
 data class ProtocolSupport(
@@ -149,20 +146,6 @@
         if (ExpectFail.contains(testCase.id)) {
             testModuleWriter.writeWithNoFormatting("#[should_panic]")
         }
-<<<<<<< HEAD
-        testModuleWriter.rustBlock("fn test_${httpRequestTestCase.id.toSnakeCase()}()") {
-            writeInline("let input =")
-            instantiator.render(this, inputShape, httpRequestTestCase.params)
-            write(";")
-            if (protocolSupport.requestBodySerialization) {
-                write("let http_request = input.build_http_request();")
-            } else {
-                write("let http_request = ${protocolConfig.symbolProvider.toSymbol(inputShape).name}::assemble(input.input.request_builder_base(), vec![]);")
-            }
-            with(httpRequestTestCase) {
-                write(
-                    """
-=======
         val fnName = when (testCase) {
             is HttpResponseTestCase -> "_response"
             is HttpRequestTestCase -> "_request"
@@ -180,14 +163,13 @@
         instantiator.render(this, inputShape, httpRequestTestCase.params)
         write(";")
         if (protocolSupport.requestBodySerialization) {
-            write("let http_request = ${protocolConfig.symbolProvider.toSymbol(inputShape).name}::assemble(input.request_builder_base(), input.build_body());")
+            write("let http_request = input.build_http_request();")
         } else {
-            write("let http_request = ${protocolConfig.symbolProvider.toSymbol(inputShape).name}::assemble(input.request_builder_base(), vec![]);")
+            write("let http_request = ${protocolConfig.symbolProvider.toSymbol(inputShape).name}::assemble(input.input.request_builder_base(), vec![]);")
         }
         with(httpRequestTestCase) {
             write(
                 """
->>>>>>> 63fcc795
                     assert_eq!(http_request.method(), ${method.dq()});
                     assert_eq!(http_request.uri().path(), ${uri.dq()});
                 """
@@ -276,13 +258,7 @@
             // When we generate a body instead of a stub, drop the trailing `;` and enable the assertion
             assertOk(rustWriter) {
                 rustWriter.write(
-<<<<<<< HEAD
                     "#T(&http_request.body(), ${rustWriter.escape(body).dq()}, #T::from(${(mediaType ?: "unknown").dq()}))",
-=======
-                    "#T(input.build_body(), ${
-                    rustWriter.escape(body).dq()
-                    }, #T::from(${(mediaType ?: "unknown").dq()}))",
->>>>>>> 63fcc795
                     RuntimeType.ProtocolTestHelper(protocolConfig.runtimeConfig, "validate_body"),
                     RuntimeType.ProtocolTestHelper(protocolConfig.runtimeConfig, "MediaType")
                 )
