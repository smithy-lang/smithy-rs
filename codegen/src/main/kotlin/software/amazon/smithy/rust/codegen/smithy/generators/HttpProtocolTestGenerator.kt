package software.amazon.smithy.rust.codegen.smithy.generators

import software.amazon.smithy.model.shapes.OperationShape
import software.amazon.smithy.protocoltests.traits.HttpRequestTestCase
import software.amazon.smithy.protocoltests.traits.HttpRequestTestsTrait
import software.amazon.smithy.rust.codegen.lang.Custom
import software.amazon.smithy.rust.codegen.lang.RustMetadata
import software.amazon.smithy.rust.codegen.lang.RustWriter
import software.amazon.smithy.rust.codegen.lang.rustBlock
import software.amazon.smithy.rust.codegen.lang.withBlock
import software.amazon.smithy.rust.codegen.smithy.RuntimeType
import software.amazon.smithy.rust.codegen.util.dq
import software.amazon.smithy.rust.codegen.util.inputShape

data class ProtocolSupport(
    val requestBodySerialization: Boolean
)
/**
 * Generate protocol tests for an operation
 */
class HttpProtocolTestGenerator(
    private val protocolConfig: ProtocolConfig,
    private val protocolSupport: ProtocolSupport,
    private val operationShape: OperationShape,
    private val writer: RustWriter
) {
    // TODO: remove these once Smithy publishes fixes.
    // These tests are not even attempted to be compiled
    val DisableTests = setOf(
        "RestJsonListsSerializeNull",
        "AwsJson11MapsSerializeNullValues",
        "AwsJson11ListsSerializeNull",
<<<<<<< HEAD
        "RestJsonSerializesNullMapValues",
        // These tests are fully disabled because they're flaky (they depend on the hash set iteration order)
        // https://github.com/awslabs/smithy-rs/issues/37
        "RestJsonInputAndOutputWithStringHeaders",
        "AwsJson11Enums"
=======
        "RestJsonSerializesNullMapValues"
>>>>>>> 5014e625
    )

    // These tests fail due to shortcomings in our implementation.
    // These could be configured via runtime configuration, but since this won't be long-lasting,
    // it makes sense to do the simplest thing for now.
    // The test will _fail_ if these pass, so we will discover & remove if we fix them by accident
    val ExpectFail = setOf(
        // Document support: https://github.com/awslabs/smithy-rs/issues/31
        "PutAndGetInlineDocumentsInput",
        "InlineDocumentInput",
        "InlineDocumentAsPayloadInput",

        // Query literals: https://github.com/awslabs/smithy-rs/issues/36
        "RestJsonConstantQueryString",
        "RestJsonConstantAndVariableQueryStringMissingOneValue",
        "RestJsonConstantAndVariableQueryStringAllValues",

        // Misc:
        "RestJsonQueryIdempotencyTokenAutoFill", // https://github.com/awslabs/smithy-rs/issues/34
        "RestJsonHttpPrefixHeadersArePresent" // https://github.com/awslabs/smithy-rs/issues/35

    )
    private val inputShape = operationShape.inputShape(protocolConfig.model)
    fun render() {
        operationShape.getTrait(HttpRequestTestsTrait::class.java).map {
            renderHttpRequestTests(it)
        }
    }

    private fun renderHttpRequestTests(httpRequestTestsTrait: HttpRequestTestsTrait) {
        with(protocolConfig) {
            val operationName = symbolProvider.toSymbol(operationShape).name
            val testModuleName = "${operationName.toSnakeCase()}_request_test"
            val moduleMeta = RustMetadata(
                public = false,
                additionalAttributes = listOf(
                    Custom("cfg(test)"),
                    Custom("allow(unreachable_code, unused_variables)")
                )
            )
            writer.withModule(testModuleName, moduleMeta) {
                httpRequestTestsTrait.testCases.filter { it.protocol == protocol }
                    .filter { !DisableTests.contains(it.id) }.forEach { testCase ->
                        try {
                            renderHttpRequestTestCase(testCase, this)
                        } catch (ex: Exception) {
                            println("failed to generate ${testCase.id}")
                            ex.printStackTrace()
                        }
                    }
            }
        }
    }

    private val instantiator = with(protocolConfig) {
        Instantiator(symbolProvider, model, runtimeConfig)
    }

    private fun renderHttpRequestTestCase(httpRequestTestCase: HttpRequestTestCase, testModuleWriter: RustWriter) {
        testModuleWriter.setNewlinePrefix("/// ")
        httpRequestTestCase.documentation.map {
            testModuleWriter.write(it)
        }
        testModuleWriter.write("Test ID: ${httpRequestTestCase.id}")
        testModuleWriter.setNewlinePrefix("")
        testModuleWriter.write("#[test]")
        if (ExpectFail.contains(httpRequestTestCase.id)) {
            testModuleWriter.write("#[should_panic]")
        }
        testModuleWriter.rustBlock("fn test_${httpRequestTestCase.id.toSnakeCase()}()") {
            writeInline("let input =")
            instantiator.render(httpRequestTestCase.params, inputShape, this)
            write(";")
            write("let http_request = input.build_http_request().body(()).unwrap();")
            with(httpRequestTestCase) {
                write(
                    """
                    assert_eq!(http_request.method(), ${method.dq()});
                    assert_eq!(http_request.uri().path(), ${uri.dq()});
                """
                )
            }
            checkQueryParams(this, httpRequestTestCase.queryParams)
            checkForbidQueryParams(this, httpRequestTestCase.forbidQueryParams)
            checkRequiredQueryParams(this, httpRequestTestCase.requireQueryParams)
            checkHeaders(this, httpRequestTestCase.headers)
            if (protocolSupport.requestBodySerialization) {
                checkBody(this, httpRequestTestCase.body.orElse(""), httpRequestTestCase.bodyMediaType.orElse(null))
            }
        }
    }

    private fun checkBody(rustWriter: RustWriter, body: String, mediaType: String?) {
        if (body == "") {
            rustWriter.write("// No body")
            rustWriter.write("assert!(input.build_body().is_empty());")
        } else {
            // When we generate a body instead of a stub, drop the trailing `;` and enable the assertion
            assertOk(rustWriter) {
                rustWriter.write(
                    "\$T(input.build_body(), ${body.dq()}, \$T::from(${(mediaType ?: "unknown").dq()}))",
                    RuntimeType.ProtocolTestHelper(protocolConfig.runtimeConfig, "validate_body"),
                    RuntimeType.ProtocolTestHelper(protocolConfig.runtimeConfig, "MediaType")
                )
            }
        }
    }

    private fun checkHeaders(rustWriter: RustWriter, headers: Map<String, String>) {
        if (headers.isEmpty()) {
            return
        }
        val variableName = "expected_headers"
        rustWriter.withBlock("let $variableName = &[", "];") {
            write(
                headers.entries.joinToString(",") {
                    "(${it.key.dq()}, ${it.value.dq()})"
                }
            )
        }
        assertOk(rustWriter) {
            write(
                "\$T(&http_request, $variableName)",
                RuntimeType.ProtocolTestHelper(protocolConfig.runtimeConfig, "validate_headers")
            )
        }
    }

    private fun checkRequiredQueryParams(
        rustWriter: RustWriter,
        requiredParams: List<String>
    ) = basicCheck(requiredParams, rustWriter, "required_params", "require_query_params")

    private fun checkForbidQueryParams(
        rustWriter: RustWriter,
        forbidParams: List<String>
    ) = basicCheck(forbidParams, rustWriter, "forbid_params", "forbid_query_params")

    private fun checkQueryParams(
        rustWriter: RustWriter,
        queryParams: List<String>
    ) = basicCheck(queryParams, rustWriter, "expected_query_params", "validate_query_string")

    private fun basicCheck(
        params: List<String>,
        rustWriter: RustWriter,
        variableName: String,
        checkFunction: String
    ) {
        if (params.isEmpty()) {
            return
        }
        rustWriter.withBlock("let $variableName = ", ";") {
            strSlice(this, params)
        }
        assertOk(rustWriter) {
            write(
                "\$T(&http_request, $variableName)",
                RuntimeType.ProtocolTestHelper(protocolConfig.runtimeConfig, checkFunction)
            )
        }
    }

    /**
     * wraps `inner` in a call to `protocol_test_helpers::assert_ok`, a convenience wrapper
     * for pretty prettying protocol test helper results
     */
    private fun assertOk(rustWriter: RustWriter, inner: RustWriter.() -> Unit) {
        rustWriter.write("\$T(", RuntimeType.ProtocolTestHelper(protocolConfig.runtimeConfig, "assert_ok"))
        inner(rustWriter)
        rustWriter.write(");")
    }

    private fun strSlice(writer: RustWriter, args: List<String>) {
        writer.withBlock("&[", "]") {
            write(args.joinToString(",") { it.dq() })
        }
    }
}<|MERGE_RESOLUTION|>--- conflicted
+++ resolved
@@ -30,15 +30,9 @@
         "RestJsonListsSerializeNull",
         "AwsJson11MapsSerializeNullValues",
         "AwsJson11ListsSerializeNull",
-<<<<<<< HEAD
         "RestJsonSerializesNullMapValues",
-        // These tests are fully disabled because they're flaky (they depend on the hash set iteration order)
-        // https://github.com/awslabs/smithy-rs/issues/37
-        "RestJsonInputAndOutputWithStringHeaders",
+        // This test is flake because of set ordering serialization https://github.com/awslabs/smithy-rs/issues/37
         "AwsJson11Enums"
-=======
-        "RestJsonSerializesNullMapValues"
->>>>>>> 5014e625
     )
 
     // These tests fail due to shortcomings in our implementation.
