--- conflicted
+++ resolved
@@ -63,11 +63,7 @@
     model: Model,
     private val symbolProvider: RustSymbolProvider,
     private val shape: OperationShape,
-<<<<<<< HEAD
-    private val plugins: List<OperationCustomization> = listOf()
-=======
     private val features: List<OperationCustomization>,
->>>>>>> cb50262c
 ) : BuilderGenerator(model, symbolProvider, shape.inputShape(model)) {
     private val runtimeConfig = symbolProvider.config().runtimeConfig
 
@@ -96,11 +92,7 @@
                 """,
                     RuntimeType.operationModule(runtimeConfig), RuntimeType.sdkBody(runtimeConfig),
                 )
-<<<<<<< HEAD
-                plugins.forEach { it.section(OperationSection.Plugin)(this) }
-=======
                 features.forEach { it.section(OperationSection.Feature("request", "_config"))(this) }
->>>>>>> cb50262c
                 rust(
                     """
                     #T::new(
