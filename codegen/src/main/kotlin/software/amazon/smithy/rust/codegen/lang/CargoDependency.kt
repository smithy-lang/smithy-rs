--- conflicted
+++ resolved
@@ -81,14 +81,9 @@
         }
 
         fun uuid() = forRustFile("v4", "uuid", "uuid.rs")
-
         fun genericError() = forRustFile("GenericError", "types", "generic_error.rs", CargoDependency.Serde)
-
-<<<<<<< HEAD
         fun errorCode() = forRustFile("error_code", "error_code", "error_code.rs", CargoDependency.Http)
-=======
         fun docJson() = forRustFile("doc_json", "doc_json", "doc_json.rs", CargoDependency.Serde)
->>>>>>> a3d5f10e
     }
 }
 
