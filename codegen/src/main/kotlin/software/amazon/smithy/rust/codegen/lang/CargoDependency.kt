--- conflicted
+++ resolved
@@ -84,14 +84,11 @@
         fun genericError() = forRustFile("GenericError", "types", "generic_error.rs", CargoDependency.Serde)
         fun errorCode() = forRustFile("error_code", "error_code", "error_code.rs", CargoDependency.Http)
         fun docJson() = forRustFile("doc_json", "doc_json", "doc_json.rs", CargoDependency.Serde)
-<<<<<<< HEAD
         fun instantEpoch() = forRustFile("instant_epoch", "instant_epoch", "instant_epoch.rs", CargoDependency.Serde)
         fun instantHttpDate() = forRustFile("instant_httpdate", "instant_httpdate", "instant_httpdate.rs", CargoDependency.Serde)
-=======
 
         // Stub config implementation as a placeholder before one can be generated dynamically
         fun config() = forRustFile("config", "config", "config.rs", CargoDependency.Rand)
->>>>>>> e79ccb14
     }
 }
 
