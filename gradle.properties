#
# Copyright Amazon.com, Inc. or its affiliates. All Rights Reserved.
# SPDX-License-Identifier: Apache-2.0
#

# Rust MSRV (entered into the generated README)
rust.msrv=1.70.0

# To enable debug, swap out the two lines below.
# When changing this value, be sure to run `./gradlew --stop` to kill the Gradle daemon.
# org.gradle.jvmargs=-Xmx1024M -agentlib:jdwp=transport=dt_socket,server=y,suspend=y,address=localhost:5006
org.gradle.jvmargs=-Xmx1024M

<<<<<<< HEAD
# Version number to use for the generated stable runtime crates
#
# This is currently a placeholder for crates we are going to stabilize at the time of GA.
# Until then, a value of this key can contain 0 for the major version.
smithy.rs.runtime.crate.stable.version=0.56.1

# Version number to use for the generated unstable runtime crates
smithy.rs.runtime.crate.unstable.version=0.56.1
=======
# Version number to use for the generated runtime crates
smithy.rs.runtime.crate.version=0.57.1
>>>>>>> 315d88b6

kotlin.code.style=official

# codegen
smithyGradlePluginVersion=0.7.0
smithyVersion=1.40.0

# kotlin
kotlinVersion=1.7.21

# testing/utility
ktlintVersion=0.48.2
kotestVersion=5.2.3
# Avoid registering dependencies/plugins/tasks that are only used for testing purposes
isTestingEnabled=true

# TODO(https://github.com/awslabs/smithy-rs/issues/1068): Once doc normalization
# is completed, warnings can be prohibited in rustdoc.
#
# defaultRustDocFlags=-D warnings
defaultRustDocFlags=<|MERGE_RESOLUTION|>--- conflicted
+++ resolved
@@ -11,19 +11,14 @@
 # org.gradle.jvmargs=-Xmx1024M -agentlib:jdwp=transport=dt_socket,server=y,suspend=y,address=localhost:5006
 org.gradle.jvmargs=-Xmx1024M
 
-<<<<<<< HEAD
 # Version number to use for the generated stable runtime crates
 #
-# This is currently a placeholder for crates we are going to stabilize at the time of GA.
+# TODO(GA): This is currently a placeholder for crates we are going to stabilize at the time of GA.
 # Until then, a value of this key can contain 0 for the major version.
-smithy.rs.runtime.crate.stable.version=0.56.1
+smithy.rs.runtime.crate.stable.version=0.57.1
 
 # Version number to use for the generated unstable runtime crates
-smithy.rs.runtime.crate.unstable.version=0.56.1
-=======
-# Version number to use for the generated runtime crates
-smithy.rs.runtime.crate.version=0.57.1
->>>>>>> 315d88b6
+smithy.rs.runtime.crate.unstable.version=0.57.1
 
 kotlin.code.style=official
 
