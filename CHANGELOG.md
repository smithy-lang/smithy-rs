vNext (Month Day, Year)
-----------------------

**New this week**

- (When complete) Add profile file provider for region (#594, #xyz)
- Add experimental `dvr` module to smithy-client. This will enable easier testing of HTTP traffic. (#640)
- Add profile file credential provider implementation. This implementation currently does not support credential sources
  for assume role providers other than environment variables. (#640)
- Add Event Stream support to aws-sigv4 (#648)
- :bug: Fix name collision that occurred when a model had both a union and a structure named `Result` (#643)
- Add initial implementation of a default provider chain. (#650)
- Update smithy-client to simplify creating HTTP/HTTPS connectors (#650)
- Remove Bintray/JCenter source from gradle build. (#651)
- Add support for the smithy auth trait. This enables authorizations that explicitly disable authorization to work when no credentials have been provided. (#652)
- :bug: Fix STS Assume Role with WebIdentity & Assume role with SAML to support clients with no credentials provided (#652)
<<<<<<< HEAD
- Add support for WebIdentityToken providers via profile & environment variables. (#654)
=======
- (internal): Update sigv4 tests to work around behavior change in httparse 1.5. (#656)
>>>>>>> 01cdd25d

v0.20 (August 10th, 2021)
--------------------------

**Breaking changes**

- (#635) The `config()`, `config_mut()`, `request()`, and `request_mut()` methods on `operation::Request` have been
  renamed to `properties()`, `properties_mut()`, `http()`, and `http_mut()` respectively.
- (#635) The `Response` type on Tower middleware has been changed from `http::Response<SdkBody>`
  to `operation::Response`. The HTTP response is still available from the `operation::Response` using its `http()`
  and `http_mut()` methods.
- (#635) The `ParseHttpResponse` trait's `parse_unloaded()` method now takes an `operation::Response` rather than
  an `http::Response<SdkBody>`.
- (#626) `ParseHttpResponse` no longer has a generic argument for the body type, but instead, always uses `SdkBody`.
  This may cause compilation failures for you if you are using Smithy generated types to parse JSON or XML without using
  a client to request data from a service. The fix should be as simple as removing `<SdkBody>` in the example below:

  Before:
  ```rust
  let output = <Query as ParseHttpResponse<SdkBody>>::parse_loaded(&parser, &response).unwrap();
  ```

  After:
  ```rust
  let output = <Query as ParseHttpResponse>::parse_loaded(&parser, &response).unwrap();
  ```

**New This Week**

- Add AssumeRoleProvider parser implementation. (#632)
- The closure passed to `async_provide_credentials_fn` can now borrow values (#637)
- Add `Sender`/`Receiver` implementations for Event Stream (#639)
- Bring in the latest AWS models (#630)

v0.19 (August 3rd, 2021)
------------------------

IoT Data Plane is now available! If you discover it isn't functioning as expected, please let us know!

This week also sees the addition of a robust async caching credentials provider. Take a look at the
[STS example](https://github.com/awslabs/smithy-rs/blob/7fa4af4a9367aeca6d55e26fc4d4ba93093b90c4/aws/sdk/examples/sts/src/bin/credentials-provider.rs)
to see how to use it.

**New This Week**

- :tada: Add IoT Data Plane (#624)
- :tada: Add LazyCachingCredentialsProvider to aws-auth for use with expiring credentials, such as STS AssumeRole.
  Update STS example to use this new provider (#578, #595)
- :bug: Correctly encode HTTP Checksums using base64 instead of hex. Fixes aws-sdk-rust#164. (#615)
- Update SDK gradle build logic to use gradle properties (#620)
- Overhaul serialization/deserialization of numeric/boolean types. This resolves issues around serialization of
  NaN/Infinity and should also reduce the number of allocations required during serialization. (#618)
- Update SQS example to clarify usage of FIFO vs. standard queues (#622, @trevorrobertsjr)
- Implement Event Stream frame encoding/decoding (#609, #619)

**Contributions**

Thank you for your contributions! :heart:

- @trevorrobertsjr (#622)

v0.18.1 (July 27th 2021)
------------------------

- Remove timestreamwrite and timestreamquery from the generated services (#613)

v0.18 (July 27th 2021)
----------------------

**Breaking changes**

- `test-util` has been made an optional dependency and has moved from aws-hyper to smithy-http. If you were relying
  on `aws_hyper::TestConnection`, add `smithy-client` as a dependency and enable the optional `test-util` feature. This
  prunes some unnecessary dependencies on `roxmltree` and `serde_json`
  for most users. (#608)

**New This Week**

- :tada: Release all but three remaining AWS services! Glacier, IoT Data Plane and Transcribe streaming will be
  available in a future release. If you discover that a service isn't functioning as expected please let us know! (#607)
- :bug: Bugfix: Fix parsing bug where parsing XML incorrectly stripped whitespace (#590, aws-sdk-rust#153)
- Establish common abstraction for environment variables (#594)
- Add windows to the test matrix (#594)
- :bug: Bugfix: Constrain RFC-3339 timestamp formatting to microsecond precision (#596)

v0.17 (July 15th 2021)
----------------------

**New this Week**

- :tada: Add support for Autoscaling (#576, #582)
- `AsyncProvideCredentials` now introduces an additional lifetime parameter, simplifying bridging it
  with `#[async_trait]` interfaces
- Fix S3 bug when content type was set explicitly (aws-sdk-rust#131, #566, @eagletmt)

**Contributions**

Thank you for your contributions! :heart:

- @eagletmt (#566)

v0.16 (July 6th 2021)
---------------------

**New this Week**

- :warning: **Breaking Change:** `ProvideCredentials` and `CredentialError` were both moved into `aws_auth::provider`
  when they were previously in `aws_auth` (#572)
- :tada: Add support for AWS Config (#570)
- :tada: Add support for EBS (#567)
- :tada: Add support for Cognito (#573)
- :tada: Add support for Snowball (#579, @landonxjames)
- Make it possible to asynchronously provide credentials with `async_provide_credentials_fn` (#572, #577)
- Improve RDS, QLDB, Polly, and KMS examples (#561, #560, #558, #556, #550)
- Update AWS SDK models (#575)
- :bug: Bugfix: Fill in message from error response even when it doesn't match the modeled case format (#565)

**Internal Changes**

- Add support for `@unsignedPayload` Smithy trait (#567)
- Strip service/api/client suffix from sdkId (#546)
- Remove idempotency token trait (#571)

**Contributions**

Thank you for your contributions! :heart:

- landonxjames (#579)

v0.15 (June 29th 2021)
----------------------

This week, we've added EKS, ECR and Cloudwatch. The JSON deserialization implementation has been replaced, please be on
the lookout for potential issues.

**New this Week**

- :tada: Add support for ECR (#557)
- :tada: Add support for Cloudwatch (#554)
- :tada: Add support for EKS (#553)
- :warn: **Breaking Change:** httpLabel no longer causes fields to be non-optional. (#537)
- :warn: **Breaking Change:** `Exception` is not renamed to `Error`. Code may need to be updated to replace `exception`
  with `error`
- Add more SES examples, and improve examples for Batch.
- Improved error handling ergonomics: Errors now provide `is_<variantname>()` methods to simplify error handling
- :bug: Bugfix: fix bug where invalid query strings could be generated (#531, @eagletmt)

**Internal Changes**

- Pin CI version to 1.52.1 (#532)
- New JSON deserializer implementation (#530)
- Fix numerous namespace collision bugs (#539)
- Gracefully handle empty response bodies during JSON parsing (#553)

**Contributors**

Thank you for your contributions! :heart:

- @eagletmt (#531)

v0.14 (June 22nd 2021)
----------------------

This week, we've added CloudWatch Logs support and fixed several bugs in the generated S3 clients. There are a few
breaking changes this week.

**New this Week**

- :tada: Add support for CloudWatch Logs (#526)
- :warning: **Breaking Change:** The `set_*` functions on generated Builders now always take an `Option` (#506)
- :warning: **Breaking Change:** Unions with Documents will see the inner document type change from `Option<Document>`
  to `Document` (#520)
- :warning: **Breaking Change:** The `as_*` functions on unions now return `Result` rather than `Option` to clearly
  indicate what the actual value is (#527)
- Add more S3 examples, and improve SNS, SQS, and SageMaker examples. Improve example doc comments (#490, #508, #509,
  #510, #511, #512, #513, #524)
- :bug: Bugfix: Show response body in trace logs for calls that don't return a stream (#514)
- :bug: Bugfix: Correctly parse S3's GetBucketLocation response (#516)
- :bug: Bugfix: Correctly URL-encode tilde characters before SigV4 signing (#519)
- :bug: Bugfix: Fix S3 PutBucketLifecycle operation by adding support for the `@httpChecksumRequired` Smithy trait (
  #523)
- :bug: Bugfix: Correctly parse non-list headers with commas in them (#525, @eagletmt)

**Internal Changes**

- Reduce name collisions in generated code (#502)
- Combine individual example packages into per-service example packages with multiple binaries (#481, #490)
- Re-export HyperAdapter in smithy-client (#515, @zekisherif)
- Add serialization/deserialization benchmark for DynamoDB to exercise restJson1 generated code (#507)

**Contributions**

Thank you for your contributions! :heart:

- @eagletmt (#525)
- @zekisherif (#515)

v0.13 (June 15th 2021)
----------------------

Smithy-rs now has codegen support for all AWS services! This week, we've added CloudFormation, SageMaker, EC2, and SES.
More details below.

**New this Week**

- :tada: Add support for CloudFormation (#500, @alistaim)
- :tada: Add support for SageMaker (#473, @alistaim)
- :tada: Add support for EC2 (#495)
- :tada: Add support for SES (#499)
- Add support for the EC2 Query protocol (#475)
- Generate fluent builders for all smithy-rs clients (#496, @jonhoo)
- :bug: Bugfix: RFC-3339 timestamps (`date-time` format in Smithy) are now formatted correctly (#479, #489)
- :bug: Bugfix: Union and enum variants named Self no longer cause compile errors in generated code (#492)

**Internal Changes**

- Combine individual example packages into per-service example packages with multiple binaries (#477, #480, #482, #484,
  #485, #486, #487, #491)
- Work towards JSON deserialization overhaul (#474)
- Make deserializer function naming consistent between XML and JSON deserializers (#497)

Contributors:

- @Doug-AWS
- @jdisanti
- @rcoh
- @alistaim
- @jonhoo

Thanks!!

v0.12 (June 8th 2021)
---------------------

Starting this week, smithy-rs now has codegen support for all AWS services except EC2. This week we’ve added MediaLive,
MediaPackage, SNS, Batch, STS, RDS, RDSData, Route53, and IAM. More details below.

**New this Week**

- :tada: Add support for MediaLive and MediaPackage (#449, @alastaim)
- :tada: Add support for SNS (#450)
- :tada: Add support for Batch (#452, @alistaim)
- :tada: Add support for STS. **Note:** This does not include support for an STS-based credential provider although an
  example is provided. (#453)
- :tada: Add support for RDS (#455) and RDS-Data (#470). (@LMJW)
- :tada: Add support for Route53 (#457, @alistaim)
- Support AWS Endpoints & Regions. With this update, regions like `iam-fips` and `cn-north-1` will now resolve to the
  correct endpoint. Please report any issues with endpoint resolution. (#468)
- :bug: Bugfix: Primitive numerics and booleans are now filtered from serialization when they are 0 and not marked as
  required. This resolves issues where maxResults needed to be set even though it is optional. (#451)
- :bug: Bugfix: S3 Head Object returned the wrong error when the object did not exist (#460, fixes #456)

**Internal Changes**

- Remove unused key “build” from smithy-build.json and Rust settings (#447)
- Split SDK CI jobs for faster builds & reporting (#446)
- Fix broken doc link in JSON serializer (@LMJW)
- Work towards JSON deserialization overhaul (#454, #462)

Contributors:

- @rcoh
- @jdisanti
- @alistaim
- @LMJW

Thanks!!

v0.11 (June 1st, 2021)
----------------------

**New this week:**

- :tada: Add support for SQS. SQS is our first service to use the awsQuery protocol. Please report any issues you may
  encounter.
- :tada: Add support for ECS.
- **Breaking Change**: Refactored `smithy_types::Error` to be more flexible. Internal fields of `Error` are now private
  and can now be accessed accessor functions. (#426)
- `ByteStream::from_path` now accepts `implications AsRef<Path>` (@LMJW)
- Add support for S3 extended request id (#429)
- Add support for the awsQuery protocol. smithy-rs can now add support for all services except EC2.
- **Bugfix**: Timestamps that fell precisely on minute boundaries were not properly formatted (#435)
- Improve documentation for `ByteStream` & add `pub use` (#443)
- Add support for `EndpointPrefix` used
  by [`s3::WriteGetObjectResponse`](https://awslabs.github.io/aws-sdk-rust/aws_sdk_s3/operation/struct.WriteGetObjectResponse.html) (
  #420)

**Smithy Internals**

- Rewrite JSON serializer (#411, #423, #416, #427)
- Remove dead “rootProject” setting in `smithy-build.json`
- **Bugfix:** Idempotency tokens were not properly generated when operations were used by resources

Contributors:

- @jdisanti
- @rcoh
- @LMJW

Thanks!<|MERGE_RESOLUTION|>--- conflicted
+++ resolved
@@ -14,11 +14,8 @@
 - Remove Bintray/JCenter source from gradle build. (#651)
 - Add support for the smithy auth trait. This enables authorizations that explicitly disable authorization to work when no credentials have been provided. (#652)
 - :bug: Fix STS Assume Role with WebIdentity & Assume role with SAML to support clients with no credentials provided (#652)
-<<<<<<< HEAD
 - Add support for WebIdentityToken providers via profile & environment variables. (#654)
-=======
 - (internal): Update sigv4 tests to work around behavior change in httparse 1.5. (#656)
->>>>>>> 01cdd25d
 
 v0.20 (August 10th, 2021)
 --------------------------
