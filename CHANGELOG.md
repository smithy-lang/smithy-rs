--- conflicted
+++ resolved
@@ -162,11 +162,8 @@
 - Update AWS SDK models (#677)
 - :bug: Fix sigv4 signing when request ALPN negotiates to HTTP/2. (#674)
 - :bug: Fix integer size on S3 `Size` (#679, aws-sdk-rust#209)
-<<<<<<< HEAD
 - :bug: Fix JSON parsing issue for modeled empty structs (#683, aws-sdk-rust#212)
-=======
 - :bug: Fix acronym case disagreement between FluentClientGenerator and HttpProtocolGenerator type aliasing (#668)
->>>>>>> a61d0008
 
 **Internal Changes**
 - Add NowOrLater future to smithy-async (#672)
