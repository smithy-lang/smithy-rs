--- conflicted
+++ resolved
@@ -7,11 +7,8 @@
 - Add experimental `dvr` module to smithy-client. This will enable easier testing of HTTP traffic. (#640)
 - Add profile file credential provider implementation. This implementation currently does not support credential sources
   for assume role providers other than environment variables. (#640)
-<<<<<<< HEAD
 - Add Event Stream support to aws-sigv4 (#648)
-=======
 - :bug: Fix name collision that occurred when a model had both a union and a structure named `Result` (#643)
->>>>>>> 47286edc
 
 v0.20 (August 10th, 2021)
 --------------------------
