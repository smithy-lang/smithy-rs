<!-- Do not manually edit this file. Use the `changelogger` tool. -->
<<<<<<< HEAD
=======
November 20th, 2025
===================
**New this release:**
- (client, [smithy-rs#4388](https://github.com/smithy-lang/smithy-rs/issues/4388), @greenwoodcm) Add `then_compute_response` to Smithy mock

**Contributors**
Thank you for your contributions! ❤
- @greenwoodcm ([smithy-rs#4388](https://github.com/smithy-lang/smithy-rs/issues/4388))


>>>>>>> 3b944378
November 6th, 2025
==================
**New this release:**
- (client) Bump crc-fast version to 1.6.0
- (client) Validate `Region` is a valid host label when constructing endpoints.


October 30th, 2025
==================
**Breaking Changes:**
- :warning::tada: (server, [smithy-rs#4356](https://github.com/smithy-lang/smithy-rs/issues/4356)) Parse EventStream signed-frames for servers marked with `@sigv4`.

    This is a breaking change, because events from SigV4 services are wrapped in a SignedEvent frame.
- :warning: (all, [smithy-rs#4367](https://github.com/smithy-lang/smithy-rs/issues/4367)) Upgrade MSRV to Rust 1.88.0.

**New this release:**
- :bug::tada: (server, [smithy-rs#4352](https://github.com/smithy-lang/smithy-rs/issues/4352), [smithy-rs#4345](https://github.com/smithy-lang/smithy-rs/issues/4345)) Update smithy-rs servers to support sending `initial-response` events over event streams.

    Prior to this change, event streams that had initial responses were unsupported. This change also adds a new codegen setting, `alwaysSendEventStreamInitialResponse`.

    When this setting is set to `true`, the generated server will unconditionally send `initial-response` objects, even when empty. This is required for compatibility with smithy-java as well as a few other clients.

    This setting defaults to false currently because smithy-rs based clients do not currently support this behavior.

    ```json
    "codegen": {
      "alwaysSendEventStreamInitialResponse": true // default false
    }
    ```
- :tada: (all, @arielby) Include the protocol name in `package.metadata.smithy.protocol` in `Cargo.toml`
    to allow easily figuring out which protocol was used to generate a crate.
- :bug::tada: (client, [smithy-rs#4349](https://github.com/smithy-lang/smithy-rs/issues/4349), @arielby) Make Hyper idle pool timeout configurable, and fix the bug where pool timeouts
    would not work if the client was built directly.
- :tada: (server, [smithy-rs#4317](https://github.com/smithy-lang/smithy-rs/issues/4317), @jasgin) Adds validators and codegen support for the custom traits custom traits `@validationException`, `@validationMessage`,
    `@validationFieldList`, `@validationFieldName`, and `@validationFieldMessage` for defining a custom validation exception
    to use instead of `smithy.framework#ValidationException`.
- :bug: (client, [smithy-rs#4346](https://github.com/smithy-lang/smithy-rs/issues/4346)) Fix bug where httpQueryParams were silently dropped when no other query parameters were modeled.
- :bug: (server, [smithy-rs#4344](https://github.com/smithy-lang/smithy-rs/issues/4344), [smithy-rs#4325](https://github.com/smithy-lang/smithy-rs/issues/4325)) Fix bug where servers did not attempt to parse an `initial-request`. `initial-requests` may be sent by clients both when they would contain valid data
    and when they are empty.
- :bug: (client, [smithy-rs#4352](https://github.com/smithy-lang/smithy-rs/issues/4352), [smithy-rs#4353](https://github.com/smithy-lang/smithy-rs/issues/4353)) Update clients to allow `initial-response` events to be accepted on event streams, even when know modeled initial response exists.

    This is required for spec compliance, backwards compatibility, and compatibility with non-smithy-rs based servers that
    MAY unconditionally send `initial-response` messages.
- :bug: (client, [smithy-rs#4265](https://github.com/smithy-lang/smithy-rs/issues/4265), [smithy-rs#4189](https://github.com/smithy-lang/smithy-rs/issues/4189)) Adds new `with_test_defaults_v2()` for all clients supporting region configuration which applies `us-east-1` as default region if not set by user. This allows `aws-smithy-mocks` to work for non AWS SDK generated clients. Also clarify `test-util` feature requirement when using `aws-smithy-mocks`.

**Contributors**
Thank you for your contributions! ❤
- @arielby ([smithy-rs#4349](https://github.com/smithy-lang/smithy-rs/issues/4349))
- @jasgin ([smithy-rs#4317](https://github.com/smithy-lang/smithy-rs/issues/4317))


October 6th, 2025
=================
**New this release:**
- :tada: (server, [smithy-rs#4321](https://github.com/smithy-lang/smithy-rs/issues/4321), @jasgin) Adds the custom traits `@validationException`, `@validationMessage`, `@validationFieldList`, `@validationFieldName`, and `@validationFieldMessage`
    for defining custom validation exceptions.

**Contributors**
Thank you for your contributions! ❤
- @jasgin ([smithy-rs#4321](https://github.com/smithy-lang/smithy-rs/issues/4321))


October 2nd, 2025
=================
**New this release:**
- :bug: (server) Fix bug where servers rejected `application/vnd.amazon.evenstream` ACCEPT header for RPCv2Cbor

    This change allows this header while also allowing `application/cbor` for backwards compatibility.


October 1st, 2025
=================
**New this release:**
- :tada: (client, [smithy-rs#4299](https://github.com/smithy-lang/smithy-rs/issues/4299), @greenwoodcm) Added a new `then_compute_output` to `aws-smithy-mocks` rule builder that allows using the input type when computing a mocked response, e.g. 
    ```rs
    // Return a computed output based on the input
    let compute_rule = mock!(Client::get_object)
        .then_compute_output(|req| {
            let key = req.key().unwrap_or("unknown");
            GetObjectOutput::builder()
                .body(ByteStream::from_static(format!("content for {}", key).as_bytes()))
                .build()
        });
    ```
- :bug: (client, [smithy-rs#4226](https://github.com/smithy-lang/smithy-rs/issues/4226), @haydenbaker) Fixed problematic assertion on HttpApiKeyAuthTrait `scheme`, which was causing client-codegen to fail when the correct settings for api-key based auth were set.

**Contributors**
Thank you for your contributions! ❤
- @greenwoodcm ([smithy-rs#4299](https://github.com/smithy-lang/smithy-rs/issues/4299))
- @haydenbaker ([smithy-rs#4226](https://github.com/smithy-lang/smithy-rs/issues/4226))


September 10th, 2025
====================
**New this release:**
- :bug: (client, [smithy-rs#4274](https://github.com/smithy-lang/smithy-rs/issues/4274)) The `HickoryDnsResolver` and `TokioDnsResolver` were not `Clone` making it impossible to use them in the http_client builder's `build_with_resolver` method.


August 28th, 2025
=================
**New this release:**
- :tada: (client, [smithy-rs#4274](https://github.com/smithy-lang/smithy-rs/issues/4274)) Add a new crate, `aws-smithy-dns` that contains a `HickoryDnsResolver`. This wraps a `hickory_resolver::Resolver` and provides some minimal configuration options (timeouts, retries, etc.) Instructions for overriding the DNS resolver on your HTTP client can be found in our documentation at https://docs.aws.amazon.com/sdk-for-rust/latest/dg/http.html#overrideDns
- :bug: (client, [smithy-rs#4282](https://github.com/smithy-lang/smithy-rs/issues/4282)) Set the `pool_timer` for the default Hyper client. This is required to allow the `pool_idle_timeout` to work. Now idle connections will be released by the pool after 90 seconds.
- (client, [smithy-rs#4263](https://github.com/smithy-lang/smithy-rs/issues/4263)) Make [`TokenBucket`](https://docs.rs/aws-smithy-runtime/latest/aws_smithy_runtime/client/retries/struct.TokenBucket.html) and [`ClientRateLimiter`](https://docs.rs/aws-smithy-runtime/latest/aws_smithy_runtime/client/retries/struct.ClientRateLimiter.html) configurable through [`RetryPartition`](https://docs.rs/aws-smithy-runtime/latest/aws_smithy_runtime/client/retries/struct.RetryPartition.html).


August 18th, 2025
=================
**New this release:**
- :tada: (client, [aws-sdk-rust#169](https://github.com/awslabs/aws-sdk-rust/issues/169)) Add support for proxy environment variables (`HTTP_PROXY, `HTTPS_PROXY`, `ALL_PROXY`, `NO_PROXY`). Service clients will now automatically respect these proxy environment variables on the latest `BehaviorVersion`. Older behavior versions do not automatically detect these environment variables and will require manually building a `aws_smithy_http_client::Connector` with a proxy config explicitly set to use this feature.
- :tada: (client, @WillChilds-Klein) Enable rustls post-quantum by default.
- (client) fix `aws-smithy-eventstream` feature `derive-arbitrary` on `arbitrary` >= 1.4.2

**Contributors**
Thank you for your contributions! ❤
- @WillChilds-Klein


August 13th, 2025
=================
**New this release:**
- :bug: (client) pin crc-fast to <1.4 to workaround SIGILL


August 11th, 2025
=================
**New this release:**
- :tada: (client, [smithy-rs#4208](https://github.com/smithy-lang/smithy-rs/issues/4208)) Add the ability to insert `hints.mostly-unused = true` in Cargo.toml. Enable this hint for the below crates:
    - aws-sdk-cloudformation
    - aws-sdk-dynamodb
    - aws-sdk-ec2
    - aws-sdk-s3
    - aws-sdk-sns
    - aws-sdk-sqs
    - aws-sdk-ssm
    - aws-sdk-sts

    See more information about this hint at https://blog.rust-lang.org/inside-rust/2025/07/15/call-for-testing-hint-mostly-unused/
- :tada: (client, [smithy-rs#4208](https://github.com/smithy-lang/smithy-rs/issues/4208), @joshtriplett) Enable `hints.mostly-unused = true` for `aws-sdk-lambda` (taking a release
    build from 57s to 40s) and `aws-sdk-rds` (taking a release build from 1m34s to
    49s).

**Contributors**
Thank you for your contributions! ❤
- @joshtriplett ([smithy-rs#4208](https://github.com/smithy-lang/smithy-rs/issues/4208))


August 4th, 2025
================
**New this release:**
- :tada: (all, @Dorenavant) Add EnumSection to allow decorators to modify enum member attributes
- :bug: (client, [smithy-rs#4227](https://github.com/smithy-lang/smithy-rs/issues/4227)) Fix canonical request sort order

**Contributors**
Thank you for your contributions! ❤
- @Dorenavant


July 25th, 2025
===============
**New this release:**
- :bug: (client, [smithy-rs#4232](https://github.com/smithy-lang/smithy-rs/issues/4232)) Add fallback equality on no auth `AuthSchemeId` for backward compatibility, treating `AuthSchemeId::from("no_auth")` (legacy) and `AuthSchemeId::from("noAuth")` (updated) as equivalent.


July 23rd, 2025
===============

July 21st, 2025
===============
**New this release:**
- :tada: (client, [smithy-rs#4203](https://github.com/smithy-lang/smithy-rs/issues/4203)) Add support for configuring auth schemes manually using an auth scheme preference list.
    The preference list allows customers to reprioritize the order of auth schemes originally
    determined by the auth scheme resolver.
    Customers can configure the auth scheme preference at the following locations, listed in order of precedence:
    1. Service Client Configuration
    ```rust
    use aws_runtime::auth::sigv4;
    use aws_smithy_runtime_api::client::auth::AuthSchemeId;
    use aws_smithy_runtime_api::client::auth::http::HTTP_BEARER_AUTH_SCHEME_ID;

    let config = aws_sdk_s3::Config::builder()
        .auth_scheme_preference([AuthSchemeId::from("scheme1"), sigv4::SCHEME_ID, HTTP_BEARER_AUTH_SCHEME_ID])
        // ...
        .build();
    ```
    2. Environment Variable
    ```
    AWS_AUTH_SCHEME_PREFERENCE=scheme1, sigv4, httpBearerAuth
    ```
    3. Configuration File
    ```
    auth_scheme_preference=scheme1, sigv4, httpBearerAuth
    ```
    With this configuration, the auth scheme resolver will prefer to select them in the specified order,
    if they are supported.


July 17th, 2025
===============
**New this release:**
- (all, [smithy-rs#4212](https://github.com/smithy-lang/smithy-rs/issues/4212)) Event streams now allocate a right-sized buffer avoiding repeated reallocations during serialization


July 16th, 2025
===============
**New this release:**
- (client) re-use checksums on retry attempts for enhanced durability


July 8th, 2025
==============
**New this release:**
- (client, [smithy-rs#4076](https://github.com/smithy-lang/smithy-rs/issues/4076), [smithy-rs#4198](https://github.com/smithy-lang/smithy-rs/issues/4198)) Allows customers to configure the auth schemes and auth scheme resolver. For more information see the GitHub [discussion](https://github.com/smithy-lang/smithy-rs/discussions/4197).


June 30th, 2025
===============

June 27th, 2025
===============
**New this release:**
- :bug: (client) Fix hyper 1.x connection refused errors not marked as retryable
- (client, [smithy-rs#4186](https://github.com/smithy-lang/smithy-rs/issues/4186)) Make Rpc V2 CBOR a compatible protocol for `awsQuery` using `awsQueryCompatible` trait


June 11th, 2025
===============
**Breaking Changes:**
- :bug::warning: (server) Fixed SmithyRpcV2CBOR Router to properly respect case in service names, preventing routing failures for services with mixed-case service shape ID.

**New this release:**
- :bug: (client, [smithy-rs#4165](https://github.com/smithy-lang/smithy-rs/issues/4165)) Fix default supported protocols incorrectly ordered in `ClientProtocolLoader`.


June 3rd, 2025
==============
**New this release:**
- :bug: (client, [aws-sdk-rust#1272](https://github.com/awslabs/aws-sdk-rust/issues/1272)) Fix h2 GoAway errors not being retried by hyper legacy client


May 19th, 2025
==============
**New this release:**
- :tada: (client, [smithy-rs#4135](https://github.com/smithy-lang/smithy-rs/issues/4135)) Introduce a new `repeatedly()` function to `aws-smithy-mocks` sequence builder to build mock rules that behave as an
    infinite sequence.

    ```rust
    let rule = mock!(aws_sdk_s3::Client::get_object)
        .sequence()
        .http_status(503, None)
        .times(2)        // repeat the last output twice before moving onto the next response in the sequence
        .output(|| GetObjectOutput::builder()
            .body(ByteStream::from_static(b"success"))
            .build()
        )
        .repeatedly()    // repeat the last output forever
        .build();
    ```
- :bug: (client, [aws-sdk-rust#1291](https://github.com/awslabs/aws-sdk-rust/issues/1291)) Removing the `optimize_crc32_auto` feature flag from the `crc-fast` dependency of the `aws-smithy-checksums` crate since it was causing build issues for some customers.
- :bug: (client, [smithy-rs#4137](https://github.com/smithy-lang/smithy-rs/issues/4137)) Fix bug with enum codegen

    When the first enum generated has the `@sensitive` trait the opaque type
    underlying the `UnknownVariant` inherits that sensitivity. This means that
    it does not derive `Debug`. Since the module is only generated once this
    causes a problem for non-sensitive enums that rely on the type deriving
    `Debug` so that they can also derive `Debug`. We manually add `Debug` to
    the module so it will always be there since the `UnknownVariant` is not
    modeled and cannot be `@sensitive`.
- :bug: (client, [smithy-rs#4135](https://github.com/smithy-lang/smithy-rs/issues/4135)) fix simple rules behavior with `RuleMode::MatchAny`


May 15th, 2025
==============
**New this release:**
- :bug: (all, [smithy-rs#4132](https://github.com/smithy-lang/smithy-rs/issues/4132)) Smithy unions that contain members named "unknown" will now codegen correctly
- (all, [smithy-rs#4105](https://github.com/smithy-lang/smithy-rs/issues/4105), @FalkWoldmann) Replace once_cell with std equivalents

**Contributors**
Thank you for your contributions! ❤
- @FalkWoldmann ([smithy-rs#4105](https://github.com/smithy-lang/smithy-rs/issues/4105))


May 9th, 2025
=============
**Breaking Changes:**
- :warning: (all, [smithy-rs#4120](https://github.com/smithy-lang/smithy-rs/issues/4120)) Update MSRV to 1.82.0

**New this release:**
- :bug::tada: (client, [smithy-rs#4074](https://github.com/smithy-lang/smithy-rs/issues/4074), [smithy-rs#3926](https://github.com/smithy-lang/smithy-rs/issues/3926)) Promote `aws-smithy-mocks-experimental` to `aws-smithy-mocks`. This crate is now a recommended tool for testing
    generated SDK clients. This release includes several fixes as well as a new sequence builder API that can be
    used to test more complex scenarios such as retries.

    ```rust
    use aws_sdk_s3::operation::get_object::GetObjectOutput;
    use aws_sdk_s3::config::retry::RetryConfig;
    use aws_smithy_types::byte_stream::ByteStream;
    use aws_smithy_mocks::{mock, mock_client, RuleMode};

    #[tokio::test]
    async fn test_retry_behavior() {
        // Create a rule that returns 503 twice, then succeeds
        let retry_rule = mock!(aws_sdk_s3::Client::get_object)
            .sequence()
            .http_status(503, None)
            .times(2)                                            // Return 503 HTTP status twice
            .output(|| GetObjectOutput::builder()                // Finally return a successful output
                .body(ByteStream::from_static(b"success"))
                .build())
            .build();

        // Create a mocked client with the rule
        let s3 = mock_client!(
            aws_sdk_s3,
            RuleMode::Sequential,
            [&retry_rule],
            |client_builder| {
                client_builder.retry_config(RetryConfig::standard().with_max_attempts(3))
            }
        );

        // This should succeed after two retries
        let result = s3
            .get_object()
            .bucket("test-bucket")
            .key("test-key")
            .send()
            .await
            .expect("success after retries");

        // Verify the response
        let data = result.body.collect().await.expect("successful read").to_vec();
        assert_eq!(data, b"success");

        // Verify all responses were used
        assert_eq!(retry_rule.num_calls(), 3);
    }
    ```
- :bug: (all, [smithy-rs#4117](https://github.com/smithy-lang/smithy-rs/issues/4117)) Fix a bug where fields that were initially annotated with the `required` trait and later updated to use the `addedDefault` trait were not serialized when their values matched the default, even when the values were explicitly set. With this fix, fields with `addedDefault` are now always serialized.


May 2nd, 2025
=============

April 23rd, 2025
================
**Breaking Changes:**
- :warning: (client, [smithy-rs#3776](https://github.com/smithy-lang/smithy-rs/issues/3776)) [AuthSchemeId](https://docs.rs/aws-smithy-runtime-api/1.7.4/aws_smithy_runtime_api/client/auth/struct.AuthSchemeId.html) no longer implements the `Copy` trait. This type has primarily been used by the Smithy code generator, so this change is not expected to affect users of SDKs.

**New this release:**
- (all, [smithy-rs#4050](https://github.com/smithy-lang/smithy-rs/issues/4050), @FalkWoldmann) Replace the `once_cell` crate with the `std` counterpart in Smithy runtime crates.
- (client) remove redundant span attributes and improve log output format

**Contributors**
Thank you for your contributions! ❤
- @FalkWoldmann ([smithy-rs#4050](https://github.com/smithy-lang/smithy-rs/issues/4050))


March 27th, 2025
================

March 25th, 2025
================
**New this release:**
- :bug: (client, [smithy-rs#4054](https://github.com/smithy-lang/smithy-rs/issues/4054)) Fix traversal of operations bound to resources in several places including logic to determine if an event stream exists
- (client, [smithy-rs#4052](https://github.com/smithy-lang/smithy-rs/issues/4052)) Update spans to better align with spec.


March 10th, 2025
================
**New this release:**
- (client, [aws-sdk-rust#977](https://github.com/awslabs/aws-sdk-rust/issues/977), [smithy-rs#1925](https://github.com/smithy-lang/smithy-rs/issues/1925), [smithy-rs#3710](https://github.com/smithy-lang/smithy-rs/issues/3710)) Updates the default HTTP client to be based on the 1.x version of hyper and updates the default TLS provider to [rustls](https://github.com/rustls/rustls) with [aws-lc](https://github.com/aws/aws-lc-rs). For more information see the GitHub [discussion](https://github.com/awslabs/aws-sdk-rust/discussions/1257).


March 4th, 2025
===============
**New this release:**
- :tada: (client, [smithy-rs#121](https://github.com/smithy-lang/smithy-rs/issues/121)) Adds support for event stream operations with non-REST protocols such as RPC v2 CBOR.


February 20th, 2025
===================
**New this release:**
- :bug: (server) Fixed code generation failure that occurred when using `Result` as a shape name in Smithy models with constrained members by properly handling naming conflicts with Rust's built-in Result type
- :bug: (server) Previously, models would fail to generate when both the list and at least one of its members was directly constrained with documentation comments


February 12th, 2025
===================

February 3rd, 2025
==================

January 28th, 2025
==================

January 23rd, 2025
==================

January 17th, 2025
==================

January 14th, 2025
==================
**New this release:**
- :bug::tada: (client, [smithy-rs#3845](https://github.com/smithy-lang/smithy-rs/issues/3845)) S3 client behavior is updated to always calculate a checksum by default for operations that support it (such as PutObject or UploadPart), or require it (such as DeleteObjects). The default checksum algorithm is CRC32. Checksum behavior can be configured using `when_supported` and `when_required` options - in shared config using request_checksum_calculation, or as env variable using AWS_REQUEST_CHECKSUM_CALCULATION.

    The S3 client attempts to validate response checksums for all S3 API operations that support checksums. However, if the SDK has not implemented the specified checksum algorithm then this validation is skipped. Checksum validation behavior can be configured using `when_supported` and `when_required` options - in shared config using response_checksum_validation, or as env variable using AWS_RESPONSE_CHECKSUM_VALIDATION.
- :bug::tada: (client, [smithy-rs#3967](https://github.com/smithy-lang/smithy-rs/issues/3967)) Updates client generation to conform with Smithy's updates to the [httpChecksum trait](https://smithy.io/2.0/aws/aws-core.html#aws-protocols-httpchecksum-trait).
- :bug: (client, [aws-sdk-rust#1234](https://github.com/awslabs/aws-sdk-rust/issues/1234)) Fix token bucket not being set for standard and adaptive retry modes


December 30th, 2024
===================

December 26th, 2024
===================
**New this release:**
- :bug: (server, [smithy-rs#3890](https://github.com/smithy-lang/smithy-rs/issues/3890)) Fix bug in `serde` decorator that generated non-compiling code on some models


December 16th, 2024
===================

December 3rd, 2024
==================
**Breaking Changes:**
- :bug::warning: (server, [smithy-rs#3880](https://github.com/smithy-lang/smithy-rs/issues/3880)) Unnamed enums now validate assigned values and will raise a `ConstraintViolation` if an unknown variant is set.

    The following is an example of an unnamed enum:
    ```smithy
    @enum([
        { value: "MONDAY" },
        { value: "TUESDAY" }
    ])
    string UnnamedDayOfWeek
    ```


November 5th, 2024
==================

October 30th, 2024
==================

October 24th, 2024
==================

October 9th, 2024
=================
**New this release:**
- :bug: (client, [smithy-rs#3871](https://github.com/smithy-lang/smithy-rs/issues/3871), [aws-sdk-rust#1202](https://github.com/awslabs/aws-sdk-rust/issues/1202)) Fix minimum throughput detection for downloads to avoid incorrectly raising an error while the user is consuming data at a slow but steady pace.


October 5th, 2024
=================
**New this release:**
- :bug: (client, [smithy-rs#3852](https://github.com/smithy-lang/smithy-rs/issues/3852)) Fix AWS SDK generation examples in README in the `aws/sdk` directory.


October 4th, 2024
=================

October 3rd, 2024
=================
**Breaking Changes:**
- :warning: (server) The generated crates no longer have the `aws-lambda` feature flag enabled by default. This prevents the [aws-lambda](https://docs.rs/crate/aws-smithy-http-server/0.63.3/features#aws-lambda) feature from being automatically enabled in [aws-smithy-http-server](https://docs.rs/aws-smithy-http-server/0.63.3/aws_smithy_http_server/) when the SDK is not intended for AWS Lambda.

**New this release:**
- :tada: (server) All relevant types from [aws-smithy-http-server](https://docs.rs/aws-smithy-http-server/0.63.3/aws_smithy_http_server/) are now re-exported within the generated crates. This removes the need to explicitly depend on [aws-smithy-http-server](https://docs.rs/aws-smithy-http-server/0.63.3/aws_smithy_http_server/) in service handler code and prevents compilation errors caused by version mismatches.

- :tada: (all, [smithy-rs#3573](https://github.com/smithy-lang/smithy-rs/issues/3573)) Support for the [rpcv2Cbor](https://smithy.io/2.0/additional-specs/protocols/smithy-rpc-v2.html) protocol has been added, allowing services to serialize RPC payloads as CBOR (Concise Binary Object Representation), improving performance and efficiency in data transmission.


September 26th, 2024
====================
**New this release:**
- :bug: (client, [smithy-rs#3820](https://github.com/smithy-lang/smithy-rs/issues/3820)) Fixed a bug with the content length of compressed payloads that caused such requests to hang.


September 17th, 2024
====================

September 9th, 2024
===================
**Breaking Changes:**
- :bug::warning: (server, [smithy-rs#3813](https://github.com/smithy-lang/smithy-rs/issues/3813)) Operations with event stream member shapes must include `ValidationException` in the errors list. This is necessary because the member shape is a required field, and the builder for the operation input or output returns a `std::result::Result` with the error set to `crate::model::ValidationExceptionField`.

**New this release:**
- :tada: (server, [smithy-rs#3803](https://github.com/smithy-lang/smithy-rs/issues/3803)) Setting the `addValidationExceptionToConstrainedOperations` codegen flag adds `aws.smithy.framework#ValidationException` to operations with constrained inputs that do not already have this exception added.

    Sample `smithy-build-template.json`:

    ```
    {
        "...",
        "plugins": {
            "rust-server-codegen": {
                "service": "ServiceToGenerateSDKFor",
                    "module": "amzn-sample-server-sdk",
                    "codegen": {
                        "addValidationExceptionToConstrainedOperations": true,
                    }
            }
        }
    }
    ```
- :bug: (all, [smithy-rs#3805](https://github.com/smithy-lang/smithy-rs/issues/3805)) Fix bug in `DateTime::from_secs_f64` where certain floating point values could lead to a panic.


August 28th, 2024
=================
**Breaking Changes:**
- :warning: (all, [smithy-rs#3800](https://github.com/smithy-lang/smithy-rs/issues/3800)) Upgrade MSRV to Rust 1.78.0.

**New this release:**
- :bug: (client, [smithy-rs#3798](https://github.com/smithy-lang/smithy-rs/issues/3798)) Fix the execution order of [modify_before_serialization](https://docs.rs/aws-smithy-runtime-api/latest/aws_smithy_runtime_api/client/interceptors/trait.Intercept.html#method.modify_before_serialization) and [read_before_serialization](https://docs.rs/aws-smithy-runtime-api/latest/aws_smithy_runtime_api/client/interceptors/trait.Intercept.html#method.read_before_serialization) in the orchestrator. The `modify_before_serialization` method now executes before the `read_before_serialization` method. This adjustment may result in changes in behavior depending on how you customize interceptors.
- (client, [smithy-rs#1925](https://github.com/smithy-lang/smithy-rs/issues/1925)) Backport connection poisoning to hyper 1.x support
- :bug: (client, [aws-sdk-rust#821](https://github.com/awslabs/aws-sdk-rust/issues/821), [smithy-rs#3797](https://github.com/smithy-lang/smithy-rs/issues/3797)) Fix the [Length::UpTo](https://docs.rs/aws-smithy-types/1.2.2/aws_smithy_types/byte_stream/enum.Length.html) usage in [FsBuilder](https://docs.rs/aws-smithy-types/1.2.2/aws_smithy_types/byte_stream/struct.FsBuilder.html), ensuring that the specified length does not exceed the remaining file length.
- :bug: (client, [aws-sdk-rust#820](https://github.com/awslabs/aws-sdk-rust/issues/820)) Re-export `ByteStream`'s `Length` and `FsBuilder`. By making these types available directly within a client crate, customers can use `ByteStream::read_from` without needing to import them separately from the `aws-smithy-types` crate.


August 16th, 2024
=================

August 14th, 2024
=================

August 8th, 2024
================
**New this release:**
- :bug: (client, [smithy-rs#3767](https://github.com/smithy-lang/smithy-rs/issues/3767)) Fix client error correction to properly parse structure members that target a `Union` containing that structure recursively.
- :bug: (client, [smithy-rs#3765](https://github.com/smithy-lang/smithy-rs/issues/3765), [smithy-rs#3757](https://github.com/smithy-lang/smithy-rs/issues/3757)) Fix incorrect redaction of `@sensitive` types in maps and lists.
- (client, [smithy-rs#3779](https://github.com/smithy-lang/smithy-rs/issues/3779)) Improve error messaging when HTTP headers aren't valid UTF-8


July 16th, 2024
===============
**New this release:**
- (client, [smithy-rs#3742](https://github.com/smithy-lang/smithy-rs/issues/3742)) Support `stringArray` type in endpoints params
- (client, [smithy-rs#3755](https://github.com/smithy-lang/smithy-rs/issues/3755)) Add support for `operationContextParams` Endpoints trait
- (client, [smithy-rs#3591](https://github.com/smithy-lang/smithy-rs/issues/3591)) `aws_smithy_runtime_api::client::orchestrator::HttpRequest` and `aws_smithy_runtime_api::client::orchestrator::HttpResponse` are now re-exported in generated clients so that using these types does not require directly depending on `aws-smithy-runtime-api`.


July 9th, 2024
==============
**Breaking Changes:**
- :warning: (server, [smithy-rs#3746](https://github.com/smithy-lang/smithy-rs/issues/3746)) `FromParts<Protocol>::Rejection` must implement `std::fmt::Display`.

    Handlers can accept user-defined types if they implement 
    [FromParts<Protocol>](https://docs.rs/aws-smithy-http-server/latest/aws_smithy_http_server/request/trait.FromParts.html) with a `Rejection` 
    type that implements `std::fmt::Display` (preferably `std::error::Error`) to enable error logging when parameter construction from request parts fails.

    See the [changelog discussion for futher details](https://github.com/smithy-lang/smithy-rs/discussions/3749).

**New this release:**
- (client, [smithy-rs#3742](https://github.com/smithy-lang/smithy-rs/issues/3742)) Support `stringArray` type in endpoints params
- :bug: (client, [smithy-rs#3744](https://github.com/smithy-lang/smithy-rs/issues/3744)) Fix bug where stalled stream protection would panic with an underflow if the first event was logged too soon.


July 3rd, 2024
==============
**New this release:**
- :bug: (server, [smithy-rs#3643](https://github.com/smithy-lang/smithy-rs/issues/3643)) A feature, `aws-lambda`, has been added to generated SDKs to re-export types required for Lambda deployment.
- :bug: (server, [smithy-rs#3471](https://github.com/smithy-lang/smithy-rs/issues/3471), [smithy-rs#3724](https://github.com/smithy-lang/smithy-rs/issues/3724), @djedward) Content-Type header validation now ignores parameter portion of media types.

**Contributors**
Thank you for your contributions! ❤
- @djedward ([smithy-rs#3471](https://github.com/smithy-lang/smithy-rs/issues/3471), [smithy-rs#3724](https://github.com/smithy-lang/smithy-rs/issues/3724))


June 19th, 2024
===============
**Breaking Changes:**
- :bug::warning: (server, [smithy-rs#3690](https://github.com/smithy-lang/smithy-rs/issues/3690)) Fix request `Content-Type` header checking

    Two bugs related to how servers were checking the `Content-Type` header in incoming requests have been fixed:

    1. `Content-Type` header checking was incorrectly succeeding when no `Content-Type` header was present but one was expected.
    2. When a shape was @httpPayload`-bound, `Content-Type` header checking occurred even when no payload was being sent. In this case it is not necessary to check the header, since there is no content.

    This is a breaking change in that servers are now stricter at enforcing the expected `Content-Type` header is being sent by the client in general, and laxer when the shape is bound with `@httpPayload`.


June 17th, 2024
===============

June 12th, 2024
===============

June 10th, 2024
===============
**New this release:**
- (all, [smithy-rs#1925](https://github.com/smithy-lang/smithy-rs/issues/1925), [smithy-rs#3673](https://github.com/smithy-lang/smithy-rs/issues/3673)) Add support for v1 `http_body::Body` to `aws_smithy_types::byte_stream::bytestream_util::PathBody`.
- (all, [smithy-rs#3637](https://github.com/smithy-lang/smithy-rs/issues/3637), @khuey) Add conversions from smithy StatusCode to http StatusCode.
- :bug: (client, [smithy-rs#3675](https://github.com/smithy-lang/smithy-rs/issues/3675), @dastrom) Enable aws-smithy-runtime to compile in rustc 1.72.1

**Contributors**
Thank you for your contributions! ❤
- @dastrom ([smithy-rs#3675](https://github.com/smithy-lang/smithy-rs/issues/3675))
- @khuey ([smithy-rs#3637](https://github.com/smithy-lang/smithy-rs/issues/3637))


June 3rd, 2024
==============
**New this release:**
- (client, [smithy-rs#3664](https://github.com/smithy-lang/smithy-rs/issues/3664)) Reduce verbosity of various debug logs


May 28th, 2024
==============

May 22nd, 2024
==============
**New this release:**
- :bug: (client, [smithy-rs#3656](https://github.com/smithy-lang/smithy-rs/issues/3656), [smithy-rs#3657](https://github.com/smithy-lang/smithy-rs/issues/3657)) Fix the Content-Length enforcement so it is only applied to GET requests.


May 21st, 2024
==============
**Breaking Changes:**
- :warning::tada: (all, [smithy-rs#3653](https://github.com/smithy-lang/smithy-rs/issues/3653)) Update MSRV to `1.76.0`

**New this release:**
- :tada: (client, [smithy-rs#2891](https://github.com/smithy-lang/smithy-rs/issues/2891)) Compression is now supported for operations modeled with the `@requestCompression` trait.

    [**For more details, see the long-form changelog discussion**](https://github.com/smithy-lang/smithy-rs/discussions/3646).
- :bug: (client, [aws-sdk-rust#1133](https://github.com/awslabs/aws-sdk-rust/issues/1133)) Fix panics that occurred when `Duration` for exponential backoff could not be created from too big a float.
- :bug: (all, [smithy-rs#3491](https://github.com/smithy-lang/smithy-rs/issues/3491), [aws-sdk-rust#1079](https://github.com/awslabs/aws-sdk-rust/issues/1079)) Clients now enforce that the Content-Length sent by the server matches the length of the returned response body. In most cases, Hyper will enforce this behavior, however, in extremely rare circumstances where the Tokio runtime is dropped in between subsequent requests, this scenario can occur.
- :bug: (all, [aws-sdk-rust#1141](https://github.com/awslabs/aws-sdk-rust/issues/1141), [aws-sdk-rust#1146](https://github.com/awslabs/aws-sdk-rust/issues/1146), [aws-sdk-rust#1148](https://github.com/awslabs/aws-sdk-rust/issues/1148)) Fixes stalled upload stream protection to not apply to empty request bodies and to stop checking for violations once the request body has been read.


May 8th, 2024
=============
**Breaking Changes:**
- :warning::tada: (all, [smithy-rs#3527](https://github.com/smithy-lang/smithy-rs/issues/3527)) Stalled stream protection on uploads is now enabled by default behind `BehaviorVersion::v2024_03_28()`. If you're using `BehaviorVersion::latest()`, you will get this change automatically by running `cargo update`.

**New this release:**
- (all, [smithy-rs#3161](https://github.com/smithy-lang/smithy-rs/issues/3161), @mnissenb) Implement Debug for DateTime

**Contributors**
Thank you for your contributions! ❤
- @mnissenb ([smithy-rs#3161](https://github.com/smithy-lang/smithy-rs/issues/3161))


April 30th, 2024
================
**New this release:**
- :tada: (client, [smithy-rs#119](https://github.com/smithy-lang/smithy-rs/issues/119), [smithy-rs#3595](https://github.com/smithy-lang/smithy-rs/issues/3595), [smithy-rs#3593](https://github.com/smithy-lang/smithy-rs/issues/3593), [smithy-rs#3585](https://github.com/smithy-lang/smithy-rs/issues/3585), [smithy-rs#3571](https://github.com/smithy-lang/smithy-rs/issues/3571), [smithy-rs#3569](https://github.com/smithy-lang/smithy-rs/issues/3569)) Added support for waiters. Services that model waiters now have a `Waiters` trait that adds
    some methods prefixed with `wait_until` to the existing clients.

    For example, if there was a waiter modeled for "thing" that takes a "thing ID", using
    that waiter would look as follows:

    ```rust
    use my_generated_client::client::Waiters;

    let result = client.wait_until_thing()
        .thing_id("someId")
        .wait(Duration::from_secs(120))
        .await;
    ```
- :bug: (all, [smithy-rs#3603](https://github.com/smithy-lang/smithy-rs/issues/3603)) Fix event stream `:content-type` message headers for struct messages. Note: this was the `:content-type` header on individual event message frames that was incorrect, not the HTTP `content-type` header for the initial request.


April 19th, 2024
================
**New this release:**
- :tada: (server, [smithy-rs#3430](https://github.com/smithy-lang/smithy-rs/issues/3430)) Implement `std::error::Error` for `ConstraintViolation`
- (all, [smithy-rs#3553](https://github.com/smithy-lang/smithy-rs/issues/3553)) Upgraded MSRV to Rust 1.75


April 11th, 2024
================
**New this release:**
- :tada: (all, [smithy-rs#3485](https://github.com/smithy-lang/smithy-rs/issues/3485)) Stalled stream protection now supports request upload streams. It is currently off by default, but will be enabled by default in a future release. To enable it now, you can do the following:

    ```rust
    let config = my_service::Config::builder()
        .stalled_stream_protection(StalledStreamProtectionConfig::enabled().build())
        // ...
        .build();
    ```
- :bug: (all, [smithy-rs#3427](https://github.com/smithy-lang/smithy-rs/issues/3427)) `SharedIdentityResolver` now respects an existing cache partition when the `ResolveIdentity` implementation
    provides one already.
- :bug: (all, [smithy-rs#3485](https://github.com/smithy-lang/smithy-rs/issues/3485)) Stalled stream protection on downloads will now only trigger if the upstream source is too slow. Previously, stalled stream protection could be erroneously triggered if the user was slowly consuming the stream slower than the minimum speed limit.
- :bug: (all, [smithy-rs#2546](https://github.com/smithy-lang/smithy-rs/issues/2546)) Unions with unit target member shape are now fully supported


April 2nd, 2024
===============
**Breaking Changes:**
- :bug::warning: (client, [aws-sdk-rust#1111](https://github.com/awslabs/aws-sdk-rust/issues/1111), [smithy-rs#3513](https://github.com/smithy-lang/smithy-rs/issues/3513), @Ten0) Make `BehaviorVersion` be future-proof by disallowing it to be constructed via the `BehaviorVersion {}` syntax.

**New this release:**
- :tada: (all, [smithy-rs#3539](https://github.com/smithy-lang/smithy-rs/issues/3539)) Add FIPS support to our Hyper 1.0-based client. Customers can enable this mode by enabling the `crypto-aws-lc-fips` on `aws-smithy-experimental`. To construct a client using the new client, consult this [example](https://github.com/awslabs/aws-sdk-rust/blob/release-2024-03-29/sdk/s3/tests/hyper-10.rs).

    Please note that support for Hyper 1.0 remains experimental.
- (all, [smithy-rs#3389](https://github.com/smithy-lang/smithy-rs/issues/3389)) All requests are now retryable, even if they are deserialized successfully. Previously, this was not allowed.
- (all, [smithy-rs#3539](https://github.com/smithy-lang/smithy-rs/issues/3539)) Fix bug in Hyper 1.0 support where https URLs returned an error

**Contributors**
Thank you for your contributions! ❤
- @Ten0 ([aws-sdk-rust#1111](https://github.com/awslabs/aws-sdk-rust/issues/1111), [smithy-rs#3513](https://github.com/smithy-lang/smithy-rs/issues/3513))


March 25th, 2024
================
**New this release:**
- (all, [smithy-rs#3476](https://github.com/smithy-lang/smithy-rs/issues/3476), @landonxjames) Increased minimum version of wasi crate dependency in aws-smithy-wasm to 0.12.1.

**Contributors**
Thank you for your contributions! ❤
- @landonxjames ([smithy-rs#3476](https://github.com/smithy-lang/smithy-rs/issues/3476))


March 12th, 2024
================
**New this release:**
- :tada: (all, [smithy-rs#2087](https://github.com/smithy-lang/smithy-rs/issues/2087), [smithy-rs#2520](https://github.com/smithy-lang/smithy-rs/issues/2520), [smithy-rs#3409](https://github.com/smithy-lang/smithy-rs/issues/3409), [aws-sdk-rust#59](https://github.com/awslabs/aws-sdk-rust/issues/59), @landonxjames, @eduardomourar) Added aws-smithy-wasm crate to enable SDK use in WASI compliant environments
- :tada: (client, [smithy-rs#2087](https://github.com/smithy-lang/smithy-rs/issues/2087), [smithy-rs#2520](https://github.com/smithy-lang/smithy-rs/issues/2520), [smithy-rs#3409](https://github.com/smithy-lang/smithy-rs/issues/3409), @landonxjames, @eduardomourar) Added aws-smithy-wasm crate to enable SDK use in WASI compliant environments
- :tada: (all, [smithy-rs#3365](https://github.com/smithy-lang/smithy-rs/issues/3365), [aws-sdk-rust#1046](https://github.com/awslabs/aws-sdk-rust/issues/1046), @cayman-amzn) [`SdkBody`](https://docs.rs/aws-smithy-types/latest/aws_smithy_types/body/struct.SdkBody.html) now implements the 1.0 version of the `http_body::Body` trait.
- (all, [smithy-rs#3470](https://github.com/smithy-lang/smithy-rs/issues/3470)) Upgrade Smithy to 1.45.
- (client, [smithy-rs#3465](https://github.com/smithy-lang/smithy-rs/issues/3465), [smithy-rs#3477](https://github.com/smithy-lang/smithy-rs/issues/3477)) The `ResolveIdentity` trait is now aware of its `IdentityCache` location.
- (client, [smithy-rs#3465](https://github.com/smithy-lang/smithy-rs/issues/3465), [smithy-rs#3477](https://github.com/smithy-lang/smithy-rs/issues/3477)) `RuntimeComponents` can now be converted back to a `RuntimeComponentsBuilder`, using `.to_builder()`.

**Contributors**
Thank you for your contributions! ❤
- @cayman-amzn ([aws-sdk-rust#1046](https://github.com/awslabs/aws-sdk-rust/issues/1046), [smithy-rs#3365](https://github.com/smithy-lang/smithy-rs/issues/3365))
- @eduardomourar ([aws-sdk-rust#59](https://github.com/awslabs/aws-sdk-rust/issues/59), [smithy-rs#2087](https://github.com/smithy-lang/smithy-rs/issues/2087), [smithy-rs#2520](https://github.com/smithy-lang/smithy-rs/issues/2520), [smithy-rs#3409](https://github.com/smithy-lang/smithy-rs/issues/3409))
- @landonxjames ([aws-sdk-rust#59](https://github.com/awslabs/aws-sdk-rust/issues/59), [smithy-rs#2087](https://github.com/smithy-lang/smithy-rs/issues/2087), [smithy-rs#2520](https://github.com/smithy-lang/smithy-rs/issues/2520), [smithy-rs#3409](https://github.com/smithy-lang/smithy-rs/issues/3409))


February 22nd, 2024
===================
**New this release:**
- (all, [smithy-rs#3410](https://github.com/smithy-lang/smithy-rs/issues/3410)) The MSRV has been increase to 1.74.1


February 15th, 2024
===================
**Breaking Changes:**
- :bug::warning: (client, [smithy-rs#3405](https://github.com/smithy-lang/smithy-rs/issues/3405), [smithy-rs#3400](https://github.com/smithy-lang/smithy-rs/issues/3400), [smithy-rs#3258](https://github.com/smithy-lang/smithy-rs/issues/3258)) Fix bug where timeout settings where not merged properly. This will add a default connect timeout of 3.1s seconds for most clients.

    [**For more details see the long-form changelog discussion**](https://github.com/smithy-lang/smithy-rs/discussions/3408).

**New this release:**
- (all, [aws-sdk-rust#977](https://github.com/awslabs/aws-sdk-rust/issues/977), [smithy-rs#3365](https://github.com/smithy-lang/smithy-rs/issues/3365), [smithy-rs#3373](https://github.com/smithy-lang/smithy-rs/issues/3373)) Add `try_into_http1x` and `try_from_http1x` to Request and Response container types.
- (client, [smithy-rs#3336](https://github.com/smithy-lang/smithy-rs/issues/3336), [smithy-rs#3391](https://github.com/smithy-lang/smithy-rs/issues/3391), @iampkmone) Added impl `Display` to Enums.
- :bug: (all, [smithy-rs#3322](https://github.com/smithy-lang/smithy-rs/issues/3322)) Retry classifiers will now be sorted by priority. This change only affects requests
    that are retried. Some requests that were previously been classified as transient
    errors may now be classified as throttling errors.

    If you were

    - configuring multiple custom retry classifiers
    - that would disagree on how to classify a response
    - that have differing priorities

    you may see a behavior change in that classification for the same response is now
    dependent on the classifier priority instead of the order in which the classifier
    was added.
- :bug: (client, [smithy-rs#3402](https://github.com/smithy-lang/smithy-rs/issues/3402)) Cap the maximum jitter fraction for identity cache refresh buffer time to 0.5. It was previously 1.0, and if the fraction was randomly set to 1.0, it was equivalent to disregarding the buffer time for cache refresh.

**Contributors**
Thank you for your contributions! ❤
- @iampkmone ([smithy-rs#3336](https://github.com/smithy-lang/smithy-rs/issues/3336), [smithy-rs#3391](https://github.com/smithy-lang/smithy-rs/issues/3391))


February 8th, 2024
==================

January 24th, 2024
==================

January 18th, 2024
==================
**New this release:**
- (client, [smithy-rs#3318](https://github.com/smithy-lang/smithy-rs/issues/3318)) `EndpointPrefix` and `apply_endpoint` moved from aws-smithy-http to aws-smithy-runtime-api so that is in a stable (1.x) crate. A deprecated type alias was left in place with a note showing the new location.
- (client, [smithy-rs#3325](https://github.com/smithy-lang/smithy-rs/issues/3325)) The `Metadata` storable was moved from aws_smithy_http into aws_smithy_runtime_api. A deprecated type alias was left in place with a note showing where the new location is.


January 10th, 2024
==================
**New this release:**
- :tada: (all, [smithy-rs#3300](https://github.com/smithy-lang/smithy-rs/issues/3300), [aws-sdk-rust#977](https://github.com/awslabs/aws-sdk-rust/issues/977)) Add support for constructing [`SdkBody`] and [`ByteStream`] from `http-body` 1.0 bodies. Note that this is initial support and works via a backwards compatibility shim to http-body 0.4. Hyper 1.0 is not supported.
- :tada: (all, [smithy-rs#3333](https://github.com/smithy-lang/smithy-rs/issues/3333), [aws-sdk-rust#998](https://github.com/awslabs/aws-sdk-rust/issues/998), [aws-sdk-rust#1010](https://github.com/awslabs/aws-sdk-rust/issues/1010)) Add `as_service_err()` to `SdkError` to allow checking the type of an error is without taking ownership.
- (client, [smithy-rs#3299](https://github.com/smithy-lang/smithy-rs/issues/3299), @Ploppz)  Add `PaginationStreamExt` extension trait to `aws-smithy-types-convert` behind the `convert-streams` feature. This makes it possible to treat a paginator as a [`futures_core::Stream`](https://docs.rs/futures-core/latest/futures_core/stream/trait.Stream.html), allowing customers to use stream combinators like [`map`](https://docs.rs/tokio-stream/latest/tokio_stream/trait.StreamExt.html#method.map) and [`filter`](https://docs.rs/tokio-stream/latest/tokio_stream/trait.StreamExt.html#method.filter).

    Example:

    ```rust
    use aws_smithy_types_convert::stream::PaginationStreamExt
    let stream = s3_client.list_objects_v2().bucket("...").into_paginator().send().into_stream_03x();
    ```
- :bug: (client, [smithy-rs#3252](https://github.com/smithy-lang/smithy-rs/issues/3252), [smithy-rs#3312](https://github.com/smithy-lang/smithy-rs/issues/3312), @milesziemer) Serialize 0/false in query parameters, and ignore actual default value during serialization instead of just 0/false. See [changelog discussion](https://github.com/smithy-lang/smithy-rs/discussions/3312) for details.
- (all, [smithy-rs#3292](https://github.com/smithy-lang/smithy-rs/issues/3292)) `requireEndpointResolver: false` is no longer required to remove the need for an endpoint resolver. Instead, `"awsSdkBuilder"` (default false), now _removes_ that requirement.

**Contributors**
Thank you for your contributions! ❤
- @Ploppz ([smithy-rs#3299](https://github.com/smithy-lang/smithy-rs/issues/3299))
- @milesziemer ([smithy-rs#3252](https://github.com/smithy-lang/smithy-rs/issues/3252), [smithy-rs#3312](https://github.com/smithy-lang/smithy-rs/issues/3312))


December 13th, 2023
===================

December 11th, 2023
===================
**New this release:**
- :bug: (client, [smithy-rs#3305](https://github.com/smithy-lang/smithy-rs/issues/3305)) `crate::event_receiver::EventReceiver` is now re-exported as `crate::primitives::event_stream::EventReceiver` when a service supports event stream operations.


December 8th, 2023
==================
**New this release:**
- :tada: (all, [smithy-rs#3121](https://github.com/smithy-lang/smithy-rs/issues/3121), [smithy-rs#3295](https://github.com/smithy-lang/smithy-rs/issues/3295)) All generated docs now include docsrs labels when features are required
- :bug: (client, [smithy-rs#3262](https://github.com/smithy-lang/smithy-rs/issues/3262)) Loading native TLS trusted certs for the default HTTP client now only occurs if the default HTTP client is not overridden in config.
- (client, [smithy-rs#3277](https://github.com/smithy-lang/smithy-rs/issues/3277)) Improve the error messages for when auth fails to select an auth scheme for a request.
- (client, [smithy-rs#3282](https://github.com/smithy-lang/smithy-rs/issues/3282)) Fix documentation and examples on HyperConnector and HyperClientBuilder.
- (client, [aws-sdk-rust#990](https://github.com/awslabs/aws-sdk-rust/issues/990), @declanvk) Expose local socket address from ConnectionMetadata.
- (all, [smithy-rs#3294](https://github.com/smithy-lang/smithy-rs/issues/3294)) [`Number`](https://docs.rs/aws-smithy-types/latest/aws_smithy_types/enum.Number.html) `TryInto` implementations now succesfully convert from `f64` to numeric types when no precision is lost. This fixes some deserialization issues where numbers like `25.0` were sent when `Byte` fields were expected.

**Contributors**
Thank you for your contributions! ❤
- @declanvk ([aws-sdk-rust#990](https://github.com/awslabs/aws-sdk-rust/issues/990))


December 1st, 2023
==================
**New this release:**
- (client, [smithy-rs#3278](https://github.com/smithy-lang/smithy-rs/issues/3278)) `RuntimeComponentsBuilder::push_identity_resolver` is now deprecated since it does not replace the existing identity resolver of a given auth scheme ID. Use `RuntimeComponentsBuilder::set_identity_resolver` instead.


November 27th, 2023
===================
**New this release:**
- (client, [aws-sdk-rust#738](https://github.com/awslabs/aws-sdk-rust/issues/738), [aws-sdk-rust#858](https://github.com/awslabs/aws-sdk-rust/issues/858)) Retry additional classes of H2 errors (H2 GoAway & H2 ResetStream)


November 26th, 2023
===================

November 25th, 2023
===================

November 21st, 2023
===================
**Internal changes only with this release**


November 17th, 2023
===================
**Breaking Changes:**
- :warning::tada: (client, [smithy-rs#3202](https://github.com/smithy-lang/smithy-rs/issues/3202)) Add configurable stalled-stream protection for downloads.

    When making HTTP calls,
    it's possible for a connection to 'stall out' and emit no more data due to server-side issues.
    In the event this happens, it's desirable for the stream to error out as quickly as possible.
    While timeouts can protect you from this issue, they aren't adaptive to the amount of data
    being sent and so must be configured specifically for each use case. When enabled, stalled-stream
    protection will ensure that bad streams error out quickly, regardless of the amount of data being
    downloaded.

    Protection is enabled by default for all clients but can be configured or disabled.
    See [this discussion](https://github.com/awslabs/aws-sdk-rust/discussions/956) for more details.
- :warning: (client, [smithy-rs#3222](https://github.com/smithy-lang/smithy-rs/issues/3222)) Types/functions that were deprecated in previous releases were removed. Unfortunately, some of these deprecations
    were ignored by the Rust compiler (we found out later that `#[deprecated]` on `pub use` doesn't work). See
    the [deprecations removal list](https://github.com/smithy-lang/smithy-rs/discussions/3223) for more details.
- :warning: (all, [smithy-rs#3236](https://github.com/smithy-lang/smithy-rs/issues/3236)) Conversions for HTTP request in aws-smithy-runtime-api are now feature gated behind the `http-02x` feature

**New this release:**
- :tada: (all, [smithy-rs#3183](https://github.com/smithy-lang/smithy-rs/issues/3183), @HakanVardarr) Add `Display` impl for `DateTime`.
- :bug: (client, [smithy-rs#3229](https://github.com/smithy-lang/smithy-rs/issues/3229), [aws-sdk-rust#960](https://github.com/awslabs/aws-sdk-rust/issues/960)) Prevent multiplication overflow in backoff computation
- (client, [smithy-rs#3226](https://github.com/smithy-lang/smithy-rs/issues/3226)) Types/functions that were previously `#[doc(hidden)]` in `aws-smithy-async`, `aws-smithy-runtime-api`, `aws-smithy-runtime`, `aws-smithy-types`, and the SDK crates are now visible. For those that are not intended to be used directly, they are called out in their docs as such.

**Contributors**
Thank you for your contributions! ❤
- @HakanVardarr ([smithy-rs#3183](https://github.com/smithy-lang/smithy-rs/issues/3183))


November 16th, 2023
===================
**Breaking Changes:**
- :warning: (client, [smithy-rs#3205](https://github.com/smithy-lang/smithy-rs/issues/3205)) SignableRequest::apply_to_request in aws_sigv4 has been renamed `apply_to_request_http0x`


November 15th, 2023
===================
**Breaking Changes:**
- :warning: (all, [smithy-rs#3138](https://github.com/smithy-lang/smithy-rs/issues/3138), [smithy-rs#3148](https://github.com/smithy-lang/smithy-rs/issues/3148)) [Upgrade guidance for HTTP Request/Response changes](https://github.com/awslabs/smithy-rs/discussions/3154). HTTP request types moved, and a new HTTP response type was added.
- :warning: (all, [smithy-rs#3139](https://github.com/smithy-lang/smithy-rs/issues/3139)) `Message`, `Header`, `HeaderValue`, and `StrBytes` have been moved to `aws-smithy-types` from `aws-smithy-eventstream`. `Message::read_from` and `Message::write_to` remain in `aws-smithy-eventstream` but they are converted to free functions with the names `read_message_from` and `write_message_to` respectively.
- :warning: (client, [smithy-rs#3100](https://github.com/smithy-lang/smithy-rs/issues/3100), [smithy-rs#3114](https://github.com/smithy-lang/smithy-rs/issues/3114)) An operation output that supports receiving events from stream now provides a new-type wrapping `aws_smithy_http::event_stream::receiver::Receiver`. The new-type supports the `.recv()` method whose signature is the same as [`aws_smithy_http::event_stream::receiver::Receiver::recv`](https://docs.rs/aws-smithy-http/0.57.0/aws_smithy_http/event_stream/struct.Receiver.html#method.recv).
- :warning: (all, [smithy-rs#3151](https://github.com/smithy-lang/smithy-rs/issues/3151)) Clients now require a `BehaviorVersion` to be provided. For must customers, `latest` is the best choice. This will be enabled automatically if you enable the `behavior-version-latest` cargo feature on `aws-config` or on an SDK crate. For customers that wish to pin to a specific behavior major version, it can be set in `aws-config` or when constructing the service client.

    ```rust
    async fn example() {
        // when creating a client
        let client = my_service::Client::from_conf(my_service::Config::builder().behavior_version(..).<other params>.build());
    }
    ```
- :warning: (client, [smithy-rs#3189](https://github.com/smithy-lang/smithy-rs/issues/3189)) Remove deprecated error kind type aliases.
- :warning: (client, [smithy-rs#3191](https://github.com/smithy-lang/smithy-rs/issues/3191)) Unhandled errors have been made opaque to ensure code is written in a future-proof manner. Where previously, you
    might have:
    ```rust
    match service_error.err() {
        GetStorageError::StorageAccessNotAuthorized(_) => { /* ... */ }
        GetStorageError::Unhandled(unhandled) if unhandled.code() == Some("SomeUnmodeledErrorCode") {
            // unhandled error handling
        }
        _ => { /* ... */ }
    }
    ```
    It should now look as follows:
    ```rust
    match service_error.err() {
        GetStorageError::StorageAccessNotAuthorized(_) => { /* ... */ }
        err if err.code() == Some("SomeUnmodeledErrorCode") {
            // unhandled error handling
        }
        _ => { /* ... */ }
    }
    ```
    The `Unhandled` variant should never be referenced directly.

**New this release:**
- :tada: (client, [aws-sdk-rust#780](https://github.com/awslabs/aws-sdk-rust/issues/780), [smithy-rs#3189](https://github.com/smithy-lang/smithy-rs/issues/3189)) Add `ProvideErrorMetadata` impl for service `Error` type.
- :bug: (client, [smithy-rs#3182](https://github.com/smithy-lang/smithy-rs/issues/3182), @codypenta) Fix rendering of @error structs when fields have default values

**Contributors**
Thank you for your contributions! ❤
- @codypenta ([smithy-rs#3182](https://github.com/smithy-lang/smithy-rs/issues/3182))


November 1st, 2023
==================
**New this release:**
- (client, [smithy-rs#3112](https://github.com/smithy-lang/smithy-rs/issues/3112), [smithy-rs#3116](https://github.com/smithy-lang/smithy-rs/issues/3116)) Upgrade `ring` to 0.17.5.


October 31st, 2023
==================
**Breaking Changes:**
- :warning::tada: (client, [smithy-rs#2417](https://github.com/smithy-lang/smithy-rs/issues/2417), [smithy-rs#3018](https://github.com/smithy-lang/smithy-rs/issues/3018)) Retry classifiers are now configurable at the service and operation levels. Users may also define their own custom retry classifiers.

    For more information, see the [guide](https://github.com/smithy-lang/smithy-rs/discussions/3050).
- :warning: (client, [smithy-rs#3011](https://github.com/smithy-lang/smithy-rs/issues/3011)) HTTP connector configuration has changed significantly. See the [upgrade guidance](https://github.com/smithy-lang/smithy-rs/discussions/3022) for details.
- :warning: (client, [smithy-rs#3038](https://github.com/smithy-lang/smithy-rs/issues/3038)) The `enableNewSmithyRuntime: middleware` opt-out flag in smithy-build.json has been removed and no longer opts out of the client orchestrator implementation. Middleware is no longer supported. If you haven't already upgraded to the orchestrator, see [the guide](https://github.com/smithy-lang/smithy-rs/discussions/2887).
- :warning: (client, [smithy-rs#2909](https://github.com/smithy-lang/smithy-rs/issues/2909)) It's now possible to nest runtime components with the `RuntimePlugin` trait. A `current_components` argument was added to the `runtime_components` method so that components configured from previous runtime plugins can be referenced in the current runtime plugin. Ordering of runtime plugins was also introduced via a new `RuntimePlugin::order` method.
- :warning: (all, [smithy-rs#2948](https://github.com/smithy-lang/smithy-rs/issues/2948)) Update MSRV to Rust 1.70.0
- :warning: (client, [smithy-rs#2970](https://github.com/smithy-lang/smithy-rs/issues/2970)) `aws_smithy_client::hyper_ext::Adapter` was moved/renamed to `aws_smithy_runtime::client::connectors::hyper_connector::HyperConnector`.
- :warning: (client, [smithy-rs#2970](https://github.com/smithy-lang/smithy-rs/issues/2970)) Test connectors moved into `aws_smithy_runtime::client::connectors::test_util` behind the `test-util` feature.
- :warning: (client, [smithy-rs#2970](https://github.com/smithy-lang/smithy-rs/issues/2970)) DVR's RecordingConnection and ReplayingConnection were renamed to RecordingConnector and ReplayingConnector respectively.
- :warning: (client, [smithy-rs#2970](https://github.com/smithy-lang/smithy-rs/issues/2970)) TestConnection was renamed to EventConnector.
- :warning: (all, [smithy-rs#2973](https://github.com/smithy-lang/smithy-rs/issues/2973)) Remove `once_cell` from public API.
- :warning: (all, [smithy-rs#2995](https://github.com/smithy-lang/smithy-rs/issues/2995)) Structure members with the type `Option<Vec<T>>` now produce an accessor with the type `&[T]` instead of `Option<&[T]>`. This is enabled by default for clients and can be disabled by updating your smithy-build.json with the following setting:
    ```json
    {
      "codegen": {
        "flattenCollectionAccessors": false,
        ...
      }
    }
    ```
- :warning: (client, [smithy-rs#2978](https://github.com/smithy-lang/smithy-rs/issues/2978)) The `futures_core::stream::Stream` trait has been removed from public API. `FnStream` only supports `next`, `try_next`, `collect`, and `try_collect` methods. [`TryFlatMap::flat_map`](https://docs.rs/aws-smithy-async/latest/aws_smithy_async/future/pagination_stream/struct.TryFlatMap.html#method.flat_map) returns [`PaginationStream`](https://docs.rs/aws-smithy-async/latest/aws_smithy_async/future/pagination_stream/struct.PaginationStream.html), which should be preferred to `FnStream` at an interface level. Other stream operations that were previously available through the trait or its extension traits can be added later in a backward compatible manner. Finally, `fn_stream` has been moved to be a child module of `pagination_stream`.
- :warning: (client, [smithy-rs#2983](https://github.com/smithy-lang/smithy-rs/issues/2983)) The `futures_core::stream::Stream` trait has been removed from [`ByteStream`](https://docs.rs/aws-smithy-http/latest/aws_smithy_http/byte_stream/struct.ByteStream.html). The methods mentioned in the [doc](https://docs.rs/aws-smithy-http/latest/aws_smithy_http/byte_stream/struct.ByteStream.html#getting-data-out-of-a-bytestream) will continue to be supported. Other stream operations that were previously available through the trait or its extension traits can be added later in a backward compatible manner.
- :warning: (client, [smithy-rs#2997](https://github.com/smithy-lang/smithy-rs/issues/2997)) `StaticUriEndpointResolver`'s `uri` constructor now takes a `String` instead of a `Uri`.
- :warning: (server, [smithy-rs#3038](https://github.com/smithy-lang/smithy-rs/issues/3038)) `SdkError` is no longer re-exported in generated server crates.
- :warning: (client, [smithy-rs#3039](https://github.com/smithy-lang/smithy-rs/issues/3039)) The `customize()` method is now sync and infallible. Remove any `await`s and error handling from it to make things compile again.
- :bug::warning: (all, [smithy-rs#3037](https://github.com/smithy-lang/smithy-rs/issues/3037), [aws-sdk-rust#756](https://github.com/awslabs/aws-sdk-rust/issues/756)) Our algorithm for converting identifiers to `snake_case` has been updated. This may result in a small change for some identifiers, particularly acronyms ending in `s`, e.g. `ACLs`.
- :warning: (client, [smithy-rs#3055](https://github.com/smithy-lang/smithy-rs/issues/3055)) The future return types on traits `EndpointResolver` and `IdentityResolver` changed to new-types `EndpointFuture` and `IdentityFuture` respectively.
- :warning: (client, [smithy-rs#3032](https://github.com/smithy-lang/smithy-rs/issues/3032)) [`EndpointPrefix::new`](https://docs.rs/aws-smithy-http/latest/aws_smithy_http/endpoint/struct.EndpointPrefix.html#method.new) no longer returns `crate::operation::error::BuildError` for an Err variant, instead returns a more specific [`InvalidEndpointError`](https://docs.rs/aws-smithy-http/latest/aws_smithy_http/endpoint/error/struct.InvalidEndpointError.html).
- :warning: (client, [smithy-rs#3061](https://github.com/smithy-lang/smithy-rs/issues/3061)) Lifetimes have been added to the `EndpointResolver` trait.
- :warning: (client, [smithy-rs#3065](https://github.com/smithy-lang/smithy-rs/issues/3065)) Several traits have been renamed from noun form to verb form to be more idiomatic:
    - `AuthSchemeOptionResolver` -> `ResolveAuthSchemeOptions`
    - `EndpointResolver` -> `ResolveEndpoint`
    - `IdentityResolver` -> `ResolveIdentity`
    - `Signer` -> `Sign`
    - `RequestSerializer` -> `SerializeRequest`
    - `ResponseDeserializer` -> `DeserializeResponse`
    - `Interceptor` -> `Intercept`
- :warning: (client, [smithy-rs#3059](https://github.com/smithy-lang/smithy-rs/issues/3059)) **This change has [detailed upgrade guidance](https://github.com/smithy-lang/smithy-rs/discussions/3067)**. A summary is below.<br><br> The `HttpRequest` type alias now points to `aws-smithy-runtime-api::client::http::Request`. This is a first-party request type to allow us to gracefully support `http = 1.0` when it arrives. Most customer code using this method should be unaffected. `TryFrom`/`TryInto` conversions are provided for `http = 0.2.*`.
- :warning: (client, [smithy-rs#2917](https://github.com/smithy-lang/smithy-rs/issues/2917)) `RuntimeComponents` have been added as an argument to the `IdentityResolver::resolve_identity` trait function.
- :warning: (client, [smithy-rs#3072](https://github.com/smithy-lang/smithy-rs/issues/3072)) The `idempotency_provider` field has been removed from config as a public field. If you need access to this field, it is still available from the context of an interceptor.
- :warning: (client, [smithy-rs#3078](https://github.com/smithy-lang/smithy-rs/issues/3078)) The `config::Builder::endpoint_resolver` method no longer accepts `&'static str`. Use `config::Builder::endpoint_url` instead.
- :warning: (client, [smithy-rs#3043](https://github.com/smithy-lang/smithy-rs/issues/3043), [smithy-rs#3078](https://github.com/smithy-lang/smithy-rs/issues/3078)) **This change has [detailed upgrade guidance](https://github.com/smithy-lang/smithy-rs/discussions/3079).** <br><br>The endpoint interfaces from `aws-smithy-http` have been removed. Service-specific endpoint resolver traits have been added.
- :warning: (all, [smithy-rs#3054](https://github.com/smithy-lang/smithy-rs/issues/3054), [smithy-rs#3070](https://github.com/smithy-lang/smithy-rs/issues/3070)) `aws_smithy_http::operation::error::{BuildError, SerializationError}` have been moved to `aws_smithy_types::error::operation::{BuildError, SerializationError}`. Type aliases for them are left in `aws_smithy_http` for backwards compatibility but are deprecated.
- :warning: (all, [smithy-rs#3076](https://github.com/smithy-lang/smithy-rs/issues/3076)) `aws_smithy_http::body::{BoxBody, Error, SdkBody}` have been moved to `aws_smithy_types::body::{BoxBody, Error, SdkBody}`. Type aliases for them are left in `aws_smithy_http` for backwards compatibility but are deprecated.
- :warning: (all, [smithy-rs#3076](https://github.com/smithy-lang/smithy-rs/issues/3076), [smithy-rs#3091](https://github.com/smithy-lang/smithy-rs/issues/3091)) `aws_smithy_http::byte_stream::{AggregatedBytes, ByteStream, error::Error, FsBuilder, Length}` have been moved to `aws_smithy_types::byte_stream::{AggregatedBytes, ByteStream, error::Error, FsBuilder, Length}`. Type aliases for them are left in `aws_smithy_http` for backwards compatibility but are deprecated.
- :warning: (client, [smithy-rs#3077](https://github.com/smithy-lang/smithy-rs/issues/3077)) **Behavior Break!** Identities for auth are now cached by default. See the `Config` builder's `identity_cache()` method docs for an example of how to disable this caching.
- :warning: (all, [smithy-rs#3033](https://github.com/smithy-lang/smithy-rs/issues/3033), [smithy-rs#3088](https://github.com/smithy-lang/smithy-rs/issues/3088), [smithy-rs#3101](https://github.com/smithy-lang/smithy-rs/issues/3101)) Publicly exposed types from `http-body` and `hyper` crates within `aws-smithy-types` are now feature-gated. See the [upgrade guidance](https://github.com/smithy-lang/smithy-rs/discussions/3089) for details.
- :warning: (all, [smithy-rs#3033](https://github.com/smithy-lang/smithy-rs/issues/3033), [smithy-rs#3088](https://github.com/smithy-lang/smithy-rs/issues/3088)) `ByteStream::poll_next` is now feature-gated. You can turn on a cargo feature `byte-stream-poll-next` in `aws-smithy-types` to use it.
- :warning: (client, [smithy-rs#3092](https://github.com/smithy-lang/smithy-rs/issues/3092), [smithy-rs#3093](https://github.com/smithy-lang/smithy-rs/issues/3093)) The [`connection`](https://docs.rs/aws-smithy-http/latest/aws_smithy_http/connection/index.html) and [`result`](https://docs.rs/aws-smithy-http/latest/aws_smithy_http/result/index.html) modules in `aws-smithy-http` have been moved to `aws-smithy-runtime-api`. Type aliases for all affected pub items, except for a trait, are left in `aws-smithy-http` for backwards compatibility but are deprecated. Due to lack of trait aliases, the moved trait `CreateUnhandledError` needs to be used from `aws-smithy-runtime-api`.
- :bug::warning: (server, [smithy-rs#3095](https://github.com/smithy-lang/smithy-rs/issues/3095), [smithy-rs#3096](https://github.com/smithy-lang/smithy-rs/issues/3096)) Service builder initialization now takes in a `${serviceName}Config` object on which plugins and layers should be registered. The `builder_with_plugins` and `builder_without_plugins` methods on the service builder, as well as the `layer` method on the built service have been deprecated, and will be removed in a future release. See the [upgrade guidance](https://github.com/smithy-lang/smithy-rs/discussions/3096) for more details.

**New this release:**
- :tada: (client, [smithy-rs#2916](https://github.com/smithy-lang/smithy-rs/issues/2916), [smithy-rs#1767](https://github.com/smithy-lang/smithy-rs/issues/1767)) Support for Smithy IDLv2 nullability is now enabled by default. You can maintain the old behavior by setting `nullabilityCheckMode: "CLIENT_ZERO_VALUE_V1" in your codegen config.
    For upgrade guidance and more info, see [here](https://github.com/smithy-lang/smithy-rs/discussions/2929).
- :tada: (server, [smithy-rs#3005](https://github.com/smithy-lang/smithy-rs/issues/3005)) Python middleware can set URI. This can be used to route a request to a different handler.
- :tada: (client, [smithy-rs#3071](https://github.com/smithy-lang/smithy-rs/issues/3071)) Clients now have a default async sleep implementation so that one does not need to be specified if you're using Tokio.
- :bug: (client, [smithy-rs#2944](https://github.com/smithy-lang/smithy-rs/issues/2944), [smithy-rs#2951](https://github.com/smithy-lang/smithy-rs/issues/2951)) `CustomizableOperation`, created as a result of calling the `.customize` method on a fluent builder, ceased to be `Send` and `Sync` in the previous releases. It is now `Send` and `Sync` again.
- :bug: (client, [smithy-rs#2960](https://github.com/smithy-lang/smithy-rs/issues/2960)) Generate a region setter when a model uses SigV4.
- :bug: (all, [smithy-rs#2969](https://github.com/smithy-lang/smithy-rs/issues/2969), [smithy-rs#1896](https://github.com/smithy-lang/smithy-rs/issues/1896)) Fix code generation for union members with the `@httpPayload` trait.
- (client, [smithy-rs#2964](https://github.com/smithy-lang/smithy-rs/issues/2964)) Required members with @contextParam are now treated as client-side required.
- :bug: (client, [smithy-rs#2926](https://github.com/smithy-lang/smithy-rs/issues/2926), [smithy-rs#2972](https://github.com/smithy-lang/smithy-rs/issues/2972)) Fix regression with redacting sensitive HTTP response bodies.
- :bug: (all, [smithy-rs#2831](https://github.com/smithy-lang/smithy-rs/issues/2831), [aws-sdk-rust#818](https://github.com/awslabs/aws-sdk-rust/issues/818)) Omit fractional seconds from `http-date` format.
- :bug: (client, [smithy-rs#2985](https://github.com/smithy-lang/smithy-rs/issues/2985)) Source defaults from the default trait instead of implicitly based on type. This has minimal changes in the generated code.
- (client, [smithy-rs#2996](https://github.com/smithy-lang/smithy-rs/issues/2996)) Produce better docs when items are marked @required
- :bug: (client, [smithy-rs#3034](https://github.com/smithy-lang/smithy-rs/issues/3034), [smithy-rs#3087](https://github.com/smithy-lang/smithy-rs/issues/3087)) Enable custom auth schemes to work by changing the code generated auth options to be set at the client level at `DEFAULTS` priority.


August 22nd, 2023
=================
**Breaking Changes:**
- :bug::warning: (client, [smithy-rs#2931](https://github.com/smithy-lang/smithy-rs/issues/2931), [aws-sdk-rust#875](https://github.com/awslabs/aws-sdk-rust/issues/875)) Fixed re-exported `SdkError` type. The previous release had the wrong type for `SdkError` when generating code for orchestrator mode, which caused projects to fail to compile when upgrading.

**New this release:**
- (client, [smithy-rs#2904](https://github.com/smithy-lang/smithy-rs/issues/2904)) `RuntimeComponents` and `RuntimeComponentsBuilder` are now re-exported in generated clients so that implementing a custom interceptor or runtime plugin doens't require directly depending on `aws-smithy-runtime-api`.
- :bug: (client, [smithy-rs#2914](https://github.com/smithy-lang/smithy-rs/issues/2914), [aws-sdk-rust#825](https://github.com/awslabs/aws-sdk-rust/issues/825)) Fix incorrect summary docs for builders
- :bug: (client, [smithy-rs#2934](https://github.com/smithy-lang/smithy-rs/issues/2934), [aws-sdk-rust#872](https://github.com/awslabs/aws-sdk-rust/issues/872)) Logging via `#[instrument]` in the `aws_smithy_runtime::client::orchestrator` module is now emitted at the `DEBUG` level to reduce the amount of logging when emitted at the `INFO` level.
- :bug: (client, [smithy-rs#2935](https://github.com/smithy-lang/smithy-rs/issues/2935)) Fix `SDK::Endpoint` built-in for `@endpointRuleSet`.


August 1st, 2023
================
**Breaking Changes:**
- ⚠🎉 (server, [smithy-rs#2740](https://github.com/smithy-lang/smithy-rs/issues/2740), [smithy-rs#2759](https://github.com/smithy-lang/smithy-rs/issues/2759), [smithy-rs#2779](https://github.com/smithy-lang/smithy-rs/issues/2779), [smithy-rs#2827](https://github.com/smithy-lang/smithy-rs/issues/2827), @hlbarber) The middleware system has been reworked as we push for a unified, simple, and consistent API. The following changes have been made in service of this goal:

    - A `ServiceShape` trait has been added.
    - The `Plugin` trait has been simplified.
    - The `HttpMarker` and `ModelMarker` marker traits have been added to better distinguish when plugins run and what they have access to.
    - The `Operation` structure has been removed.
    - A `Scoped` `Plugin` has been added.

    The `Plugin` trait has now been simplified and the `Operation` struct has been removed.

    ## Addition of `ServiceShape`

    Since the [0.52 release](https://github.com/smithy-lang/smithy-rs/releases/tag/release-2022-12-12) the `OperationShape` has existed.

    ```rust
    /// Models the [Smithy Operation shape].
    ///
    /// [Smithy Operation shape]: https://awslabs.github.io/smithy/1.0/spec/core/model.html#operation
    pub trait OperationShape {
        /// The ID of the operation.
        const ID: ShapeId;

        /// The operation input.
        type Input;
        /// The operation output.
        type Output;
        /// The operation error. [`Infallible`](std::convert::Infallible) in the case where no error
        /// exists.
        type Error;
    }
    ```

    This allowed `Plugin` authors to access these associated types and constants. See the [`PrintPlugin`](https://github.com/smithy-lang/smithy-rs/blob/main/examples/pokemon-service/src/plugin.rs) as an example.

    We continue with this approach and introduce the following trait:

    ```rust
    /// Models the [Smithy Service shape].
    ///
    /// [Smithy Service shape]: https://smithy.io/2.0/spec/service-types.html
    pub trait ServiceShape {
        /// The [`ShapeId`] of the service.
        const ID: ShapeId;

        /// The version of the service.
        const VERSION: Option<&'static str>;

        /// The [Protocol] applied to this service.
        ///
        /// [Protocol]: https://smithy.io/2.0/spec/protocol-traits.html
        type Protocol;

        /// An enumeration of all operations contained in this service.
        type Operations;
    }
    ```

    With the changes to `Plugin`, described below, middleware authors now have access to this information at compile time.

    ## Simplication of the `Plugin` trait

    Previously,

    ```rust
    trait Plugin<P, Op, S, L> {
        type Service;
        type Layer;

        fn map(&self, input: Operation<S, L>) -> Operation<Self::Service, Self::Layer>;
    }
    ```

    modified an `Operation`.

    Now,

    ```rust
    trait Plugin<Service, Operation, T> {
        type Output;

        fn apply(&self, input: T) -> Self::Output;
    }
    ```

    maps a `tower::Service` to a `tower::Service`. This is equivalent to `tower::Layer` with two extra type parameters: `Service` and `Operation`, which implement `ServiceShape` and `OperationShape` respectively.

    Having both `Service` and `Operation` as type parameters also provides an even surface for advanced users to extend the codegenerator in a structured way. See [this issue](https://github.com/smithy-lang/smithy-rs/issues/2777) for more context.

    The following middleware setup

    ```rust
    pub struct PrintService<S> {
        inner: S,
        name: &'static str,
    }

    impl<R, S> Service<R> for PrintService<S>
    where
        S: Service<R>,
    {
        async fn call(&mut self, req: R) -> Self::Future {
            println!("Hi {}", self.name);
            self.inner.call(req)
        }
    }

    pub struct PrintLayer {
        name: &'static str,
    }

    impl<S> Layer<S> for PrintLayer {
        type Service = PrintService<S>;

        fn layer(&self, service: S) -> Self::Service {
            PrintService {
                inner: service,
                name: self.name,
            }
        }
    }

    pub struct PrintPlugin;

    impl<P, Op, S, L> Plugin<P, Op, S, L> for PrintPlugin
    where
        Op: OperationShape,
    {
        type Service = S;
        type Layer = Stack<L, PrintLayer>;

        fn map(&self, input: Operation<S, L>) -> Operation<Self::Service, Self::Layer> {
            input.layer(PrintLayer { name: Op::NAME })
        }
    }
    ```

    now becomes

    ```rust
    pub struct PrintService<S> {
        inner: S,
        name: &'static str,
    }

    impl<R, S> Service<R> for PrintService<S>
    where
        S: Service<R>,
    {
        async fn call(&mut self, req: R) -> Self::Future {
            println!("Hi {}", self.name);
            self.inner.call(req)
        }
    }

    pub struct PrintPlugin;

    impl<Service, Op, T> Plugin<Service, Operation, T> for PrintPlugin
    where
        Op: OperationShape,
    {
        type Output = PrintService<S>;

        fn apply(&self, inner: T) -> Self::Output {
            PrintService { inner, name: Op::ID.name() }
        }
    }

    impl HttpMarker for PrintPlugin { }
    ```

    Alternatively, using the new `ServiceShape`, implemented on `Ser`:

    ```rust
    impl<Service, Operation, T> Plugin<Service, Operation, T> for PrintPlugin
    where
        Ser: ServiceShape,
    {
        type Service = PrintService<S>;

        fn apply(&self, inner: T) -> Self::Service {
            PrintService { inner, name: Ser::ID.name() }
        }
    }
    ```

    A single `Plugin` can no longer apply a `tower::Layer` on HTTP requests/responses _and_ modelled structures at the same time (see middleware positions [C](https://smithy-lang.github.io/smithy-rs/design/server/middleware.html#c-operation-specific-http-middleware) and [D](https://smithy-lang.github.io/smithy-rs/design/server/middleware.html#d-operation-specific-model-middleware). Instead one `Plugin` must be specified for each and passed to the service builder constructor separately:

    ```rust
    let app = PokemonService::builder_with_plugins(/* HTTP plugins */, /* model plugins */)
        /* setters */
        .build()
        .unwrap();
    ```

    To better distinguish when a plugin runs and what it has access to, `Plugin`s now have to additionally implement the `HttpMarker` marker trait, the `ModelMarker` marker trait, or both:

    - A HTTP plugin acts on the HTTP request before it is deserialized, and acts on the HTTP response after it is serialized.
    - A model plugin acts on the modeled operation input after it is deserialized, and acts on the modeled operation output or the modeled operation error before it is serialized.

    The motivation behind this change is to simplify the job of middleware authors, separate concerns, accomodate common cases better, and to improve composition internally.

    Because `Plugin` is now closer to `tower::Layer` we have two canonical converters:

    ```rust
    use aws_smithy_http_server::plugin::{PluginLayer, LayerPlugin};

    // Convert from `Layer` to `Plugin` which applies uniformly across all operations
    let layer = /* some layer */;
    let plugin = PluginLayer(layer);

    // Convert from `Plugin` to `Layer` for some fixed protocol and operation
    let plugin = /* some plugin */;
    let layer = LayerPlugin::new::<SomeProtocol, SomeOperation>(plugin);
    ```

    ## Removal of `PluginPipeline`

    Since plugins now come in two flavors (those marked with `HttpMarker` and those marked with `ModelMarker`) that shouldn't be mixed in a collection of plugins, the primary way of concatenating plugins, `PluginPipeline` has been removed in favor of the `HttpPlugins` and `ModelPlugins` types, which eagerly check that whenever a plugin is pushed, it is of the expected type.

    This worked before, but you wouldn't be able to do apply this collection of plugins anywhere; if you tried to, the compilation error messages would not be very helpful:

    ```rust
    use aws_smithy_http_server::plugin::PluginPipeline;

    let pipeline = PluginPipeline::new().push(http_plugin).push(model_plugin);
    ```

    Now collections of plugins must contain plugins of the same flavor:

    ```rust
    use aws_smithy_http_server::plugin::{HttpPlugins, ModelPlugins};

    let http_plugins = HttpPlugins::new()
        .push(http_plugin)
        // .push(model_plugin) // This fails to compile with a helpful error message.
        .push(&http_and_model_plugin);
    let model_plugins = ModelPlugins::new()
        .push(model_plugin)
        .push(&http_and_model_plugin);
    ```

    In the above example, `&http_and_model_plugin` implements both `HttpMarker` and `ModelMarker`, so we can add it to both collections.

    ## Removal of `Operation`

    The `aws_smithy_http_server::operation::Operation` structure has now been removed. Previously, there existed a `{operation_name}_operation` setter on the service builder, which accepted an `Operation`. This allowed users to

    ```rust
    let operation /* : Operation<_, _> */ = GetPokemonSpecies::from_service(/* tower::Service */);

    let app = PokemonService::builder_without_plugins()
        .get_pokemon_species_operation(operation)
        /* other setters */
        .build()
        .unwrap();
    ```

    to set an operation with a `tower::Service`, and

    ```rust
    let operation /* : Operation<_, _> */ = GetPokemonSpecies::from_service(/* tower::Service */).layer(/* layer */);
    let operation /* : Operation<_, _> */ = GetPokemonSpecies::from_handler(/* closure */).layer(/* layer */);

    let app = PokemonService::builder_without_plugins()
        .get_pokemon_species_operation(operation)
        /* other setters */
        .build()
        .unwrap();
    ```

    to add a `tower::Layer` (acting on HTTP requests/responses post-routing) to a single operation.

    We have seen little adoption of this API and for this reason we have opted instead to introduce a new setter, accepting a `tower::Service`, on the service builder:

    ```rust
    let app = PokemonService::builder_without_plugins()
        .get_pokemon_species_service(/* tower::Service */)
        /* other setters */
        .build()
        .unwrap();
    ```

    Applying a `tower::Layer` to a _subset_ of operations is should now be done through the `Plugin` API via `filter_by_operation_id`

    ```rust
    use aws_smithy_http_server::plugin::{PluginLayer, filter_by_operation_name, IdentityPlugin};

    let plugin = PluginLayer(/* layer */);
    let scoped_plugin = filter_by_operation_name(plugin, |id| id == GetPokemonSpecies::ID);

    let app = PokemonService::builder_with_plugins(scoped_plugin, IdentityPlugin)
        .get_pokemon_species(/* handler */)
        /* other setters */
        .build()
        .unwrap();
    ```

    or the new `Scoped` `Plugin` introduced below.

    # Addition of `Scoped`

    Currently, users can selectively apply a `Plugin` via the `filter_by_operation_id` function

    ```rust
    use aws_smithy_http_server::plugin::filter_by_operation_id;
    // Only apply `plugin` to `CheckHealth` and `GetStorage` operation
    let filtered_plugin = filter_by_operation_id(plugin, |name| name == CheckHealth::ID || name == GetStorage::ID);
    ```

    In addition to this, we now provide `Scoped`, which selectively applies a `Plugin` at _compiletime_. Users should prefer this to `filter_by_operation_id` when applicable.

    ```rust
    use aws_smithy_http_server::plugin::Scoped;
    use pokemon_service_server_sdk::scoped;

    scope! {
        /// Includes only the `CheckHealth` and `GetStorage` operation.
        struct SomeScope {
            includes: [CheckHealth, GetStorage]
        }
    }
    let scoped_plugin = Scoped::new::<SomeScope>(plugin);
    ```

- ⚠ (all, [smithy-rs#2675](https://github.com/smithy-lang/smithy-rs/issues/2675)) Remove native-tls and add a migration guide.
- ⚠ (client, [smithy-rs#2671](https://github.com/smithy-lang/smithy-rs/issues/2671)) <details>
    <summary>Breaking change in how event stream signing works (click to expand more details)</summary>

    This change will only impact you if you are wiring up their own event stream signing/authentication scheme. If you're using `aws-sig-auth` to use AWS SigV4 event stream signing, then this change will **not** impact you.

    Previously, event stream signing was configured at codegen time by placing a `new_event_stream_signer` method on the `Config`. This function was called at serialization time to connect the signer to the streaming body. Now, instead, a special `DeferredSigner` is wired up at serialization time that relies on a signing implementation to be sent on a channel by the HTTP request signer. To do this, a `DeferredSignerSender` must be pulled out of the property bag, and its `send()` method called with the desired event stream signing implementation.

    See the changes in https://github.com/smithy-lang/smithy-rs/pull/2671 for an example of how this was done for SigV4.
    </details>
- ⚠ (all, [smithy-rs#2673](https://github.com/smithy-lang/smithy-rs/issues/2673)) For event stream operations, the `EventStreamSender` in inputs/outputs now requires the passed in `Stream` impl to implement `Sync`.
- ⚠ (server, [smithy-rs#2539](https://github.com/smithy-lang/smithy-rs/issues/2539)) Code generation will abort if the `ignoreUnsupportedConstraints` codegen flag has no effect, that is, if all constraint traits used in your model are well-supported. Please remove the flag in such case.
- ⚠ (client, [smithy-rs#2728](https://github.com/smithy-lang/smithy-rs/issues/2728), [smithy-rs#2262](https://github.com/smithy-lang/smithy-rs/issues/2262), [aws-sdk-rust#2087](https://github.com/awslabs/aws-sdk-rust/issues/2087)) The property bag type for Time is now `SharedTimeSource`, not `SystemTime`. If your code relies on setting request time, use `aws_smithy_async::time::SharedTimeSource`.
- ⚠ (server, [smithy-rs#2676](https://github.com/smithy-lang/smithy-rs/issues/2676), [smithy-rs#2685](https://github.com/smithy-lang/smithy-rs/issues/2685)) Bump dependency on `lambda_http` by `aws-smithy-http-server` to 0.8.0. This version of `aws-smithy-http-server` is only guaranteed to be compatible with 0.8.0, or semver-compatible versions of 0.8.0 of the `lambda_http` crate. It will not work with versions prior to 0.8.0 _at runtime_, making requests to your smithy-rs service unroutable, so please make sure you're running your service in a compatible configuration
- ⚠ (server, [smithy-rs#2457](https://github.com/smithy-lang/smithy-rs/issues/2457), @hlbarber) Remove `PollError` from an operations `Service::Error`.

    Any [`tower::Service`](https://docs.rs/tower/latest/tower/trait.Service.html) provided to
    [`Operation::from_service`](https://docs.rs/aws-smithy-http-server/latest/aws_smithy_http_server/operation/struct.Operation.html#method.from_service)
    no longer requires `Service::Error = OperationError<Op::Error, PollError>`, instead requiring just `Service::Error = Op::Error`.
- ⚠ (client, [smithy-rs#2742](https://github.com/smithy-lang/smithy-rs/issues/2742)) A newtype wrapper `SharedAsyncSleep` has been introduced and occurrences of `Arc<dyn AsyncSleep>` that appear in public APIs have been replaced with it.
- ⚠ (all, [smithy-rs#2893](https://github.com/smithy-lang/smithy-rs/issues/2893)) Update MSRV to Rust 1.69.0
- ⚠ (server, [smithy-rs#2678](https://github.com/smithy-lang/smithy-rs/issues/2678)) `ShapeId` is the new structure used to represent a shape, with its absolute name, namespace and name.
    `OperationExtension`'s members are replaced by the `ShapeId` and operations' names are now replced by a `ShapeId`.

    Before you had an operation and an absolute name as its `NAME` member. You could apply a plugin only to some selected operation:

    ```
    filter_by_operation_name(plugin, |name| name != Op::ID);
    ```

    Your new filter selects on an operation's absolute name, namespace or name.

    ```
    filter_by_operation_id(plugin, |id| id.name() != Op::ID.name());
    ```

    The above filter is applied to an operation's name, the one you use to specify the operation in the Smithy model.

    You can filter all operations in a namespace or absolute name:

    ```
    filter_by_operation_id(plugin, |id| id.namespace() != "namespace");
    filter_by_operation_id(plugin, |id| id.absolute() != "namespace#name");
    ```
- ⚠ (client, [smithy-rs#2758](https://github.com/smithy-lang/smithy-rs/issues/2758)) The occurrences of `Arc<dyn ResolveEndpoint>` have now been replaced with `SharedEndpointResolver` in public APIs.
- ⚠ (server, [smithy-rs#2740](https://github.com/smithy-lang/smithy-rs/issues/2740), [smithy-rs#2759](https://github.com/smithy-lang/smithy-rs/issues/2759), [smithy-rs#2779](https://github.com/smithy-lang/smithy-rs/issues/2779), @hlbarber) Remove `filter_by_operation_id` and `plugin_from_operation_id_fn` in favour of `filter_by_operation` and `plugin_from_operation_fn`.

    Previously, we provided `filter_by_operation_id` which filtered `Plugin` application via a predicate over the Shape ID.

    ```rust
    use aws_smithy_http_server::plugin::filter_by_operation_id;
    use pokemon_service_server_sdk::operation_shape::CheckHealth;

    let filtered = filter_by_operation_id(plugin, |name| name != CheckHealth::NAME);
    ```

    This had the problem that the user is unable to exhaustively match over a `&'static str`. To remedy this we have switched to `filter_by_operation` which is a predicate over an enum containing all operations contained in the service.

    ```rust
    use aws_smithy_http_server::plugin::filter_by_operation_id;
    use pokemon_service_server_sdk::service::Operation;

    let filtered = filter_by_operation(plugin, |op: Operation| op != Operation::CheckHealth);
    ```

    Similarly, `plugin_from_operation_fn` now allows for

    ```rust
    use aws_smithy_http_server::plugin::plugin_from_operation_fn;
    use pokemon_service_server_sdk::service::Operation;

    fn map<S>(op: Operation, inner: S) -> PrintService<S> {
        match op {
            Operation::CheckHealth => PrintService { name: op.shape_id().name(), inner },
            Operation::GetPokemonSpecies => PrintService { name: "hello world", inner },
            _ => todo!()
        }
    }

    let plugin = plugin_from_operation_fn(map);
    ```
- ⚠ (client, [smithy-rs#2783](https://github.com/smithy-lang/smithy-rs/issues/2783)) The naming `make_token` for fields and the API of `IdempotencyTokenProvider` in service configs and their builders has now been updated to `idempotency_token_provider`.
- ⚠ (client, [smithy-rs#2845](https://github.com/smithy-lang/smithy-rs/issues/2845)) `aws_smithy_async::future::rendezvous::Sender::send` no longer exposes `tokio::sync::mpsc::error::SendError` for the error of its return type and instead exposes a new-type wrapper called `aws_smithy_async::future::rendezvous::error::SendError`. In addition, the `aws_smithy_xml` crate no longer exposes types from `xmlparser`.
- ⚠ (client, [smithy-rs#2848](https://github.com/smithy-lang/smithy-rs/issues/2848)) The implementation `From<bytes_utils::segmented::SegmentedBuf>` for `aws_smithy_http::event_stream::RawMessage` has been removed.
- ⚠ (server, [smithy-rs#2865](https://github.com/smithy-lang/smithy-rs/issues/2865)) The `alb_health_check` module has been moved out of the `plugin` module into a new `layer` module. ALB health checks should be enacted before routing, and plugins run after routing, so the module location was misleading. Examples have been corrected to reflect the intended application of the layer.
- ⚠ (client, [smithy-rs#2873](https://github.com/smithy-lang/smithy-rs/issues/2873)) The `test-util` feature in aws-smithy-client has been split to include a separate `wiremock` feature. This allows test-util to be used without a Hyper server dependency making it usable in webassembly targets.
- ⚠ (client) The entire architecture of generated clients has been overhauled. See the [upgrade guide](https://github.com/smithy-lang/smithy-rs/discussions/2887) to get your code working again.

**New this release:**
- 🎉 (all, [smithy-rs#2647](https://github.com/smithy-lang/smithy-rs/issues/2647), [smithy-rs#2645](https://github.com/smithy-lang/smithy-rs/issues/2645), [smithy-rs#2646](https://github.com/smithy-lang/smithy-rs/issues/2646), [smithy-rs#2616](https://github.com/smithy-lang/smithy-rs/issues/2616), @thomas-k-cameron) Implement unstable serde support for the `Number`, `Blob`, `Document`, `DateTime` primitives
- 🎉 (client, [smithy-rs#2652](https://github.com/smithy-lang/smithy-rs/issues/2652), @thomas-k-cameron) Add a `send_with` function on `-Input` types for sending requests without fluent builders
- (client, [smithy-rs#2791](https://github.com/smithy-lang/smithy-rs/issues/2791), @davidsouther) Add accessors to Builders
- (all, [smithy-rs#2786](https://github.com/smithy-lang/smithy-rs/issues/2786), @yotamofek) Avoid intermediate vec allocations in AggregatedBytes::to_vec.
- 🐛 (server, [smithy-rs#2733](https://github.com/smithy-lang/smithy-rs/issues/2733), @thor-bjorgvinsson) Fix bug in AWS JSON 1.x routers where, if a service had more than 14 operations, the router was created without the route for the 15th operation.
- (client, [smithy-rs#2728](https://github.com/smithy-lang/smithy-rs/issues/2728), [smithy-rs#2262](https://github.com/smithy-lang/smithy-rs/issues/2262), [aws-sdk-rust#2087](https://github.com/awslabs/aws-sdk-rust/issues/2087)) Time is now controlled by the `TimeSource` trait. This facilitates testing as well as use cases like WASM where `SystemTime::now()` is not supported.
- 🐛 (client, [smithy-rs#2767](https://github.com/smithy-lang/smithy-rs/issues/2767), @mcmasn-amzn) Fix bug in client generation when using smithy.rules#endpointTests and operation and service shapes are in different namespaces.
- (client, [smithy-rs#2854](https://github.com/smithy-lang/smithy-rs/issues/2854)) Public fields in structs are no longer marked as `#[doc(hidden)]`, and they are now visible.
- (server, [smithy-rs#2866](https://github.com/smithy-lang/smithy-rs/issues/2866)) [RestJson1](https://awslabs.github.io/smithy/2.0/aws/protocols/aws-restjson1-protocol.html#operation-error-serialization) server SDKs now serialize only the [shape name](https://smithy.io/2.0/spec/model.html#shape-id) in operation error responses. Previously (from versions 0.52.0 to 0.55.4), the full shape ID was rendered.
    Example server error response by a smithy-rs server version 0.52.0 until 0.55.4:
    ```
    HTTP/1.1 400 Bad Request
    content-type: application/json
    x-amzn-errortype: com.example.service#InvalidRequestException
    ...
    ```
    Example server error response now:
    ```
    HTTP/1.1 400 Bad Request
    content-type: application/json
    x-amzn-errortype: InvalidRequestException
    ...
    ```

**Contributors**
Thank you for your contributions! ❤
- @davidsouther ([smithy-rs#2791](https://github.com/smithy-lang/smithy-rs/issues/2791))
- @hlbarber ([smithy-rs#2457](https://github.com/smithy-lang/smithy-rs/issues/2457), [smithy-rs#2740](https://github.com/smithy-lang/smithy-rs/issues/2740), [smithy-rs#2759](https://github.com/smithy-lang/smithy-rs/issues/2759), [smithy-rs#2779](https://github.com/smithy-lang/smithy-rs/issues/2779), [smithy-rs#2827](https://github.com/smithy-lang/smithy-rs/issues/2827))
- @mcmasn-amzn ([smithy-rs#2767](https://github.com/smithy-lang/smithy-rs/issues/2767))
- @thomas-k-cameron ([smithy-rs#2616](https://github.com/smithy-lang/smithy-rs/issues/2616), [smithy-rs#2645](https://github.com/smithy-lang/smithy-rs/issues/2645), [smithy-rs#2646](https://github.com/smithy-lang/smithy-rs/issues/2646), [smithy-rs#2647](https://github.com/smithy-lang/smithy-rs/issues/2647), [smithy-rs#2652](https://github.com/smithy-lang/smithy-rs/issues/2652))
- @thor-bjorgvinsson ([smithy-rs#2733](https://github.com/smithy-lang/smithy-rs/issues/2733))
- @yotamofek ([smithy-rs#2786](https://github.com/smithy-lang/smithy-rs/issues/2786))


May 23rd, 2023
==============
**New this release:**
- (all, [smithy-rs#2612](https://github.com/smithy-lang/smithy-rs/issues/2612)) The `Debug` implementation for `PropertyBag` now prints a list of the types it contains. This significantly improves debuggability.
- (all, [smithy-rs#2653](https://github.com/smithy-lang/smithy-rs/issues/2653), [smithy-rs#2656](https://github.com/smithy-lang/smithy-rs/issues/2656), @henriiik) Implement `Ord` and `PartialOrd` for `DateTime`.
- 🐛 (client, [smithy-rs#2696](https://github.com/smithy-lang/smithy-rs/issues/2696)) Fix compiler errors in generated code when naming shapes after types in the Rust standard library prelude.

**Contributors**
Thank you for your contributions! ❤
- @henriiik ([smithy-rs#2653](https://github.com/smithy-lang/smithy-rs/issues/2653), [smithy-rs#2656](https://github.com/smithy-lang/smithy-rs/issues/2656))


April 26th, 2023
================
**Breaking Changes:**
- ⚠ (all, [smithy-rs#2611](https://github.com/smithy-lang/smithy-rs/issues/2611)) Update MSRV to Rust 1.67.1

**New this release:**
- 🎉 (server, [smithy-rs#2540](https://github.com/smithy-lang/smithy-rs/issues/2540)) Implement layer for servers to handle [ALB health checks](https://docs.aws.amazon.com/elasticloadbalancing/latest/application/target-group-health-checks.html).
    Take a look at `aws_smithy_http_server::plugin::alb_health_check` to learn about it.
- 🎉 (client, [smithy-rs#2254](https://github.com/smithy-lang/smithy-rs/issues/2254), @eduardomourar) Clients now compile for the `wasm32-unknown-unknown` and `wasm32-wasi` targets when no default features are enabled. WebAssembly is not officially supported yet, but this is a great first step towards it!
- (server, [smithy-rs#2540](https://github.com/smithy-lang/smithy-rs/issues/2540)) Implement `PluginPipeline::http_layer` which allows you to apply a `tower::Layer` to all operations.
- (client, [aws-sdk-rust#784](https://github.com/awslabs/aws-sdk-rust/issues/784), @abusch) Implement std::error::Error#source() properly for the service meta Error enum.
- 🐛 (all, [smithy-rs#2496](https://github.com/smithy-lang/smithy-rs/issues/2496)) The outputs for event stream operations now implement the `Sync` auto-trait.
- 🐛 (all, [smithy-rs#2495](https://github.com/smithy-lang/smithy-rs/issues/2495)) Streaming operations now emit the request ID at the `debug` log level like their non-streaming counterparts.
- 🐛 (client, [smithy-rs#2495](https://github.com/smithy-lang/smithy-rs/issues/2495)) Streaming operations now emit the request ID at the `debug` log level like their non-streaming counterparts.
- (client, [smithy-rs#2507](https://github.com/smithy-lang/smithy-rs/issues/2507)) The `enableNewCrateOrganizationScheme` codegen flag has been removed. If you opted out of the new crate organization scheme, it must be adopted now in order to upgrade (see [the upgrade guidance](https://github.com/smithy-lang/smithy-rs/discussions/2449) from March 23rd's release).
- (client, [smithy-rs#2534](https://github.com/smithy-lang/smithy-rs/issues/2534)) `aws_smithy_types::date_time::Format` has been re-exported in service client crates.
- 🐛 (server, [smithy-rs#2582](https://github.com/smithy-lang/smithy-rs/issues/2582), [smithy-rs#2585](https://github.com/smithy-lang/smithy-rs/issues/2585)) Fix generation of constrained shapes reaching `@sensitive` shapes
- 🐛 (server, [smithy-rs#2583](https://github.com/smithy-lang/smithy-rs/issues/2583), [smithy-rs#2584](https://github.com/smithy-lang/smithy-rs/issues/2584)) Fix server code generation bug affecting constrained shapes bound with `@httpPayload`
- (client, [smithy-rs#2603](https://github.com/smithy-lang/smithy-rs/issues/2603)) Add a sensitive method to `ParseHttpResponse`. When this returns true, logging of the HTTP response body will be suppressed.

**Contributors**
Thank you for your contributions! ❤
- @abusch ([aws-sdk-rust#784](https://github.com/awslabs/aws-sdk-rust/issues/784))
- @eduardomourar ([smithy-rs#2254](https://github.com/smithy-lang/smithy-rs/issues/2254))


April 11th, 2023
================


March 23rd, 2023
================
**Breaking Changes:**
- ⚠🎉 (all, [smithy-rs#2467](https://github.com/smithy-lang/smithy-rs/issues/2467)) Update MSRV to 1.66.1
- ⚠ (client, [smithy-rs#76](https://github.com/smithy-lang/smithy-rs/issues/76), [smithy-rs#2129](https://github.com/smithy-lang/smithy-rs/issues/2129)) Generic clients no longer expose a `request_id()` function on errors. To get request ID functionality, use the SDK code generator.
- ⚠ (client, [smithy-rs#76](https://github.com/smithy-lang/smithy-rs/issues/76), [smithy-rs#2129](https://github.com/smithy-lang/smithy-rs/issues/2129)) The `message()` and `code()` methods on errors have been moved into `ProvideErrorMetadata` trait. This trait will need to be imported to continue calling these.
- ⚠ (client, [smithy-rs#76](https://github.com/smithy-lang/smithy-rs/issues/76), [smithy-rs#2129](https://github.com/smithy-lang/smithy-rs/issues/2129), [smithy-rs#2075](https://github.com/smithy-lang/smithy-rs/issues/2075)) The `*Error` and `*ErrorKind` types have been combined to make error matching simpler.
    <details>
    <summary>Example with S3</summary>
    **Before:**
    ```rust
    let result = client
        .get_object()
        .bucket(BUCKET_NAME)
        .key("some-key")
        .send()
        .await;
    match result {
        Ok(_output) => { /* Do something with the output */ }
        Err(err) => match err.into_service_error() {
            GetObjectError { kind, .. } => match kind {
                GetObjectErrorKind::InvalidObjectState(value) => println!("invalid object state: {:?}", value),
                GetObjectErrorKind::NoSuchKey(_) => println!("object didn't exist"),
            }
            err @ GetObjectError { .. } if err.code() == Some("SomeUnmodeledError") => {}
            err @ _ => return Err(err.into()),
        },
    }
    ```
    **After:**
    ```rust
    // Needed to access the `.code()` function on the error type:
    use aws_sdk_s3::types::ProvideErrorMetadata;
    let result = client
        .get_object()
        .bucket(BUCKET_NAME)
        .key("some-key")
        .send()
        .await;
    match result {
        Ok(_output) => { /* Do something with the output */ }
        Err(err) => match err.into_service_error() {
            GetObjectError::InvalidObjectState(value) => {
                println!("invalid object state: {:?}", value);
            }
            GetObjectError::NoSuchKey(_) => {
                println!("object didn't exist");
            }
            err if err.code() == Some("SomeUnmodeledError") => {}
            err @ _ => return Err(err.into()),
        },
    }
    ```
    </details>
- ⚠ (client, [smithy-rs#76](https://github.com/smithy-lang/smithy-rs/issues/76), [smithy-rs#2129](https://github.com/smithy-lang/smithy-rs/issues/2129)) `aws_smithy_types::Error` has been renamed to `aws_smithy_types::error::ErrorMetadata`.
- ⚠ (server, [smithy-rs#2436](https://github.com/smithy-lang/smithy-rs/issues/2436)) Remove unnecessary type parameter `B` from `Upgrade` service.
- 🐛⚠ (server, [smithy-rs#2382](https://github.com/smithy-lang/smithy-rs/issues/2382)) Smithy members named `send` were previously renamed to `send_value` at codegen time. These will now be called `send` in the generated code.
- ⚠ (client, [smithy-rs#2448](https://github.com/smithy-lang/smithy-rs/issues/2448)) The modules in generated client crates have been reorganized. See the [Client Crate Reorganization Upgrade Guidance](https://github.com/smithy-lang/smithy-rs/discussions/2449) to see how to fix your code after this change.
- ⚠ (server, [smithy-rs#2438](https://github.com/smithy-lang/smithy-rs/issues/2438)) Servers can send the `ServerRequestId` in the response headers.
    Servers need to create their service using the new layer builder `ServerRequestIdProviderLayer::new_with_response_header`:
    ```
    let app = app
        .layer(&ServerRequestIdProviderLayer::new_with_response_header(HeaderName::from_static("x-request-id")));
    ```

**New this release:**
- 🐛🎉 (client, [aws-sdk-rust#740](https://github.com/awslabs/aws-sdk-rust/issues/740)) Fluent builder methods on the client are now marked as deprecated when the related operation is deprecated.
- 🎉 (all, [smithy-rs#2398](https://github.com/smithy-lang/smithy-rs/issues/2398)) Add support for the `awsQueryCompatible` trait. This allows services to continue supporting a custom error code (via the `awsQueryError` trait) when the services migrate their protocol from `awsQuery` to `awsJson1_0` annotated with `awsQueryCompatible`.
    <details>
    <summary>Click to expand for more details...</summary>

    After the migration, services will include an additional header `x-amzn-query-error` in their responses whose value is in the form of `<error code>;<error type>`. An example response looks something like
    ```
    HTTP/1.1 400
    x-amzn-query-error: AWS.SimpleQueueService.NonExistentQueue;Sender
    Date: Wed, 08 Sep 2021 23:46:52 GMT
    Content-Type: application/x-amz-json-1.0
    Content-Length: 163

    {
        "__type": "com.amazonaws.sqs#QueueDoesNotExist",
        "message": "some user-visible message"
    }
    ```
    `<error code>` is `AWS.SimpleQueueService.NonExistentQueue` and `<error type>` is `Sender`.

    If an operation results in an error that causes a service to send back the response above, you can access `<error code>` and `<error type>` as follows:
    ```rust
    match client.some_operation().send().await {
        Ok(_) => { /* success */ }
        Err(sdk_err) => {
            let err = sdk_err.into_service_error();
            assert_eq!(
                error.meta().code(),
                Some("AWS.SimpleQueueService.NonExistentQueue"),
            );
            assert_eq!(error.meta().extra("type"), Some("Sender"));
        }
    }
    </details>
    ```
- 🎉 (client, [smithy-rs#2428](https://github.com/smithy-lang/smithy-rs/issues/2428), [smithy-rs#2208](https://github.com/smithy-lang/smithy-rs/issues/2208)) `SdkError` variants can now be constructed for easier unit testing.
- 🐛 (server, [smithy-rs#2441](https://github.com/smithy-lang/smithy-rs/issues/2441)) Fix `FilterByOperationName` plugin. This previous caused services with this applied to fail to compile due to mismatched bounds.
- (client, [smithy-rs#2437](https://github.com/smithy-lang/smithy-rs/issues/2437), [aws-sdk-rust#600](https://github.com/awslabs/aws-sdk-rust/issues/600)) Add more client re-exports. Specifically, it re-exports `aws_smithy_http::body::SdkBody`, `aws_smithy_http::byte_stream::error::Error`, and `aws_smithy_http::operation::{Request, Response}`.
- 🐛 (all, [smithy-rs#2226](https://github.com/smithy-lang/smithy-rs/issues/2226)) Fix bug in timestamp format resolution. Prior to this fix, the timestamp format may have been incorrect if set on the target instead of on the member.
- (all, [smithy-rs#2226](https://github.com/smithy-lang/smithy-rs/issues/2226)) Add support for offsets when parsing datetimes. RFC3339 date times now support offsets like `-0200`
- (client, [aws-sdk-rust#160](https://github.com/awslabs/aws-sdk-rust/issues/160), [smithy-rs#2445](https://github.com/smithy-lang/smithy-rs/issues/2445)) Reconnect on transient errors.

    Note: **this behavior is disabled by default for generic clients**. It can be enabled with
    `aws_smithy_client::Builder::reconnect_on_transient_errors`

    If a transient error (timeout, 500, 503, 503) is encountered, the connection will be evicted from the pool and will not
    be reused.
- (all, [smithy-rs#2474](https://github.com/smithy-lang/smithy-rs/issues/2474)) Increase Tokio version to 1.23.1 for all crates. This is to address [RUSTSEC-2023-0001](https://rustsec.org/advisories/RUSTSEC-2023-0001)


January 25th, 2023
==================
**New this release:**
- 🐛 (server, [smithy-rs#920](https://github.com/smithy-lang/smithy-rs/issues/920)) Fix bug in `OperationExtensionFuture`s `Future::poll` implementation


January 24th, 2023
==================
**Breaking Changes:**
- ⚠ (server, [smithy-rs#2161](https://github.com/smithy-lang/smithy-rs/issues/2161)) Remove deprecated service builder, this includes:

    - Remove `aws_smithy_http_server::routing::Router` and `aws_smithy_http_server::request::RequestParts`.
    - Move the `aws_smithy_http_server::routers::Router` trait and `aws_smithy_http_server::routing::RoutingService` into `aws_smithy_http_server::routing`.
    - Remove the following from the generated SDK:
        - `operation_registry.rs`
        - `operation_handler.rs`
        - `server_operation_handler_trait.rs`

    If migration to the new service builder API has not already been completed a brief summary of required changes can be seen in [previous release notes](https://github.com/smithy-lang/smithy-rs/releases/tag/release-2022-12-12) and in API documentation of the root crate.

**New this release:**
- 🐛 (server, [smithy-rs#2213](https://github.com/smithy-lang/smithy-rs/issues/2213)) `@sparse` list shapes and map shapes with constraint traits and with constrained members are now supported
- 🐛 (server, [smithy-rs#2200](https://github.com/smithy-lang/smithy-rs/pull/2200)) Event streams no longer generate empty error enums when their operations don’t have modeled errors
- (all, [smithy-rs#2223](https://github.com/smithy-lang/smithy-rs/issues/2223)) `aws_smithy_types::date_time::DateTime`, `aws_smithy_types::Blob` now implement the `Eq` and `Hash` traits
- (server, [smithy-rs#2223](https://github.com/smithy-lang/smithy-rs/issues/2223)) Code-generated types for server SDKs now implement the `Eq` and `Hash` traits when possible


January 12th, 2023
==================
**New this release:**
- 🐛 (server, [smithy-rs#2201](https://github.com/smithy-lang/smithy-rs/issues/2201)) Fix severe bug where a router fails to deserialize percent-encoded query strings, reporting no operation match when there could be one. If your Smithy model uses an operation with a request URI spec containing [query string literals](https://smithy.io/2.0/spec/http-bindings.html#query-string-literals), you are affected. This fix was released in `aws-smithy-http-server` v0.53.1.


January 11th, 2023
==================
**Breaking Changes:**
- ⚠ (client, [smithy-rs#2099](https://github.com/smithy-lang/smithy-rs/issues/2099)) The Rust client codegen plugin is now called `rust-client-codegen` instead of `rust-codegen`. Be sure to update your `smithy-build.json` files to refer to the correct plugin name.
- ⚠ (client, [smithy-rs#2099](https://github.com/smithy-lang/smithy-rs/issues/2099)) Client codegen plugins need to define a service named `software.amazon.smithy.rust.codegen.client.smithy.customize.ClientCodegenDecorator` (this is the new file name for the plugin definition in `resources/META-INF/services`).
- ⚠ (server, [smithy-rs#2099](https://github.com/smithy-lang/smithy-rs/issues/2099)) Server codegen plugins need to define a service named `software.amazon.smithy.rust.codegen.server.smithy.customize.ServerCodegenDecorator` (this is the new file name for the plugin definition in `resources/META-INF/services`).

**New this release:**
- 🐛 (server, [smithy-rs#2103](https://github.com/smithy-lang/smithy-rs/issues/2103)) In 0.52, `@length`-constrained collection shapes whose members are not constrained made the server code generator crash. This has been fixed.
- (server, [smithy-rs#1879](https://github.com/smithy-lang/smithy-rs/issues/1879)) Servers support the `@default` trait: models can specify default values. Default values will be automatically supplied when not manually set.
- (server, [smithy-rs#2131](https://github.com/smithy-lang/smithy-rs/issues/2131)) The constraint `@length` on non-streaming blob shapes is supported.
- 🐛 (client, [smithy-rs#2150](https://github.com/smithy-lang/smithy-rs/issues/2150)) Fix bug where string default values were not supported for endpoint parameters
- 🐛 (all, [smithy-rs#2170](https://github.com/smithy-lang/smithy-rs/issues/2170), [aws-sdk-rust#706](https://github.com/awslabs/aws-sdk-rust/issues/706)) Remove the webpki-roots feature from `hyper-rustls`
- 🐛 (server, [smithy-rs#2054](https://github.com/smithy-lang/smithy-rs/issues/2054)) Servers can generate a unique request ID and use it in their handlers.


December 12th, 2022
===================
**Breaking Changes:**
- ⚠🎉 (all, [smithy-rs#1938](https://github.com/smithy-lang/smithy-rs/issues/1938), @jjantdev) Upgrade Rust MSRV to 1.62.1
- ⚠🎉 (server, [smithy-rs#1199](https://github.com/smithy-lang/smithy-rs/issues/1199), [smithy-rs#1342](https://github.com/smithy-lang/smithy-rs/issues/1342), [smithy-rs#1401](https://github.com/smithy-lang/smithy-rs/issues/1401), [smithy-rs#1998](https://github.com/smithy-lang/smithy-rs/issues/1998), [smithy-rs#2005](https://github.com/smithy-lang/smithy-rs/issues/2005), [smithy-rs#2028](https://github.com/smithy-lang/smithy-rs/issues/2028), [smithy-rs#2034](https://github.com/smithy-lang/smithy-rs/issues/2034), [smithy-rs#2036](https://github.com/smithy-lang/smithy-rs/issues/2036)) [Constraint traits](https://awslabs.github.io/smithy/2.0/spec/constraint-traits.html) in server SDKs are beginning to be supported. The following are now supported:

    * The `length` trait on `string` shapes.
    * The `length` trait on `map` shapes.
    * The `length` trait on `list` shapes.
    * The `range` trait on `byte` shapes.
    * The `range` trait on `short` shapes.
    * The `range` trait on `integer` shapes.
    * The `range` trait on `long` shapes.
    * The `pattern` trait on `string` shapes.

    Upon receiving a request that violates the modeled constraints, the server SDK will reject it with a message indicating why.

    Unsupported (constraint trait, target shape) combinations will now fail at code generation time, whereas previously they were just ignored. This is a breaking change to raise awareness in service owners of their server SDKs behaving differently than what was modeled. To continue generating a server SDK with unsupported constraint traits, set `codegen.ignoreUnsupportedConstraints` to `true` in your `smithy-build.json`.

    ```json
    {
        ...
        "rust-server-codegen": {
            ...
            "codegen": {
                "ignoreUnsupportedConstraints": true
            }
        }
    }
    ```
- ⚠🎉 (server, [smithy-rs#1342](https://github.com/smithy-lang/smithy-rs/issues/1342), [smithy-rs#1119](https://github.com/smithy-lang/smithy-rs/issues/1119)) Server SDKs now generate "constrained types" for constrained shapes. Constrained types are [newtypes](https://rust-unofficial.github.io/patterns/patterns/behavioural/newtype.html) that encapsulate the modeled constraints. They constitute a [widespread pattern to guarantee domain invariants](https://www.lpalmieri.com/posts/2020-12-11-zero-to-production-6-domain-modelling/) and promote correctness in your business logic. So, for example, the model:

    ```smithy
    @length(min: 1, max: 69)
    string NiceString
    ```

    will now render a `struct NiceString(String)`. Instantiating a `NiceString` is a fallible operation:

    ```rust
    let data: String = ... ;
    let nice_string = NiceString::try_from(data).expect("data is not nice");
    ```

    A failed attempt to instantiate a constrained type will yield a `ConstraintViolation` error type you may want to handle. This type's API is subject to change.

    Constrained types _guarantee_, by virtue of the type system, that your service's operation outputs adhere to the modeled constraints. To learn more about the motivation for constrained types and how they work, see [the RFC](https://github.com/smithy-lang/smithy-rs/pull/1199).

    If you'd like to opt-out of generating constrained types, you can set `codegen.publicConstrainedTypes` to `false`. Note that if you do, the generated server SDK will still honor your operation input's modeled constraints upon receiving a request, but will not help you in writing business logic code that adheres to the constraints, and _will not prevent you from returning responses containing operation outputs that violate said constraints_.

    ```json
    {
        ...
        "rust-server-codegen": {
            ...
            "codegen": {
                "publicConstrainedTypes": false
            }
        }
    }
    ```
- 🐛⚠🎉 (server, [smithy-rs#1714](https://github.com/smithy-lang/smithy-rs/issues/1714), [smithy-rs#1342](https://github.com/smithy-lang/smithy-rs/issues/1342)) Structure builders in server SDKs have undergone significant changes.

    The API surface has been reduced. It is now simpler and closely follows what you would get when using the [`derive_builder`](https://docs.rs/derive_builder/latest/derive_builder/) crate:

    1. Builders no longer have `set_*` methods taking in `Option<T>`. You must use the unprefixed method, named exactly after the structure's field name, and taking in a value _whose type matches exactly that of the structure's field_.
    2. Builders no longer have convenience methods to pass in an element for a field whose type is a vector or a map. You must pass in the entire contents of the collection up front.
    3. Builders no longer implement [`PartialEq`](https://doc.rust-lang.org/std/cmp/trait.PartialEq.html).

    Bug fixes:

    4. Builders now always fail to build if a value for a `required` member is not provided. Previously, builders were falling back to a default value (e.g. `""` for `String`s) for some shapes. This was a bug.

    Additions:

    5. A structure `Structure` with builder `Builder` now implements `TryFrom<Builder> for Structure` or `From<Builder> for Structure`, depending on whether the structure [is constrained](https://awslabs.github.io/smithy/2.0/spec/constraint-traits.html) or not, respectively.

    To illustrate how to migrate to the new API, consider the example model below.

    ```smithy
    structure Pokemon {
        @required
        name: String,
        @required
        description: String,
        @required
        evolvesTo: PokemonList
    }

    list PokemonList {
        member: Pokemon
    }
    ```

    In the Rust code below, note the references calling out the changes described in the numbered list above.

    Before:

    ```rust
    let eevee_builder = Pokemon::builder()
        // (1) `set_description` takes in `Some<String>`.
        .set_description(Some("Su código genético es muy inestable. Puede evolucionar en diversas razas de Pokémon.".to_owned()))
        // (2) Convenience method to add one element to the `evolvesTo` list.
        .evolves_to(vaporeon)
        .evolves_to(jolteon)
        .evolves_to(flareon);

    // (3) Builder types can be compared.
    assert_ne!(eevee_builder, Pokemon::builder());

    // (4) Builds fine even though we didn't provide a value for `name`, which is `required`!
    let _eevee = eevee_builder.build();
    ```

    After:

    ```rust
    let eevee_builder = Pokemon::builder()
        // (1) `set_description` no longer exists. Use `description`, which directly takes in `String`.
        .description("Su código genético es muy inestable. Puede evolucionar en diversas razas de Pokémon.".to_owned())
        // (2) Convenience methods removed; provide the entire collection up front.
        .evolves_to(vec![vaporeon, jolteon, flareon]);

    // (3) Binary operation `==` cannot be applied to `pokemon::Builder`.
    // assert_ne!(eevee_builder, Pokemon::builder());

    // (4) `required` member `name` was not set.
    // (5) Builder type can be fallibly converted to the structure using `TryFrom` or `TryInto`.
    let _error = Pokemon::try_from(eevee_builder).expect_err("name was not provided");
    ```
- ⚠🎉 (server, [smithy-rs#1620](https://github.com/smithy-lang/smithy-rs/issues/1620), [smithy-rs#1666](https://github.com/smithy-lang/smithy-rs/issues/1666), [smithy-rs#1731](https://github.com/smithy-lang/smithy-rs/issues/1731), [smithy-rs#1736](https://github.com/smithy-lang/smithy-rs/issues/1736), [smithy-rs#1753](https://github.com/smithy-lang/smithy-rs/issues/1753), [smithy-rs#1738](https://github.com/smithy-lang/smithy-rs/issues/1738), [smithy-rs#1782](https://github.com/smithy-lang/smithy-rs/issues/1782), [smithy-rs#1829](https://github.com/smithy-lang/smithy-rs/issues/1829), [smithy-rs#1837](https://github.com/smithy-lang/smithy-rs/issues/1837), [smithy-rs#1891](https://github.com/smithy-lang/smithy-rs/issues/1891), [smithy-rs#1840](https://github.com/smithy-lang/smithy-rs/issues/1840), [smithy-rs#1844](https://github.com/smithy-lang/smithy-rs/issues/1844), [smithy-rs#1858](https://github.com/smithy-lang/smithy-rs/issues/1858), [smithy-rs#1930](https://github.com/smithy-lang/smithy-rs/issues/1930), [smithy-rs#1999](https://github.com/smithy-lang/smithy-rs/issues/1999), [smithy-rs#2003](https://github.com/smithy-lang/smithy-rs/issues/2003), [smithy-rs#2008](https://github.com/smithy-lang/smithy-rs/issues/2008), [smithy-rs#2010](https://github.com/smithy-lang/smithy-rs/issues/2010), [smithy-rs#2019](https://github.com/smithy-lang/smithy-rs/issues/2019), [smithy-rs#2020](https://github.com/smithy-lang/smithy-rs/issues/2020), [smithy-rs#2021](https://github.com/smithy-lang/smithy-rs/issues/2021), [smithy-rs#2038](https://github.com/smithy-lang/smithy-rs/issues/2038), [smithy-rs#2039](https://github.com/smithy-lang/smithy-rs/issues/2039), [smithy-rs#2041](https://github.com/smithy-lang/smithy-rs/issues/2041)) ### Plugins/New Service Builder API

    The `Router` struct has been replaced by a new `Service` located at the root of the generated crate. Its name coincides with the same name as the Smithy service you are generating.

    ```rust
    use pokemon_service_server_sdk::PokemonService;
    ```

    The new service builder infrastructure comes with a `Plugin` system which supports middleware on `smithy-rs`. See the [mididleware documentation](https://github.com/smithy-lang/smithy-rs/blob/main/design/src/server/middleware.md) and the [API documentation](https://docs.rs/aws-smithy-http-server/latest/aws_smithy_http_server/plugin/index.html) for more details.

    Usage of the new service builder API:

    ```rust
    // Apply a sequence of plugins using `PluginPipeline`.
    let plugins = PluginPipeline::new()
        // Apply the `PrintPlugin`.
        // This is a dummy plugin found in `rust-runtime/aws-smithy-http-server/examples/pokemon-service/src/plugin.rs`
        .print()
        // Apply the `InstrumentPlugin` plugin, which applies `tracing` instrumentation.
        .instrument();

    // Construct the service builder using the `plugins` defined above.
    let app = PokemonService::builder_with_plugins(plugins)
        // Assign all the handlers.
        .get_pokemon_species(get_pokemon_species)
        .get_storage(get_storage)
        .get_server_statistics(get_server_statistics)
        .capture_pokemon(capture_pokemon)
        .do_nothing(do_nothing)
        .check_health(check_health)
        // Construct the `PokemonService`.
        .build()
        // If handlers are missing a descriptive error will be provided.
        .expect("failed to build an instance of `PokemonService`");
    ```

    See the `rust-runtime/aws-smithy-http-server/examples/pokemon-service/src/bin` folder for various working examples.

    ### Public `FromParts` trait

    Previously, we only supported one [`Extension`](https://docs.rs/aws-smithy-http-server/latest/aws_smithy_http_server/request/struct.Extension.html) as an additional argument provided to the handler. This number has been increased to 8 and the argument type has been broadened to any struct which implements the [`FromParts`](https://docs.rs/aws-smithy-http-server/latest/aws_smithy_http_server/request/trait.FromParts.html) trait. The trait is publicly exported and therefore provides customers with the ability to extend the domain of the handlers.

    As noted, a ubiqutious example of a struct that implements `FromParts` is the `Extension` struct, which extracts state from the `Extensions` typemap of a [`http::Request`](https://docs.rs/http/latest/http/request/struct.Request.html). A new example is the `ConnectInfo` struct which allows handlers to access the connection data. See the `rust-runtime/aws-smithy-http-server/examples/pokemon-service/src/bin/pokemon-service-connect-info.rs` example.

    ```rust
    fn get_pokemon_species(
        input: GetPokemonSpeciesInput,
        state: Extension<State>,
        address: ConnectInfo<SocketAddr>
    ) -> Result<GetPokemonSpeciesOutput, GetPokemonSpeciesError> {
        todo!()
    }
    ```

    In addition to the [`ConnectInfo`](https://docs.rs/aws-smithy-http-server/latest/aws_smithy_http_server/request/connect_info/struct.ConnectInfo.html) extractor, we also have added [lambda extractors](https://docs.rs/aws-smithy-http-server/latest/aws_smithy_http_server/request/lambda/index.html) which are feature gated with `aws-lambda`.

    [`FromParts` documentation](https://github.com/smithy-lang/smithy-rs/blob/main/design/src/server/from_parts.md) has been added.

    ### New Documentation

    New sections to have been added to the [server side of the book](https://github.com/smithy-lang/smithy-rs/blob/main/design/src/server/overview.md).

    These include:

    - [Middleware](https://github.com/smithy-lang/smithy-rs/blob/main/design/src/server/middleware.md)
    - [Accessing Un-modelled Data](https://github.com/smithy-lang/smithy-rs/blob/main/design/src/server/from_parts.md)
    - [Anatomy of a Service](https://github.com/smithy-lang/smithy-rs/blob/main/design/src/server/anatomy.md)

    This release also introduces extensive documentation at the root of the generated crate. For best results compile documentation with `cargo +nightly doc --open`.

    ### Deprecations

    The existing service builder infrastructure, `OperationRegistryBuilder`/`OperationRegistry`/`Router`, is now deprecated. Customers should migrate to the newer scheme described above. The deprecated types will be removed in a future release.
- ⚠ (client, [smithy-rs#1875](https://github.com/smithy-lang/smithy-rs/issues/1875)) Replace bool with enum for a function parameter of `label::fmt_string`.
- ⚠ (all, [smithy-rs#1980](https://github.com/smithy-lang/smithy-rs/issues/1980)) aws_smithy_types_convert::date_time::DateTimeExt::to_chrono_utc returns a Result<>
- ⚠ (client, [smithy-rs#1926](https://github.com/smithy-lang/smithy-rs/issues/1926), [smithy-rs#1819](https://github.com/smithy-lang/smithy-rs/issues/1819)) Several breaking changes have been made to errors. See [the upgrade guide](https://github.com/smithy-lang/smithy-rs/issues/1950) for more information.
- 🐛⚠ (server, [smithy-rs#1714](https://github.com/smithy-lang/smithy-rs/issues/1714), [smithy-rs#1342](https://github.com/smithy-lang/smithy-rs/issues/1342), [smithy-rs#1860](https://github.com/smithy-lang/smithy-rs/issues/1860)) Server SDKs now correctly reject operation inputs that don't set values for `required` structure members. Previously, in some scenarios, server SDKs would accept the request and set a default value for the member (e.g. `""` for a `String`), even when the member shape did not have [Smithy IDL v2's `default` trait](https://awslabs.github.io/smithy/2.0/spec/type-refinement-traits.html#smithy-api-default-trait) attached. The `default` trait is [still unsupported](https://github.com/smithy-lang/smithy-rs/issues/1860).
- ⚠ (client, [smithy-rs#1945](https://github.com/smithy-lang/smithy-rs/issues/1945)) Generate enums that guide the users to write match expressions in a forward-compatible way.
    Before this change, users could write a match expression against an enum in a non-forward-compatible way:
    ```rust
    match some_enum {
        SomeEnum::Variant1 => { /* ... */ },
        SomeEnum::Variant2 => { /* ... */ },
        Unknown(value) if value == "NewVariant" => { /* ... */ },
        _ => { /* ... */ },
    }
    ```
    This code can handle a case for "NewVariant" with a version of SDK where the enum does not yet include `SomeEnum::NewVariant`, but breaks with another version of SDK where the enum defines `SomeEnum::NewVariant` because the execution will hit a different match arm, i.e. the last one.
    After this change, users are guided to write the above match expression as follows:
    ```rust
    match some_enum {
        SomeEnum::Variant1 => { /* ... */ },
        SomeEnum::Variant2 => { /* ... */ },
        other @ _ if other.as_str() == "NewVariant" => { /* ... */ },
        _ => { /* ... */ },
    }
    ```
    This is forward-compatible because the execution will hit the second last match arm regardless of whether the enum defines `SomeEnum::NewVariant` or not.
- ⚠ (client, [smithy-rs#1984](https://github.com/smithy-lang/smithy-rs/issues/1984), [smithy-rs#1496](https://github.com/smithy-lang/smithy-rs/issues/1496)) Functions on `aws_smithy_http::endpoint::Endpoint` now return a `Result` instead of panicking.
- ⚠ (client, [smithy-rs#1984](https://github.com/smithy-lang/smithy-rs/issues/1984), [smithy-rs#1496](https://github.com/smithy-lang/smithy-rs/issues/1496)) `Endpoint::mutable` now takes `impl AsRef<str>` instead of `Uri`. For the old functionality, use `Endpoint::mutable_uri`.
- ⚠ (client, [smithy-rs#1984](https://github.com/smithy-lang/smithy-rs/issues/1984), [smithy-rs#1496](https://github.com/smithy-lang/smithy-rs/issues/1496)) `Endpoint::immutable` now takes `impl AsRef<str>` instead of `Uri`. For the old functionality, use `Endpoint::immutable_uri`.
- ⚠ (server, [smithy-rs#1982](https://github.com/smithy-lang/smithy-rs/issues/1982)) [RestJson1](https://awslabs.github.io/smithy/2.0/aws/protocols/aws-restjson1-protocol.html#operation-error-serialization) server SDKs now serialize the [full shape ID](https://smithy.io/2.0/spec/model.html#shape-id) (including namespace) in operation error responses.

    Example server error response before:

    ```
    HTTP/1.1 400 Bad Request
    content-type: application/json
    x-amzn-errortype: InvalidRequestException
    ...
    ```

    Example server error response now:

    ```
    HTTP/1.1 400 Bad Request
    content-type: application/json
    x-amzn-errortype: com.example.service#InvalidRequestException
    ...
    ```
- ⚠ (server, [smithy-rs#2035](https://github.com/smithy-lang/smithy-rs/issues/2035)) All types that are exclusively relevant within the context of an AWS Lambda function are now gated behind the
    `aws-lambda` feature flag.

    This will reduce the number of dependencies (and improve build times) for users that are running their Smithy services
    in non-serverless environments (e.g. via `hyper`).
- ⚠ (all, [smithy-rs#1983](https://github.com/smithy-lang/smithy-rs/issues/1983), [smithy-rs#2029](https://github.com/smithy-lang/smithy-rs/issues/2029)) Implementation of the Debug trait for container shapes now redacts what is printed per the sensitive trait.
- ⚠ (client, [smithy-rs#2065](https://github.com/smithy-lang/smithy-rs/issues/2065)) `SdkBody` callbacks have been removed. If you were using these, please [file an issue](https://github.com/smithy-lang/smithy-rs/issues/new) so that we can better understand your use-case and provide the support you need.
- ⚠ (client, [smithy-rs#2063](https://github.com/smithy-lang/smithy-rs/issues/2063)) Added SmithyEndpointStage which can be used to set an endpoint for smithy-native clients
- ⚠ (all, [smithy-rs#1989](https://github.com/smithy-lang/smithy-rs/issues/1989)) The Unit type for a Union member is no longer rendered. The serializers and parsers generated now function accordingly in the absence of the inner data associated with the Unit type.

**New this release:**
- 🎉 (all, [smithy-rs#1929](https://github.com/smithy-lang/smithy-rs/issues/1929)) Upgrade Smithy to v1.26
- 🎉 (client, [smithy-rs#2044](https://github.com/smithy-lang/smithy-rs/issues/2044), [smithy-rs#371](https://github.com/smithy-lang/smithy-rs/issues/371)) Fixed and improved the request `tracing` span hierarchy to improve log messages, profiling, and debuggability.
- 🐛 (all, [smithy-rs#1847](https://github.com/smithy-lang/smithy-rs/issues/1847)) Support Sigv4 signature generation on PowerPC 32 and 64 bit. This architecture cannot compile `ring`, so the implementation has been updated to rely on `hamc` + `sha2` to achive the same result with broader platform compatibility and higher performance. We also updated the CI which is now running as many tests as possible against i686 and PowerPC 32 and 64 bit.
- 🐛 (server, [smithy-rs#1910](https://github.com/smithy-lang/smithy-rs/issues/1910)) `aws_smithy_http_server::routing::Router` is exported from the crate root again. This reverts unintentional breakage that was introduced in `aws-smithy-http-server` v0.51.0 only.
- 🐛 (client, [smithy-rs#1903](https://github.com/smithy-lang/smithy-rs/issues/1903), [smithy-rs#1902](https://github.com/smithy-lang/smithy-rs/issues/1902)) Fix bug that can cause panics in paginators
- (client, [smithy-rs#1919](https://github.com/smithy-lang/smithy-rs/issues/1919)) Operation metadata is now added to the property bag before sending requests allowing middlewares to behave
    differently depending on the operation being sent.
- (all, [smithy-rs#1907](https://github.com/smithy-lang/smithy-rs/issues/1907)) Fix cargo audit issue on chrono.
- 🐛 (client, [smithy-rs#1957](https://github.com/smithy-lang/smithy-rs/issues/1957)) It was previously possible to send requests without setting query parameters modeled as required. Doing this may cause a
    service to interpret a request incorrectly instead of just sending back a 400 error. Now, when an operation has query
    parameters that are marked as required, the omission of those query parameters will cause a BuildError, preventing the
    invalid operation from being sent.
- (all, [smithy-rs#1972](https://github.com/smithy-lang/smithy-rs/issues/1972)) Upgrade to Smithy 1.26.2
- (all, [smithy-rs#2011](https://github.com/smithy-lang/smithy-rs/issues/2011), @lsr0) Make generated enum `values()` functions callable in const contexts.
- (client, [smithy-rs#2064](https://github.com/smithy-lang/smithy-rs/issues/2064), [aws-sdk-rust#632](https://github.com/awslabs/aws-sdk-rust/issues/632)) Clients now default max idle connections to 70 (previously unlimited) to reduce the likelihood of hitting max file handles in AWS Lambda.
- (client, [smithy-rs#2057](https://github.com/smithy-lang/smithy-rs/issues/2057), [smithy-rs#371](https://github.com/smithy-lang/smithy-rs/issues/371)) Add more `tracing` events to signing and event streams

**Contributors**
Thank you for your contributions! ❤
- @jjantdev ([smithy-rs#1938](https://github.com/smithy-lang/smithy-rs/issues/1938))
- @lsr0 ([smithy-rs#2011](https://github.com/smithy-lang/smithy-rs/issues/2011))

October 24th, 2022
==================
**Breaking Changes:**
- ⚠ (all, [smithy-rs#1825](https://github.com/smithy-lang/smithy-rs/issues/1825)) Bump MSRV to be 1.62.0.
- ⚠ (server, [smithy-rs#1825](https://github.com/smithy-lang/smithy-rs/issues/1825)) Bump pyo3 and pyo3-asyncio from 0.16.x to 0.17.0 for aws-smithy-http-server-python.
- ⚠ (client, [smithy-rs#1811](https://github.com/smithy-lang/smithy-rs/issues/1811)) Replace all usages of `AtomicU64` with `AtomicUsize` to support 32bit targets.
- ⚠ (server, [smithy-rs#1803](https://github.com/smithy-lang/smithy-rs/issues/1803)) Mark `operation` and `operation_handler` modules as private in the generated server crate.
    Both modules did not contain any public types, therefore there should be no actual breakage when updating.
- ⚠ (client, [smithy-rs#1740](https://github.com/smithy-lang/smithy-rs/issues/1740), [smithy-rs#256](https://github.com/smithy-lang/smithy-rs/issues/256)) A large list of breaking changes were made to accomodate default timeouts in the AWS SDK.
    See [the smithy-rs upgrade guide](https://github.com/smithy-lang/smithy-rs/issues/1760) for a full list
    of breaking changes and how to resolve them.
- ⚠ (server, [smithy-rs#1829](https://github.com/smithy-lang/smithy-rs/issues/1829)) Remove `Protocol` enum, removing an obstruction to extending smithy to third-party protocols.
- ⚠ (server, [smithy-rs#1829](https://github.com/smithy-lang/smithy-rs/issues/1829)) Convert the `protocol` argument on `PyMiddlewares::new` constructor to a type parameter.
- ⚠ (server, [smithy-rs#1753](https://github.com/smithy-lang/smithy-rs/issues/1753)) `aws_smithy_http_server::routing::Router` is no longer exported from the crate root. This was unintentional breakage that will be reverted in the next release.

**New this release:**
- (server, [smithy-rs#1811](https://github.com/smithy-lang/smithy-rs/issues/1811)) Replace all usages of `AtomicU64` with `AtomicUsize` to support 32bit targets.
- 🐛 (all, [smithy-rs#1802](https://github.com/smithy-lang/smithy-rs/issues/1802)) Sensitive fields in errors now respect @sensitive trait and are properly redacted.
- (server, [smithy-rs#1727](https://github.com/smithy-lang/smithy-rs/issues/1727), @GeneralSwiss) Pokémon Service example code now runs clippy during build.
- (server, [smithy-rs#1734](https://github.com/smithy-lang/smithy-rs/issues/1734)) Implement support for pure Python request middleware. Improve idiomatic logging support over tracing.
- 🐛 (client, [aws-sdk-rust#620](https://github.com/awslabs/aws-sdk-rust/issues/620), [smithy-rs#1748](https://github.com/smithy-lang/smithy-rs/issues/1748)) Paginators now stop on encountering a duplicate token by default rather than panic. This behavior can be customized by toggling the `stop_on_duplicate_token` property on the paginator before calling `send`.
- 🐛 (all, [smithy-rs#1817](https://github.com/smithy-lang/smithy-rs/issues/1817), @ethyi) Update aws-types zeroize to flexible version to prevent downstream version conflicts.
- (all, [smithy-rs#1852](https://github.com/smithy-lang/smithy-rs/issues/1852), @ogudavid) Enable local maven repo dependency override.

**Contributors**
Thank you for your contributions! ❤
- @GeneralSwiss ([smithy-rs#1727](https://github.com/smithy-lang/smithy-rs/issues/1727))
- @ethyi ([smithy-rs#1817](https://github.com/smithy-lang/smithy-rs/issues/1817))
- @ogudavid ([smithy-rs#1852](https://github.com/smithy-lang/smithy-rs/issues/1852))

September 20th, 2022
====================
**Breaking Changes:**
- ⚠ (client, [smithy-rs#1603](https://github.com/smithy-lang/smithy-rs/issues/1603), [aws-sdk-rust#586](https://github.com/awslabs/aws-sdk-rust/issues/586)) `aws_smithy_types::RetryConfig` no longer implements `Default`, and its `new` function has been replaced with `standard`.
- ⚠ (client, [smithy-rs#1603](https://github.com/smithy-lang/smithy-rs/issues/1603), [aws-sdk-rust#586](https://github.com/awslabs/aws-sdk-rust/issues/586)) Client creation now panics if retries or timeouts are enabled without an async sleep implementation.
    If you're using the Tokio runtime and have the `rt-tokio` feature enabled (which is enabled by default),
    then you shouldn't notice this change at all.
    Otherwise, if using something other than Tokio as the async runtime, the `AsyncSleep` trait must be implemented,
    and that implementation given to the config builder via the `sleep_impl` method. Alternatively, retry can be
    explicitly turned off by setting `max_attempts` to 1, which will result in successful client creation without an
    async sleep implementation.
- ⚠ (client, [smithy-rs#1603](https://github.com/smithy-lang/smithy-rs/issues/1603), [aws-sdk-rust#586](https://github.com/awslabs/aws-sdk-rust/issues/586)) The `default_async_sleep` method on the `Client` builder has been removed. The default async sleep is
    wired up by default if none is provided.
- ⚠ (client, [smithy-rs#976](https://github.com/smithy-lang/smithy-rs/issues/976), [smithy-rs#1710](https://github.com/smithy-lang/smithy-rs/issues/1710)) Removed the need to generate operation output and retry aliases in codegen.
- ⚠ (client, [smithy-rs#1715](https://github.com/smithy-lang/smithy-rs/issues/1715), [smithy-rs#1717](https://github.com/smithy-lang/smithy-rs/issues/1717)) `ClassifyResponse` was renamed to `ClassifyRetry` and is no longer implemented for the unit type.
- ⚠ (client, [smithy-rs#1715](https://github.com/smithy-lang/smithy-rs/issues/1715), [smithy-rs#1717](https://github.com/smithy-lang/smithy-rs/issues/1717)) The `with_retry_policy` and `retry_policy` functions on `aws_smithy_http::operation::Operation` have been
    renamed to `with_retry_classifier` and `retry_classifier` respectively. Public member `retry_policy` on
    `aws_smithy_http::operation::Parts` has been renamed to `retry_classifier`.

**New this release:**
- 🎉 (client, [smithy-rs#1647](https://github.com/smithy-lang/smithy-rs/issues/1647), [smithy-rs#1112](https://github.com/smithy-lang/smithy-rs/issues/1112)) Implemented customizable operations per [RFC-0017](https://smithy-lang.github.io/smithy-rs/design/rfcs/rfc0017_customizable_client_operations.html).

    Before this change, modifying operations before sending them required using lower-level APIs:

    ```rust
    let input = SomeOperationInput::builder().some_value(5).build()?;

    let operation = {
        let op = input.make_operation(&service_config).await?;
        let (request, response) = op.into_request_response();

        let request = request.augment(|req, _props| {
            req.headers_mut().insert(
                HeaderName::from_static("x-some-header"),
                HeaderValue::from_static("some-value")
            );
            Result::<_, Infallible>::Ok(req)
        })?;

        Operation::from_parts(request, response)
    };

    let response = smithy_client.call(operation).await?;
    ```

    Now, users may easily modify operations before sending with the `customize` method:

    ```rust
    let response = client.some_operation()
        .some_value(5)
        .customize()
        .await?
        .mutate_request(|mut req| {
            req.headers_mut().insert(
                HeaderName::from_static("x-some-header"),
                HeaderValue::from_static("some-value")
            );
        })
        .send()
        .await?;
    ```
- (client, [smithy-rs#1735](https://github.com/smithy-lang/smithy-rs/issues/1735), @vojtechkral) Lower log level of two info-level log messages.
- (all, [smithy-rs#1710](https://github.com/smithy-lang/smithy-rs/issues/1710)) Added `writable` property to `RustType` and `RuntimeType` that returns them in `Writable` form
- (all, [smithy-rs#1680](https://github.com/smithy-lang/smithy-rs/issues/1680), @ogudavid) Smithy IDL v2 mixins are now supported
- 🐛 (client, [smithy-rs#1715](https://github.com/smithy-lang/smithy-rs/issues/1715), [smithy-rs#1717](https://github.com/smithy-lang/smithy-rs/issues/1717)) Generated clients now retry transient errors without replacing the retry policy.
- 🐛 (all, [smithy-rs#1725](https://github.com/smithy-lang/smithy-rs/issues/1725), @sugmanue) Correctly determine nullability of members in IDLv2 models

**Contributors**
Thank you for your contributions! ❤
- @ogudavid ([smithy-rs#1680](https://github.com/smithy-lang/smithy-rs/issues/1680))
- @sugmanue ([smithy-rs#1725](https://github.com/smithy-lang/smithy-rs/issues/1725))
- @vojtechkral ([smithy-rs#1735](https://github.com/smithy-lang/smithy-rs/issues/1735))

August 31st, 2022
=================
**Breaking Changes:**
- ⚠🎉 (client, [smithy-rs#1598](https://github.com/smithy-lang/smithy-rs/issues/1598)) Previously, the config customizations that added functionality related to retry configs, timeout configs, and the
    async sleep impl were defined in the smithy codegen module but were being loaded in the AWS codegen module. They
    have now been updated to be loaded during smithy codegen. The affected classes are all defined in the
    `software.amazon.smithy.rust.codegen.smithy.customizations` module of smithy codegen.` This change does not affect
    the generated code.

    These classes have been removed:
    - `RetryConfigDecorator`
    - `SleepImplDecorator`
    - `TimeoutConfigDecorator`

    These classes have been renamed:
    - `RetryConfigProviderConfig` is now `RetryConfigProviderCustomization`
    - `PubUseRetryConfig` is now `PubUseRetryConfigGenerator`
    - `SleepImplProviderConfig` is now `SleepImplProviderCustomization`
    - `TimeoutConfigProviderConfig` is now `TimeoutConfigProviderCustomization`
- ⚠🎉 (all, [smithy-rs#1635](https://github.com/smithy-lang/smithy-rs/issues/1635), [smithy-rs#1416](https://github.com/smithy-lang/smithy-rs/issues/1416), @weihanglo) Support granular control of specifying runtime crate versions.

    For code generation, the field `runtimeConfig.version` in smithy-build.json has been removed.
    The new field `runtimeConfig.versions` is an object whose keys are runtime crate names (e.g. `aws-smithy-http`),
    and values are user-specified versions.

    If you previously set `version = "DEFAULT"`, the migration path is simple.
    By setting `versions` with an empty object or just not setting it at all,
    the version number of the code generator will be used as the version for all runtime crates.

    If you specified a certain version such as `version = "0.47.0", you can migrate to a special reserved key `DEFAULT`.
    The equivalent JSON config would look like:

    ```json
    {
      "runtimeConfig": {
          "versions": {
              "DEFAULT": "0.47.0"
          }
      }
    }
    ```

    Then all runtime crates are set with version 0.47.0 by default unless overridden by specific crates. For example,

    ```json
    {
      "runtimeConfig": {
          "versions": {
              "DEFAULT": "0.47.0",
              "aws-smithy-http": "0.47.1"
          }
      }
    }
    ```

    implies that we're using `aws-smithy-http` 0.47.1 specifically. For the rest of the crates, it will default to 0.47.0.
- ⚠ (all, [smithy-rs#1623](https://github.com/smithy-lang/smithy-rs/issues/1623), @ogudavid) Remove @sensitive trait tests which applied trait to member. The ability to mark members with @sensitive was removed in Smithy 1.22.
- ⚠ (server, [smithy-rs#1544](https://github.com/smithy-lang/smithy-rs/issues/1544)) Servers now allow requests' ACCEPT header values to be:
    - `*/*`
    - `type/*`
    - `type/subtype`
- 🐛⚠ (all, [smithy-rs#1274](https://github.com/smithy-lang/smithy-rs/issues/1274)) Lossy converters into integer types for `aws_smithy_types::Number` have been
    removed. Lossy converters into floating point types for
    `aws_smithy_types::Number` have been suffixed with `_lossy`. If you were
    directly using the integer lossy converters, we recommend you use the safe
    converters.
    _Before:_
    ```rust
    fn f1(n: aws_smithy_types::Number) {
        let foo: f32 = n.to_f32(); // Lossy conversion!
        let bar: u32 = n.to_u32(); // Lossy conversion!
    }
    ```
    _After:_
    ```rust
    fn f1(n: aws_smithy_types::Number) {
        use std::convert::TryInto; // Unnecessary import if you're using Rust 2021 edition.
        let foo: f32 = n.try_into().expect("lossy conversion detected"); // Or handle the error instead of panicking.
        // You can still do lossy conversions, but only into floating point types.
        let foo: f32 = n.to_f32_lossy();
        // To lossily convert into integer types, use an `as` cast directly.
        let bar: u32 = n as u32; // Lossy conversion!
    }
    ```
- ⚠ (all, [smithy-rs#1699](https://github.com/smithy-lang/smithy-rs/issues/1699)) Bump [MSRV](https://github.com/awslabs/aws-sdk-rust#supported-rust-versions-msrv) from 1.58.1 to 1.61.0 per our policy.

**New this release:**
- 🎉 (all, [smithy-rs#1623](https://github.com/smithy-lang/smithy-rs/issues/1623), @ogudavid) Update Smithy dependency to 1.23.1. Models using version 2.0 of the IDL are now supported.
- 🎉 (server, [smithy-rs#1551](https://github.com/smithy-lang/smithy-rs/issues/1551), @hugobast) There is a canonical and easier way to run smithy-rs on Lambda [see example].

    [see example]: https://github.com/smithy-lang/smithy-rs/blob/main/rust-runtime/aws-smithy-http-server/examples/pokemon-service/src/lambda.rs
- 🐛 (all, [smithy-rs#1623](https://github.com/smithy-lang/smithy-rs/issues/1623), @ogudavid) Fix detecting sensitive members through their target shape having the @sensitive trait applied.
- (all, [smithy-rs#1623](https://github.com/smithy-lang/smithy-rs/issues/1623), @ogudavid) Fix SetShape matching needing to occur before ListShape since it is now a subclass. Sets were deprecated in Smithy 1.22.
- (all, [smithy-rs#1623](https://github.com/smithy-lang/smithy-rs/issues/1623), @ogudavid) Fix Union shape test data having an invalid empty union. Break fixed from Smithy 1.21 to Smithy 1.22.
- (all, [smithy-rs#1612](https://github.com/smithy-lang/smithy-rs/issues/1612), @unexge) Add codegen version to generated package metadata
- (client, [aws-sdk-rust#609](https://github.com/awslabs/aws-sdk-rust/issues/609)) It is now possible to exempt specific operations from XML body root checking. To do this, add the `AllowInvalidXmlRoot`
    trait to the output struct of the operation you want to exempt.

**Contributors**
Thank you for your contributions! ❤
- @hugobast ([smithy-rs#1551](https://github.com/smithy-lang/smithy-rs/issues/1551))
- @ogudavid ([smithy-rs#1623](https://github.com/smithy-lang/smithy-rs/issues/1623))
- @unexge ([smithy-rs#1612](https://github.com/smithy-lang/smithy-rs/issues/1612))
- @weihanglo ([smithy-rs#1416](https://github.com/smithy-lang/smithy-rs/issues/1416), [smithy-rs#1635](https://github.com/smithy-lang/smithy-rs/issues/1635))

August 4th, 2022
================
**Breaking Changes:**
- ⚠🎉 (all, [smithy-rs#1570](https://github.com/smithy-lang/smithy-rs/issues/1570), @weihanglo) Support @deprecated trait for aggregate shapes
- ⚠ (all, [smithy-rs#1157](https://github.com/smithy-lang/smithy-rs/issues/1157)) Rename EventStreamInput to EventStreamSender
- ⚠ (all, [smithy-rs#1157](https://github.com/smithy-lang/smithy-rs/issues/1157)) The type of streaming unions that contain errors is generated without those errors.
    Errors in a streaming union `Union` are generated as members of the type `UnionError`.
    Taking Transcribe as an example, the `AudioStream` streaming union generates, in the client, both the `AudioStream` type:
    ```rust
    pub enum AudioStream {
        AudioEvent(crate::model::AudioEvent),
        Unknown,
    }
    ```
    and its error type,
    ```rust
    pub struct AudioStreamError {
        /// Kind of error that occurred.
        pub kind: AudioStreamErrorKind,
        /// Additional metadata about the error, including error code, message, and request ID.
        pub(crate) meta: aws_smithy_types::Error,
    }
    ```
    `AudioStreamErrorKind` contains all error variants for the union.
    Before, the generated code looked as:
    ```rust
    pub enum AudioStream {
        AudioEvent(crate::model::AudioEvent),
        ... all error variants,
        Unknown,
    }
    ```
- ⚠ (all, [smithy-rs#1157](https://github.com/smithy-lang/smithy-rs/issues/1157)) `aws_smithy_http::event_stream::EventStreamSender` and `aws_smithy_http::event_stream::Receiver` are now generic over `<T, E>`,
    where `T` is a streaming union and `E` the union's errors.
    This means that event stream errors are now sent as `Err` of the union's error type.
    With this example model:
    ```smithy
    @streaming union Event {
        throttlingError: ThrottlingError
    }
    @error("client") structure ThrottlingError {}
    ```
    Before:
    ```rust
    stream! { yield Ok(Event::ThrottlingError ...) }
    ```
    After:
    ```rust
    stream! { yield Err(EventError::ThrottlingError ...) }
    ```
    An example from the SDK is in [transcribe streaming](https://github.com/smithy-lang/smithy-rs/blob/4f51dd450ea3234a7faf481c6025597f22f03805/aws/sdk/integration-tests/transcribestreaming/tests/test.rs#L80).

**New this release:**
- 🎉 (all, [smithy-rs#1482](https://github.com/smithy-lang/smithy-rs/issues/1482)) Update codegen to generate support for flexible checksums.
- (all, [smithy-rs#1520](https://github.com/smithy-lang/smithy-rs/issues/1520)) Add explicit cast during JSON deserialization in case of custom Symbol providers.
- (all, [smithy-rs#1578](https://github.com/smithy-lang/smithy-rs/issues/1578), @lkts) Change detailed logs in CredentialsProviderChain from info to debug
- (all, [smithy-rs#1573](https://github.com/smithy-lang/smithy-rs/issues/1573), [smithy-rs#1569](https://github.com/smithy-lang/smithy-rs/issues/1569)) Non-streaming struct members are now marked `#[doc(hidden)]` since they will be removed in the future

**Contributors**
Thank you for your contributions! ❤
- @lkts ([smithy-rs#1578](https://github.com/smithy-lang/smithy-rs/issues/1578))
- @weihanglo ([smithy-rs#1570](https://github.com/smithy-lang/smithy-rs/issues/1570))

July 20th, 2022
===============
**New this release:**
- 🎉 (all, [aws-sdk-rust#567](https://github.com/awslabs/aws-sdk-rust/issues/567)) Updated the smithy client's retry behavior to allow for a configurable initial backoff. Previously, the initial backoff
    (named `r` in the code) was set to 2 seconds. This is not an ideal default for services that expect clients to quickly
    retry failed request attempts. Now, users can set quicker (or slower) backoffs according to their needs.
- (all, [smithy-rs#1263](https://github.com/smithy-lang/smithy-rs/issues/1263)) Add checksum calculation and validation wrappers for HTTP bodies.
- (all, [smithy-rs#1263](https://github.com/smithy-lang/smithy-rs/issues/1263)) `aws_smithy_http::header::append_merge_header_maps`, a function for merging two `HeaderMap`s, is now public.


v0.45.0 (June 28th, 2022)
=========================
**Breaking Changes:**
- ⚠ ([smithy-rs#932](https://github.com/smithy-lang/smithy-rs/issues/932)) Replaced use of `pin-project` with equivalent `pin-project-lite`. For pinned enum tuple variants and tuple structs, this
    change requires that we switch to using enum struct variants and regular structs. Most of the structs and enums that
    were updated had only private fields/variants and so have the same public API. However, this change does affect the
    public API of `aws_smithy_http_tower::map_request::MapRequestFuture<F, E>`. The `Inner` and `Ready` variants contained a
    single value. Each have been converted to struct variants and the inner value is now accessible by the `inner` field
    instead of the `0` field.

**New this release:**
- 🎉 ([smithy-rs#1411](https://github.com/smithy-lang/smithy-rs/issues/1411), [smithy-rs#1167](https://github.com/smithy-lang/smithy-rs/issues/1167)) Upgrade to Gradle 7. This change is not a breaking change, however, users of smithy-rs will need to switch to JDK 17
- 🐛 ([smithy-rs#1505](https://github.com/smithy-lang/smithy-rs/issues/1505), @kiiadi) Fix issue with codegen on Windows where module names were incorrectly determined from filenames

**Contributors**
Thank you for your contributions! ❤
- @kiiadi ([smithy-rs#1505](https://github.com/smithy-lang/smithy-rs/issues/1505))
<!-- Do not manually edit this file, use `update-changelogs` -->
v0.44.0 (June 22nd, 2022)
=========================
**New this release:**
- ([smithy-rs#1460](https://github.com/smithy-lang/smithy-rs/issues/1460)) Fix a potential bug with `ByteStream`'s implementation of `futures_core::stream::Stream` and add helpful error messages
    for users on 32-bit systems that try to stream HTTP bodies larger than 4.29Gb.
- 🐛 ([smithy-rs#1427](https://github.com/smithy-lang/smithy-rs/issues/1427), [smithy-rs#1465](https://github.com/smithy-lang/smithy-rs/issues/1465), [smithy-rs#1459](https://github.com/smithy-lang/smithy-rs/issues/1459)) Fix RustWriter bugs for `rustTemplate` and `docs` utility methods
- 🐛 ([aws-sdk-rust#554](https://github.com/awslabs/aws-sdk-rust/issues/554)) Requests to Route53 that return `ResourceId`s often come with a prefix. When passing those IDs directly into another
    request, the request would fail unless they manually stripped the prefix. Now, when making a request with a prefixed ID,
    the prefix will be stripped automatically.


v0.43.0 (June 9th, 2022)
========================
**New this release:**
- 🎉 ([smithy-rs#1381](https://github.com/smithy-lang/smithy-rs/issues/1381), @alonlud) Add ability to sign a request with all headers, or to change which headers are excluded from signing
- 🎉 ([smithy-rs#1390](https://github.com/smithy-lang/smithy-rs/issues/1390)) Add method `ByteStream::into_async_read`. This makes it easy to convert `ByteStream`s into a struct implementing `tokio:io::AsyncRead`. Available on **crate feature** `rt-tokio` only.
- ([smithy-rs#1404](https://github.com/smithy-lang/smithy-rs/issues/1404), @petrosagg) Add ability to specify a different rust crate name than the one derived from the package name
- ([smithy-rs#1404](https://github.com/smithy-lang/smithy-rs/issues/1404), @petrosagg) Switch to [RustCrypto](https://github.com/RustCrypto)'s implementation of MD5.

**Contributors**
Thank you for your contributions! ❤
- @alonlud ([smithy-rs#1381](https://github.com/smithy-lang/smithy-rs/issues/1381))
- @petrosagg ([smithy-rs#1404](https://github.com/smithy-lang/smithy-rs/issues/1404))

v0.42.0 (May 13th, 2022)
========================
**Breaking Changes:**
- ⚠🎉 ([aws-sdk-rust#494](https://github.com/awslabs/aws-sdk-rust/issues/494), [aws-sdk-rust#519](https://github.com/awslabs/aws-sdk-rust/issues/519)) The `aws_smithy_http::byte_stream::bytestream_util::FsBuilder` has been updated to allow for easier creation of
    multi-part requests.

    - `FsBuilder::offset` is a new method allowing users to specify an offset to start reading a file from.
    - `FsBuilder::file_size` has been reworked into `FsBuilder::length` and is now used to specify the amount of data to read.

    With these two methods, it's now simple to create a `ByteStream` that will read a single "chunk" of a file. The example
    below demonstrates how you could divide a single `File` into consecutive chunks to create multiple `ByteStream`s.

    ```rust
    let example_file_path = Path::new("/example.txt");
    let example_file_size = tokio::fs::metadata(&example_file_path).await.unwrap().len();
    let chunks = 6;
    let chunk_size = file_size / chunks;
    let mut byte_streams = Vec::new();

    for i in 0..chunks {
        let length = if i == chunks - 1 {
            // If we're on the last chunk, the length to read might be less than a whole chunk.
            // We substract the size of all previous chunks from the total file size to get the
            // size of the final chunk.
            file_size - (i * chunk_size)
        } else {
            chunk_size
        };

        let byte_stream = ByteStream::read_from()
            .path(&file_path)
            .offset(i * chunk_size)
            .length(length)
            .build()
            .await?;

        byte_streams.push(byte_stream);
    }

    for chunk in byte_streams {
        // Make requests to a service
    }
    ```

**New this release:**
- ([smithy-rs#1352](https://github.com/smithy-lang/smithy-rs/issues/1352)) Log a debug event when a retry is going to be peformed
- ([smithy-rs#1332](https://github.com/smithy-lang/smithy-rs/issues/1332), @82marbag) Update generated crates to Rust 2021

**Contributors**
Thank you for your contributions! ❤
- @82marbag ([smithy-rs#1332](https://github.com/smithy-lang/smithy-rs/issues/1332))

0.41.0 (April 28th, 2022)
=========================
**Breaking Changes:**
- ⚠ ([smithy-rs#1318](https://github.com/smithy-lang/smithy-rs/issues/1318)) Bump [MSRV](https://github.com/awslabs/aws-sdk-rust#supported-rust-versions-msrv) from 1.56.1 to 1.58.1 per our "two versions behind" policy.

**New this release:**
- ([smithy-rs#1307](https://github.com/smithy-lang/smithy-rs/issues/1307)) Add new trait for HTTP body callbacks. This is the first step to enabling us to implement optional checksum verification of requests and responses.
- ([smithy-rs#1330](https://github.com/smithy-lang/smithy-rs/issues/1330)) Upgrade to Smithy 1.21.0


0.40.2 (April 14th, 2022)
=========================

**Breaking Changes:**
- ⚠ ([aws-sdk-rust#490](https://github.com/awslabs/aws-sdk-rust/issues/490)) Update all runtime crates to [edition 2021](https://blog.rust-lang.org/2021/10/21/Rust-1.56.0.html)

**New this release:**
- ([smithy-rs#1262](https://github.com/smithy-lang/smithy-rs/issues/1262), @liubin) Fix link to Developer Guide in crate's README.md
- ([smithy-rs#1301](https://github.com/smithy-lang/smithy-rs/issues/1301), @benesch) Update urlencoding crate to v2.1.0

**Contributors**
Thank you for your contributions! ❤
- @benesch ([smithy-rs#1301](https://github.com/smithy-lang/smithy-rs/issues/1301))
- @liubin ([smithy-rs#1262](https://github.com/smithy-lang/smithy-rs/issues/1262))

0.39.0 (March 17, 2022)
=======================
**Breaking Changes:**
- ⚠ ([aws-sdk-rust#406](https://github.com/awslabs/aws-sdk-rust/issues/406)) `aws_types::config::Config` has been renamed to `aws_types:sdk_config::SdkConfig`. This is to better differentiate it
    from service-specific configs like `aws_s3_sdk::Config`. If you were creating shared configs with
    `aws_config::load_from_env()`, then you don't have to do anything. If you were directly referring to a shared config,
    update your `use` statements and `struct` names.

    _Before:_
    ```rust
    use aws_types::config::Config;

    fn main() {
        let config = Config::builder()
        // config builder methods...
        .build()
        .await;
    }
    ```

    _After:_
    ```rust
    use aws_types::SdkConfig;

    fn main() {
        let config = SdkConfig::builder()
        // config builder methods...
        .build()
        .await;
    }
    ```
- ⚠ ([smithy-rs#724](https://github.com/smithy-lang/smithy-rs/issues/724)) Timeout configuration has been refactored a bit. If you were setting timeouts through environment variables or an AWS
    profile, then you shouldn't need to change anything. Take note, however, that we don't currently support HTTP connect,
    read, write, or TLS negotiation timeouts. If you try to set any of those timeouts in your profile or environment, we'll
    log a warning explaining that those timeouts don't currently do anything.

    If you were using timeouts programmatically,
    you'll need to update your code. In previous versions, timeout configuration was stored in a single `TimeoutConfig`
    struct. In this new version, timeouts have been broken up into several different config structs that are then collected
    in a `timeout::Config` struct. As an example, to get the API per-attempt timeout in previous versions you would access
    it with `<your TimeoutConfig>.api_call_attempt_timeout()` and in this new version you would access it with
    `<your timeout::Config>.api.call_attempt_timeout()`. We also made some unimplemented timeouts inaccessible in order to
    avoid giving users the impression that setting them had an effect. We plan to re-introduce them once they're made
    functional in a future update.

**New this release:**
- ([smithy-rs#1225](https://github.com/smithy-lang/smithy-rs/issues/1225)) `DynMiddleware` is now `clone`able
- ([smithy-rs#1257](https://github.com/smithy-lang/smithy-rs/issues/1257)) HTTP request property bag now contains list of desired HTTP versions to use when making requests. This list is not currently used but will be in an upcoming update.


0.38.0 (Februrary 24, 2022)
===========================
**Breaking Changes:**
- ⚠ ([smithy-rs#1197](https://github.com/smithy-lang/smithy-rs/issues/1197)) `aws_smithy_types::retry::RetryKind` had its `NotRetryable` variant split into `UnretryableFailure` and `Unnecessary`. If you implement the `ClassifyResponse`, then successful responses need to return `Unnecessary`, and failures that shouldn't be retried need to return `UnretryableFailure`.
- ⚠ ([smithy-rs#1209](https://github.com/smithy-lang/smithy-rs/issues/1209)) `aws_smithy_types::primitive::Encoder` is now a struct rather than an enum, but its usage remains the same.
- ⚠ ([smithy-rs#1217](https://github.com/smithy-lang/smithy-rs/issues/1217)) `ClientBuilder` helpers `rustls()` and `native_tls()` now return `DynConnector` and use dynamic dispatch rather than returning their concrete connector type that would allow static dispatch. If static dispatch is desired, then manually construct a connector to give to the builder. For example, for rustls: `builder.connector(Adapter::builder().build(aws_smithy_client::conns::https()))` (where `Adapter` is in `aws_smithy_client::hyper_ext`).

**New this release:**
- 🐛 ([smithy-rs#1197](https://github.com/smithy-lang/smithy-rs/issues/1197)) Fixed a bug that caused clients to eventually stop retrying. The cross-request retry allowance wasn't being reimbursed upon receiving a successful response, so once this allowance reached zero, no further retries would ever be attempted.


0.37.0 (February 18th, 2022)
============================
**Breaking Changes:**
- ⚠ ([smithy-rs#1144](https://github.com/smithy-lang/smithy-rs/issues/1144)) Some APIs required that timeout configuration be specified with an `aws_smithy_client::timeout::Settings` struct while
    others required an `aws_smithy_types::timeout::TimeoutConfig` struct. Both were equivalent. Now `aws_smithy_types::timeout::TimeoutConfig`
    is used everywhere and `aws_smithy_client::timeout::Settings` has been removed. Here's how to migrate code your code that
    depended on `timeout::Settings`:

    The old way:
    ```rust
    let timeout = timeout::Settings::new()
        .with_connect_timeout(Duration::from_secs(1))
        .with_read_timeout(Duration::from_secs(2));
    ```

    The new way:
    ```rust
    // This example is passing values, so they're wrapped in `Option::Some`. You can disable a timeout by passing `None`.
    let timeout = TimeoutConfig::new()
        .with_connect_timeout(Some(Duration::from_secs(1)))
        .with_read_timeout(Some(Duration::from_secs(2)));
    ```
- ⚠ ([smithy-rs#1085](https://github.com/smithy-lang/smithy-rs/issues/1085)) Moved the following re-exports into a `types` module for all services:
    - `<service>::AggregatedBytes` -> `<service>::types::AggregatedBytes`
    - `<service>::Blob` -> `<service>::types::Blob`
    - `<service>::ByteStream` -> `<service>::types::ByteStream`
    - `<service>::DateTime` -> `<service>::types::DateTime`
    - `<service>::SdkError` -> `<service>::types::SdkError`
- ⚠ ([smithy-rs#1085](https://github.com/smithy-lang/smithy-rs/issues/1085)) `AggregatedBytes` and `ByteStream` are now only re-exported if the service has streaming operations,
    and `Blob`/`DateTime` are only re-exported if the service uses them.
- ⚠ ([smithy-rs#1130](https://github.com/smithy-lang/smithy-rs/issues/1130)) MSRV increased from `1.54` to `1.56.1` per our 2-behind MSRV policy.

**New this release:**
- ([smithy-rs#1144](https://github.com/smithy-lang/smithy-rs/issues/1144)) `MakeConnectorFn`, `HttpConnector`, and `HttpSettings` have been moved from `aws_config::provider_config` to
    `aws_smithy_client::http_connector`. This is in preparation for a later update that will change how connectors are
    created and configured.
- ([smithy-rs#1123](https://github.com/smithy-lang/smithy-rs/issues/1123)) Refactor `Document` shape parser generation
- ([smithy-rs#1085](https://github.com/smithy-lang/smithy-rs/issues/1085)) The `Client` and `Config` re-exports now have their documentation inlined in the service docs


0.36.0 (January 26, 2022)
=========================
**New this release:**
- ([smithy-rs#1087](https://github.com/smithy-lang/smithy-rs/issues/1087)) Improve docs on `Endpoint::{mutable, immutable}`
- ([smithy-rs#1118](https://github.com/smithy-lang/smithy-rs/issues/1118)) SDK examples now come from [`awsdocs/aws-doc-sdk-examples`](https://github.com/awsdocs/aws-doc-sdk-examples) rather than from `smithy-rs`
- ([smithy-rs#1114](https://github.com/smithy-lang/smithy-rs/issues/1114), @mchoicpe-amazon) Provide SigningService creation via owned String

**Contributors**
Thank you for your contributions! ❤
- @mchoicpe-amazon ([smithy-rs#1114](https://github.com/smithy-lang/smithy-rs/issues/1114))


0.35.2 (January 20th, 2022)
===========================
_Changes only impact generated AWS SDK_

v0.35.1 (January 19th, 2022)
============================
_Changes only impact generated AWS SDK_


0.35.0 (January 19, 2022)
=========================
**New this release:**
- ([smithy-rs#1053](https://github.com/smithy-lang/smithy-rs/issues/1053)) Upgraded Smithy to 1.16.1
- 🐛 ([smithy-rs#1069](https://github.com/smithy-lang/smithy-rs/issues/1069)) Fix broken link to `RetryMode` in client docs
- 🐛 ([smithy-rs#1069](https://github.com/smithy-lang/smithy-rs/issues/1069)) Fix several doc links to raw identifiers (identifiers excaped with `r#`)
- 🐛 ([smithy-rs#1069](https://github.com/smithy-lang/smithy-rs/issues/1069)) Reduce dependency recompilation in local dev
- 🐛 ([aws-sdk-rust#405](https://github.com/awslabs/aws-sdk-rust/issues/405), [smithy-rs#1083](https://github.com/smithy-lang/smithy-rs/issues/1083)) Fixed paginator bug impacting EC2 describe VPCs (and others)



v0.34.1 (January 10, 2022)
==========================
**New this release:**
- 🐛 (smithy-rs#1054, aws-sdk-rust#391) Fix critical paginator bug where an empty outputToken lead to a never ending stream.



0.34.0 (January 6th, 2022)
==========================
**Breaking Changes:**
- ⚠ (smithy-rs#990) Codegen will no longer produce builders and clients with methods that take `impl Into<T>` except for strings and boxed types.
- ⚠ (smithy-rs#1003) The signature of `aws_smithy_protocol_test::validate_headers` was made more flexible but may require adjusting invocations slightly.

**New this release:**
- 🎉 (aws-sdk-rust#47, smithy-rs#1006) Add support for paginators! Paginated APIs now include `.into_paginator()` and (when supported) `.into_paginator().items()` to enable paginating responses automatically. The paginator API should be considered in preview and is subject to change pending customer feedback.
- 🐛 (aws-sdk-rust#357) Generated docs will convert `<a>` tags with no `href` attribute to `<pre>` tags
- (aws-sdk-rust#254, @jacco) Made fluent operation structs cloneable

**Contributors**
Thank you for your contributions! ❤
- @jacco (aws-sdk-rust#254)


v0.33.1 (December 15th, 2021)
=============================
**New this release:**
- 🐛 (smithy-rs#979) Make `aws-smithy-client` a required dependency in generated services.



v0.33.0 (December 15th, 2021)
=============================
**Breaking Changes:**
- ⚠ (smithy-rs#930) Runtime crates no longer have default features. You must now specify the features that you want when you add a dependency to your `Cargo.toml`.

    **Upgrade guide**

    | before                          | after |
    |---------------------------------|-------|
    | `aws-smithy-async = "VERSION"`  | `aws-smithy-async = { version = "VERSION", features = ["rt-tokio"] }` |
    | `aws-smithy-client = "VERSION"` | `aws-smithy-client = { version = "VERSION", features = ["client-hyper", "rustls", "rt-tokio"] }` |
    | `aws-smithy-http = "VERSION"`   | `aws-smithy-http = { version = "VERSION", features = ["rt-tokio"] }` |
- ⚠ (smithy-rs#940) `aws_smithy_client::Client::https()` has been renamed to `dyn_https()`.
    This is to clearly distinguish it from `rustls` and `native_tls` which do not use a boxed connector.

**New this release:**
- 🐛 (smithy-rs#957) Include non-service-specific examples in the generated root Cargo workspace
- 🎉 (smithy-rs#922, smithy-rs#914) Add changelog automation to sdk-lints
- 🐛 (aws-sdk-rust#317, smithy-rs#907) Removed spamming log message when a client was used without a sleep implementation, and
    improved context and call to action in logged messages around missing sleep implementations.
- (smithy-rs#923) Use provided `sleep_impl` for retries instead of using Tokio directly.
- (smithy-rs#920) Fix typos in module documentation for generated crates
- 🐛 (aws-sdk-rust#301, smithy-rs#892) Avoid serializing repetitive `xmlns` attributes in generated XML serializers.
- 🐛 (smithy-rs#953, aws-sdk-rust#331) Fixed a bug where certain characters caused a panic during URI encoding.



v0.32.0 (December 2nd, 2021)
=======================

- This release was a version bump to fix a version number conflict in crates.io

v0.31.0 (December 2nd, 2021)
=======================
**New this week**
- Add docs.rs metadata section to all crates to document all features


v0.30.0-alpha (November 23rd, 2021)
===================================

**New this week**
- Improve docs on `aws-smithy-client` (smithy-rs#855)
- Fix http-body dependency version (smithy-rs#883, aws-sdk-rust#305)
- `SdkError` now includes a variant `TimeoutError` for when a request times out (smithy-rs#885)
- Timeouts for requests are now configurable. You can set separate timeouts for each individual request attempt and all attempts made for a request. (smithy-rs#831)

**Breaking Changes**
- (aws-smithy-client): Extraneous `pub use SdkSuccess` removed from `aws_smithy_client::hyper_ext`. (smithy-rs#855)


v0.29.0-alpha (November 11th, 2021)
===================================

**Breaking Changes**

Several breaking changes around `aws_smithy_types::Instant` were introduced by smithy-rs#849:
- `aws_smithy_types::Instant` from was renamed to `DateTime` to avoid confusion with the standard library's monotonically non-decreasing `Instant` type.
- `DateParseError` in `aws_smithy_types` has been renamed to `DateTimeParseError` to match the type that's being parsed.
- The `chrono-conversions` feature and associated functions have been moved to the `aws-smithy-types-convert` crate.
  - Calls to `Instant::from_chrono` should be changed to:
    ```rust
    use aws_smithy_types::DateTime;
    use aws_smithy_types_convert::date_time::DateTimeExt;

    // For chrono::DateTime<Utc>
    let date_time = DateTime::from_chrono_utc(chrono_date_time);
    // For chrono::DateTime<FixedOffset>
    let date_time = DateTime::from_chrono_offset(chrono_date_time);
    ```
  - Calls to `instant.to_chrono()` should be changed to:
    ```rust
    use aws_smithy_types_convert::date_time::DateTimeExt;

    date_time.to_chrono_utc();
    ```
- `Instant::from_system_time` and `Instant::to_system_time` have been changed to `From` trait implementations.
  - Calls to `from_system_time` should be changed to:
    ```rust
    DateTime::from(system_time);
    // or
    let date_time: DateTime = system_time.into();
    ```
  - Calls to `to_system_time` should be changed to:
    ```rust
    SystemTime::from(date_time);
    // or
    let system_time: SystemTime = date_time.into();
    ```
- Several functions in `Instant`/`DateTime` were renamed:
  - `Instant::from_f64` -> `DateTime::from_secs_f64`
  - `Instant::from_fractional_seconds` -> `DateTime::from_fractional_secs`
  - `Instant::from_epoch_seconds` -> `DateTime::from_secs`
  - `Instant::from_epoch_millis` -> `DateTime::from_millis`
  - `Instant::epoch_fractional_seconds` -> `DateTime::as_secs_f64`
  - `Instant::has_nanos` -> `DateTime::has_subsec_nanos`
  - `Instant::epoch_seconds` -> `DateTime::secs`
  - `Instant::epoch_subsecond_nanos` -> `DateTime::subsec_nanos`
  - `Instant::to_epoch_millis` -> `DateTime::to_millis`
- The `DateTime::fmt` method is now fallible and fails when a `DateTime`'s value is outside what can be represented by the desired date format.
- In `aws-sigv4`, the `SigningParams` builder's `date_time` setter was renamed to `time` and changed to take a `std::time::SystemTime` instead of a chrono's `DateTime<Utc>`.

**New this week**

- :warning: MSRV increased from 1.53.0 to 1.54.0 per our 3-behind MSRV policy.
- Conversions from `aws_smithy_types::DateTime` to `OffsetDateTime` from the `time` crate are now available from the `aws-smithy-types-convert` crate. (smithy-rs#849)
- Fixed links to Usage Examples (smithy-rs#862, @floric)

v0.28.0-alpha (November 11th, 2021)
===================================

No changes since last release except for version bumping since older versions
of the AWS SDK were failing to compile with the `0.27.0-alpha.2` version chosen
for the previous release.

v0.27.0-alpha.2 (November 9th, 2021)
=======================
**Breaking Changes**

- Members named `builder` on model structs were renamed to `builder_value` so that their accessors don't conflict with the existing `builder()` methods (smithy-rs#842)

**New this week**

- Fix epoch seconds date-time parsing bug in `aws-smithy-types` (smithy-rs#834)
- Omit trailing zeros from fraction when formatting HTTP dates in `aws-smithy-types` (smithy-rs#834)
- Generated structs now have accessor methods for their members (smithy-rs#842)

v0.27.0-alpha.1 (November 3rd, 2021)
====================================
**Breaking Changes**
- `<operation>.make_operation(&config)` is now an `async` function for all operations. Code should be updated to call `.await`. This will only impact users using the low-level API. (smithy-rs#797)

**New this week**
- SDK code generation now includes a version in addition to path parameters when the `version` parameter is included in smithy-build.json
- `moduleDescription` in `smithy-build.json` settings is now optional
- Upgrade to Smithy 1.12
- `hyper::Error(IncompleteMessage)` will now be retried (smithy-rs#815)
- Unions will optionally generate an `Unknown` variant to support parsing variants that don't exist on the client. These variants will fail to serialize if they are ever included in requests.
- Fix generated docs on unions. (smithy-rs#826)

v0.27 (October 20th, 2021)
==========================

**Breaking Changes**

- :warning: All Smithy runtime crates have been renamed to have an `aws-` prefix. This may require code changes:
  - _Cargo.toml_ changes:
    - `smithy-async` -> `aws-smithy-async`
    - `smithy-client` -> `aws-smithy-client`
    - `smithy-eventstream` -> `aws-smithy-eventstream`
    - `smithy-http` -> `aws-smithy-http`
    - `smithy-http-tower` -> `aws-smithy-http-tower`
    - `smithy-json` -> `aws-smithy-json`
    - `smithy-protocol-test` -> `aws-smithy-protocol-test`
    - `smithy-query` -> `aws-smithy-query`
    - `smithy-types` -> `aws-smithy-types`
    - `smithy-xml` -> `aws-smithy-xml`
  - Rust `use` statement changes:
    - `smithy_async` -> `aws_smithy_async`
    - `smithy_client` -> `aws_smithy_client`
    - `smithy_eventstream` -> `aws_smithy_eventstream`
    - `smithy_http` -> `aws_smithy_http`
    - `smithy_http_tower` -> `aws_smithy_http_tower`
    - `smithy_json` -> `aws_smithy_json`
    - `smithy_protocol_test` -> `aws_smithy_protocol_test`
    - `smithy_query` -> `aws_smithy_query`
    - `smithy_types` -> `aws_smithy_types`
    - `smithy_xml` -> `aws_smithy_xml`

**New this week**

- Filled in missing docs for services in the rustdoc documentation (smithy-rs#779)

v0.26 (October 15th, 2021)
=======================

**Breaking Changes**

- :warning: The `rust-codegen` plugin now requires a `moduleDescription` in the *smithy-build.json* file. This
  property goes into the generated *Cargo.toml* file as the package description. (smithy-rs#766)

**New this week**

- Add `RustSettings` to `CodegenContext` (smithy-rs#616, smithy-rs#752)
- Prepare crate manifests for publishing to crates.io (smithy-rs#755)
- Generated *Cargo.toml* files can now be customized (smithy-rs#766)

v0.25.1 (October 11th, 2021)
=========================
**New this week**
- :bug: Re-add missing deserialization operations that were missing because of a typo in `HttpBoundProtocolGenerator.kt`

v0.25 (October 7th, 2021)
=========================
**Breaking changes**
- :warning: MSRV increased from 1.52.1 to 1.53.0 per our 3-behind MSRV policy.
- :warning: `smithy_client::retry::Config` field `max_retries` is renamed to `max_attempts`
  - This also brings a change to the semantics of the field. In the old version, setting `max_retries` to 3 would mean
    that up to 4 requests could occur (1 initial request and 3 retries). In the new version, setting `max_attempts` to 3
    would mean that up to 3 requests could occur (1 initial request and 2 retries).
- :warning: `smithy_client::retry::Config::with_max_retries` method is renamed to `with_max_attempts`
- :warning: Several classes in the codegen module were renamed and/or refactored (smithy-rs#735):
  - `ProtocolConfig` became `CodegenContext` and moved to `software.amazon.smithy.rust.codegen.smithy`
  - `HttpProtocolGenerator` became `ProtocolGenerator` and was refactored
    to rely on composition instead of inheritance
  - `HttpProtocolTestGenerator` became `ProtocolTestGenerator`
  - `Protocol` moved into `software.amazon.smithy.rust.codegen.smithy.protocols`
- `SmithyConnector` and `DynConnector` now return `ConnectorError` instead of `Box<dyn Error>`. If you have written a custom connector, it will need to be updated to return the new error type. (#744)
- The `DispatchError` variant of `SdkError` now contains `ConnectorError` instead of `Box<dyn Error>` (#744).

**New this week**

- :bug: Fix an issue where `smithy-xml` may have generated invalid XML (smithy-rs#719)
- Add `RetryConfig` struct for configuring retry behavior (smithy-rs#725)
- :bug: Fix error when receiving empty event stream messages (smithy-rs#736)
- :bug: Fix bug in event stream receiver that could cause the last events in the response stream to be lost (smithy-rs#736)
- Add connect & HTTP read timeouts to IMDS, defaulting to 1 second
- IO and timeout errors from Hyper can now be retried (#744)

**Contributors**

Thank you for your contributions! :heart:
* @obi1kenobi (smithy-rs#719)
* @guyilin-amazon (smithy-rs#750)

v0.24 (September 24th, 2021)
============================

**New This Week**

- Add IMDS credential provider to `aws-config` (smithy-rs#709)
- Add IMDS client to `aws-config` (smithy-rs#701)
- Add `TimeSource` to `aws_types::os_shim_internal` (smithy-rs#701)
- User agent construction is now `const fn` (smithy-rs#701)
- Add `sts::AssumeRoleProvider` to `aws-config` (smithy-rs#703, aws-sdk-rust#3)
- Add IMDS region provider to `aws-config` (smithy-rs#715)
- Add query param signing to the `aws-sigv4` crate (smithy-rs#707)
- :bug: Update event stream `Receiver`s to be `Send` (smithy-rs#702, #aws-sdk-rust#224)

v0.23 (September 14th, 2021)
=======================

**New This Week**
- :bug: Fixes issue where `Content-Length` header could be duplicated leading to signing failure (aws-sdk-rust#220, smithy-rs#697)
- :bug: Fixes naming collision during generation of model shapes that collide with `<operationname>Input` and `<operationname>Output` (#699)

v0.22 (September 2nd, 2021)
===========================

This release adds support for three commonly requested features:
- More powerful credential chain
- Support for constructing multiple clients from the same configuration
- Support for Transcribe streaming and S3 Select

In addition, this overhauls client configuration which lead to a number of breaking changes. Detailed changes are inline.

Current Credential Provider Support:
- [x] Environment variables
- [x] Web Identity Token Credentials
- [ ] Profile file support (partial)
  - [ ] Credentials
    - [ ] SSO
    - [ ] ECS Credential source
    - [ ] IMDS credential source
    - [x] Assume role from source profile
    - [x] Static credentials source profile
    - [x] WebTokenIdentity provider
  - [x] Region
- [ ] IMDS
- [ ] ECS

Upgrade Guide
-------------

### If you use `<sdk>::Client::from_env`

`from_env` loaded region & credentials from environment variables _only_. Default sources have been removed from the generated
SDK clients and moved to the `aws-config` package. Note that the `aws-config` package default chain adds support for
profile file and web identity token profiles.

1. Add a dependency on `aws-config`:
     ```toml
     [dependencies]
     aws-config = { git = "https://github.com/awslabs/aws-sdk-rust", tag = "v0.0.17-alpha" }
     ```
2. Update your client creation code:
   ```rust
   // `shared_config` can be used to construct multiple different service clients!
   let shared_config = aws_config::load_from_env().await;
   // before: <service>::Client::from_env();
   let client = <service>::Client::new(&shared_config)
   ```

### If you used `<client>::Config::builder()`

`Config::build()` has been modified to _not_ fallback to a default provider. Instead, use `aws-config` to load and modify
the default chain. Note that when you switch to `aws-config`, support for profile files and web identity tokens will be added.

1. Add a dependency on `aws-config`:
     ```toml
     [dependencies]
     aws-config = { git = "https://github.com/awslabs/aws-sdk-rust", tag = "v0.0.17-alpha" }
     ```

2. Update your client creation code:

   ```rust
   fn before() {
     let region = aws_types::region::ChainProvider::first_try(<1 provider>).or_default_provider();
     let config = <service>::Config::builder().region(region).build();
     let client = <service>::Client::from_conf(&config);
   }

   async fn after() {
     use aws_config::meta::region::RegionProviderChain;
     let region_provider = RegionProviderChain::first_try(<1 provider>).or_default_provider();
     // `shared_config` can be used to construct multiple different service clients!
     let shared_config = aws_config::from_env().region(region_provider).load().await;
     let client = <service>::Client::new(&shared_config)
   }
   ```

### If you used `aws-auth-providers`
All credential providers that were in `aws-auth-providers` have been moved to `aws-config`. Unless you have a specific use case
for a specific credential provider, you should use the default provider chain:

```rust
 let shared_config = aws_config::load_from_env().await;
 let client = <service>::Client::new(&shared_config);
```

### If you maintain your own credential provider

`AsyncProvideCredentials` has been renamed to `ProvideCredentials`. The trait has been moved from `aws-auth` to `aws-types`.
The original `ProvideCredentials` trait has been removed. The return type has been changed to by a custom future.

For synchronous use cases:
```rust
use aws_types::credentials::{ProvideCredentials, future};

#[derive(Debug)]
struct CustomCreds;
impl ProvideCredentials for CustomCreds {
  fn provide_credentials<'a>(&'a self) -> future::ProvideCredentials<'a>
    where
            Self: 'a,
  {
    // if your credentials are synchronous, use `::ready`
    // if your credentials are loaded asynchronously, use `::new`
    future::ProvideCredentials::ready(todo!()) // your credentials go here
  }
}
```

For asynchronous use cases:
```rust
use aws_types::credentials::{ProvideCredentials, future, Result};

#[derive(Debug)]
struct CustomAsyncCreds;
impl CustomAsyncCreds {
  async fn load_credentials(&self) -> Result {
    Ok(Credentials::from_keys("my creds...", "secret", None))
  }
}

impl ProvideCredentials for CustomCreds {
  fn provide_credentials<'a>(&'a self) -> future::ProvideCredentials<'a>
    where
            Self: 'a,
  {
    future::ProvideCredentials::new(self.load_credentials())
  }
}
```

Changes
-------

**Breaking Changes**

- Credential providers from `aws-auth-providers` have been moved to `aws-config` (#678)
- `AsyncProvideCredentials` has been renamed to `ProvideCredentials`. The original non-async provide credentials has been
  removed. See the migration guide above.
- `<sevicename>::from_env()` has been removed (#675). A drop-in replacement is available:
  1. Add a dependency on `aws-config`:
     ```toml
     [dependencies]
     aws-config = { git = "https://github.com/awslabs/aws-sdk-rust", tag = "v0.0.17-alpha" }
     ```
  2. Update your client creation code:
     ```rust
     let client = <service>>::Client::new(&aws_config::load_from_env().await)
     ```

- `ProvideRegion` has been moved to `aws_config::meta::region::ProvideRegion`. (#675)
- `aws_types::region::ChainProvider` has been moved to `aws_config::meta::region::RegionProviderChain` (#675).
- `ProvideRegion` is now asynchronous. Code that called `provider.region()` must be changed to `provider.region().await`.
- `<awsservice>::Config::builder()` will **not** load a default region. To preserve previous behavior:
  1. Add a dependency on `aws-config`:
     ```toml
     [dependencies]
     aws-config = { git = "https://github.com/awslabs/aws-sdk-rust", tag = "v0.0.17-alpha" }
     ```
  2. ```rust
     let shared_config = aws_config::load_from_env().await;
     let config = <service>::config::Builder::from(&shared_config).<other builder modifications>.build();
     ```
- `Request` and `Response` in `smithy_http::operation` now use `SharedPropertyBag` instead of `Arc<Mutex<PropertyBag>>`. Use the `acquire` and `acquire_mut` methods to get a reference to the underlying `PropertyBag` to access properties. (#667)

**New this week**

- :tada: Add profile file provider for region (#594, #682)
- :tada: Add support for shared configuration between multiple services (#673)
- :tada: Add support for Transcribe `StartStreamTranscription` and S3 `SelectObjectContent` operations (#667)
- :tada: Add support for new MemoryDB service (#677)
- Improve documentation on collection-aware builders (#664)
- Update AWS SDK models (#677)
- :bug: Fix sigv4 signing when request ALPN negotiates to HTTP/2. (#674)
- :bug: Fix integer size on S3 `Size` (#679, aws-sdk-rust#209)
- :bug: Fix JSON parsing issue for modeled empty structs (#683, aws-sdk-rust#212)
- :bug: Fix acronym case disagreement between FluentClientGenerator and HttpProtocolGenerator type aliasing (#668)

**Internal Changes**

- Add Event Stream support for restJson1 and restXml (#653, #667)
- Add NowOrLater future to smithy-async (#672)


v0.21 (August 19th, 2021)
=========================

**New This Week**

- :tada: Add Chime Identity, Chime Messaging, and Snow Device Management support (#657)
- :tada: Add profile file credential provider implementation. This implementation currently does not support credential sources for assume role providers other than environment variables. (#640)
- :tada: Add support for WebIdentityToken providers via profile & environment variables. (#654)
- :bug: Fix name collision that occurred when a model had both a union and a structure named `Result` (#643)
- :bug: Fix STS Assume Role with WebIdentity & Assume role with SAML to support clients with no credentials provided (#652)
- Update AWS SDK models (#657)
- Add initial implementation of a default provider chain. (#650)

**Internal Changes**

- Update sigv4 tests to work around behavior change in httparse 1.5. (#656)
- Remove Bintray/JCenter source from gradle build. (#651)
- Add experimental `dvr` module to smithy-client. This will enable easier testing of HTTP traffic. (#640)
- Update smithy-client to simplify creating HTTP/HTTPS connectors (#650)
- Add Event Stream support to aws-sigv4 (#648)
- Add support for the smithy auth trait. This enables authorizations that explicitly disable authorization to work when no credentials have been provided. (#652)

v0.20 (August 10th, 2021)
=========================

**Breaking changes**

- (#635) The `config()`, `config_mut()`, `request()`, and `request_mut()` methods on `operation::Request` have been
  renamed to `properties()`, `properties_mut()`, `http()`, and `http_mut()` respectively.
- (#635) The `Response` type on Tower middleware has been changed from `http::Response<SdkBody>`
  to `operation::Response`. The HTTP response is still available from the `operation::Response` using its `http()`
  and `http_mut()` methods.
- (#635) The `ParseHttpResponse` trait's `parse_unloaded()` method now takes an `operation::Response` rather than
  an `http::Response<SdkBody>`.
- (#626) `ParseHttpResponse` no longer has a generic argument for the body type, but instead, always uses `SdkBody`.
  This may cause compilation failures for you if you are using Smithy generated types to parse JSON or XML without using
  a client to request data from a service. The fix should be as simple as removing `<SdkBody>` in the example below:

  Before:
  ```rust
  let output = <Query as ParseHttpResponse<SdkBody>>::parse_loaded(&parser, &response).unwrap();
  ```

  After:
  ```rust
  let output = <Query as ParseHttpResponse>::parse_loaded(&parser, &response).unwrap();
  ```

**New This Week**

- Add AssumeRoleProvider parser implementation. (#632)
- The closure passed to `provide_credentials_fn` can now borrow values (#637)
- Add `Sender`/`Receiver` implementations for Event Stream (#639)
- Bring in the latest AWS models (#630)

v0.19 (August 3rd, 2021)
========================

IoT Data Plane is now available! If you discover it isn't functioning as expected, please let us know!

This week also sees the addition of a robust async caching credentials provider. Take a look at the
[STS example](https://github.com/smithy-lang/smithy-rs/blob/7fa4af4a9367aeca6d55e26fc4d4ba93093b90c4/aws/sdk/examples/sts/src/bin/credentials-provider.rs)
to see how to use it.

**New This Week**

- :tada: Add IoT Data Plane (#624)
- :tada: Add LazyCachingCredentialsProvider to aws-auth for use with expiring credentials, such as STS AssumeRole.
  Update STS example to use this new provider (#578, #595)
- :bug: Correctly encode HTTP Checksums using base64 instead of hex. Fixes aws-sdk-rust#164. (#615)
- Update SDK gradle build logic to use gradle properties (#620)
- Overhaul serialization/deserialization of numeric/boolean types. This resolves issues around serialization of
  NaN/Infinity and should also reduce the number of allocations required during serialization. (#618)
- Update SQS example to clarify usage of FIFO vs. standard queues (#622, @trevorrobertsjr)
- Implement Event Stream frame encoding/decoding (#609, #619)

**Contributions**

Thank you for your contributions! :heart:

- @trevorrobertsjr (#622)

v0.18.1 (July 27th 2021)
========================

- Remove timestreamwrite and timestreamquery from the generated services (#613)

v0.18 (July 27th 2021)
======================

**Breaking changes**

- `test-util` has been made an optional dependency and has moved from aws-hyper to smithy-http. If you were relying
  on `aws_hyper::TestConnection`, add `smithy-client` as a dependency and enable the optional `test-util` feature. This
  prunes some unnecessary dependencies on `roxmltree` and `serde_json`
  for most users. (#608)

**New This Week**

- :tada: Release all but three remaining AWS services! Glacier, IoT Data Plane and Transcribe streaming will be
  available in a future release. If you discover that a service isn't functioning as expected please let us know! (#607)
- :bug: Bugfix: Fix parsing bug where parsing XML incorrectly stripped whitespace (#590, aws-sdk-rust#153)
- Establish common abstraction for environment variables (#594)
- Add windows to the test matrix (#594)
- :bug: Bugfix: Constrain RFC-3339 timestamp formatting to microsecond precision (#596)

v0.17 (July 15th 2021)
======================

**New this Week**

- :tada: Add support for Autoscaling (#576, #582)
- `AsyncProvideCredentials` now introduces an additional lifetime parameter, simplifying bridging it
  with `#[async_trait]` interfaces
- Fix S3 bug when content type was set explicitly (aws-sdk-rust#131, #566, @eagletmt)

**Contributions**

Thank you for your contributions! :heart:

- @eagletmt (#566)

v0.16 (July 6th 2021)
=====================

**New this Week**

- :warning: **Breaking Change:** `ProvideCredentials` and `CredentialError` were both moved into `aws_auth::provider`
  when they were previously in `aws_auth` (#572)
- :tada: Add support for AWS Config (#570)
- :tada: Add support for EBS (#567)
- :tada: Add support for Cognito (#573)
- :tada: Add support for Snowball (#579, @landonxjames)
- Make it possible to asynchronously provide credentials with `provide_credentials_fn` (#572, #577)
- Improve RDS, QLDB, Polly, and KMS examples (#561, #560, #558, #556, #550)
- Update AWS SDK models (#575)
- :bug: Bugfix: Fill in message from error response even when it doesn't match the modeled case format (#565)

**Internal Changes**

- Add support for `@unsignedPayload` Smithy trait (#567)
- Strip service/api/client suffix from sdkId (#546)
- Remove idempotency token trait (#571)

**Contributions**

Thank you for your contributions! :heart:

- landonxjames (#579)

v0.15 (June 29th 2021)
======================

This week, we've added EKS, ECR and Cloudwatch. The JSON deserialization implementation has been replaced, please be on
the lookout for potential issues.

**New this Week**

- :tada: Add support for ECR (#557)
- :tada: Add support for Cloudwatch (#554)
- :tada: Add support for EKS (#553)
- :warn: **Breaking Change:** httpLabel no longer causes fields to be non-optional. (#537)
- :warn: **Breaking Change:** `Exception` is not renamed to `Error`. Code may need to be updated to replace `exception`
  with `error`
- Add more SES examples, and improve examples for Batch.
- Improved error handling ergonomics: Errors now provide `is_<variantname>()` methods to simplify error handling
- :bug: Bugfix: fix bug where invalid query strings could be generated (#531, @eagletmt)

**Internal Changes**

- Pin CI version to 1.52.1 (#532)
- New JSON deserializer implementation (#530)
- Fix numerous namespace collision bugs (#539)
- Gracefully handle empty response bodies during JSON parsing (#553)

**Contributors**

Thank you for your contributions! :heart:

- @eagletmt (#531)

v0.14 (June 22nd 2021)
======================

This week, we've added CloudWatch Logs support and fixed several bugs in the generated S3 clients. There are a few
breaking changes this week.

**New this Week**

- :tada: Add support for CloudWatch Logs (#526)
- :warning: **Breaking Change:** The `set_*` functions on generated Builders now always take an `Option` (#506)
- :warning: **Breaking Change:** Unions with Documents will see the inner document type change from `Option<Document>`
  to `Document` (#520)
- :warning: **Breaking Change:** The `as_*` functions on unions now return `Result` rather than `Option` to clearly
  indicate what the actual value is (#527)
- Add more S3 examples, and improve SNS, SQS, and SageMaker examples. Improve example doc comments (#490, #508, #509,
  #510, #511, #512, #513, #524)
- :bug: Bugfix: Show response body in trace logs for calls that don't return a stream (#514)
- :bug: Bugfix: Correctly parse S3's GetBucketLocation response (#516)
- :bug: Bugfix: Correctly URL-encode tilde characters before SigV4 signing (#519)
- :bug: Bugfix: Fix S3 PutBucketLifecycle operation by adding support for the `@httpChecksumRequired` Smithy trait (
  #523)
- :bug: Bugfix: Correctly parse non-list headers with commas in them (#525, @eagletmt)

**Internal Changes**

- Reduce name collisions in generated code (#502)
- Combine individual example packages into per-service example packages with multiple binaries (#481, #490)
- Re-export HyperAdapter in smithy-client (#515, @zekisherif)
- Add serialization/deserialization benchmark for DynamoDB to exercise restJson1 generated code (#507)

**Contributions**

Thank you for your contributions! :heart:

- @eagletmt (#525)
- @zekisherif (#515)

v0.13 (June 15th 2021)
======================

Smithy-rs now has codegen support for all AWS services! This week, we've added CloudFormation, SageMaker, EC2, and SES.
More details below.

**New this Week**

- :tada: Add support for CloudFormation (#500, @alistaim)
- :tada: Add support for SageMaker (#473, @alistaim)
- :tada: Add support for EC2 (#495)
- :tada: Add support for SES (#499)
- Add support for the EC2 Query protocol (#475)
- Generate fluent builders for all smithy-rs clients (#496, @jonhoo)
- :bug: Bugfix: RFC-3339 timestamps (`date-time` format in Smithy) are now formatted correctly (#479, #489)
- :bug: Bugfix: Union and enum variants named Self no longer cause compile errors in generated code (#492)

**Internal Changes**

- Combine individual example packages into per-service example packages with multiple binaries (#477, #480, #482, #484,
  #485, #486, #487, #491)
- Work towards JSON deserialization overhaul (#474)
- Make deserializer function naming consistent between XML and JSON deserializers (#497)

Contributors:

- @Doug-AWS
- @jdisanti
- @rcoh
- @alistaim
- @jonhoo

Thanks!!

v0.12 (June 8th 2021)
=====================

Starting this week, smithy-rs now has codegen support for all AWS services except EC2. This week we’ve added MediaLive,
MediaPackage, SNS, Batch, STS, RDS, RDSData, Route53, and IAM. More details below.

**New this Week**

- :tada: Add support for MediaLive and MediaPackage (#449, @alastaim)
- :tada: Add support for SNS (#450)
- :tada: Add support for Batch (#452, @alistaim)
- :tada: Add support for STS. **Note:** This does not include support for an STS-based credential provider although an
  example is provided. (#453)
- :tada: Add support for RDS (#455) and RDS-Data (#470). (@LMJW)
- :tada: Add support for Route53 (#457, @alistaim)
- Support AWS Endpoints & Regions. With this update, regions like `iam-fips` and `cn-north-1` will now resolve to the
  correct endpoint. Please report any issues with endpoint resolution. (#468)
- :bug: Bugfix: Primitive numerics and booleans are now filtered from serialization when they are 0 and not marked as
  required. This resolves issues where maxResults needed to be set even though it is optional. (#451)
- :bug: Bugfix: S3 Head Object returned the wrong error when the object did not exist (#460, fixes #456)

**Internal Changes**

- Remove unused key “build” from smithy-build.json and Rust settings (#447)
- Split SDK CI jobs for faster builds & reporting (#446)
- Fix broken doc link in JSON serializer (@LMJW)
- Work towards JSON deserialization overhaul (#454, #462)

Contributors:

- @rcoh
- @jdisanti
- @alistaim
- @LMJW

Thanks!!

v0.11 (June 1st, 2021)
======================

**New this week:**

- :tada: Add support for SQS. SQS is our first service to use the awsQuery protocol. Please report any issues you may
  encounter.
- :tada: Add support for ECS.
- **Breaking Change**: Refactored `smithy_types::Error` to be more flexible. Internal fields of `Error` are now private
  and can now be accessed accessor functions. (#426)
- `ByteStream::from_path` now accepts `implications AsRef<Path>` (@LMJW)
- Add support for S3 extended request id (#429)
- Add support for the awsQuery protocol. smithy-rs can now add support for all services except EC2.
- **Bugfix**: Timestamps that fell precisely on minute boundaries were not properly formatted (#435)
- Improve documentation for `ByteStream` & add `pub use` (#443)
- Add support for `EndpointPrefix` used
  by [`s3::WriteGetObjectResponse`](https://awslabs.github.io/aws-sdk-rust/aws_sdk_s3/operation/struct.WriteGetObjectResponse.html) (
  #420)

**Smithy Internals**

- Rewrite JSON serializer (#411, #423, #416, #427)
- Remove dead “rootProject” setting in `smithy-build.json`
- **Bugfix:** Idempotency tokens were not properly generated when operations were used by resources

Contributors:

- @jdisanti
- @rcoh
- @LMJW

Thanks!<|MERGE_RESOLUTION|>--- conflicted
+++ resolved
@@ -1,735 +1,816 @@
 <!-- Do not manually edit this file. Use the `changelogger` tool. -->
-<<<<<<< HEAD
-=======
-November 20th, 2025
-===================
-**New this release:**
+
+# November 20th, 2025
+
+**New this release:**
+
 - (client, [smithy-rs#4388](https://github.com/smithy-lang/smithy-rs/issues/4388), @greenwoodcm) Add `then_compute_response` to Smithy mock
 
 **Contributors**
 Thank you for your contributions! ❤
+
 - @greenwoodcm ([smithy-rs#4388](https://github.com/smithy-lang/smithy-rs/issues/4388))
 
-
->>>>>>> 3b944378
-November 6th, 2025
-==================
-**New this release:**
+# November 6th, 2025
+
+**New this release:**
+
 - (client) Bump crc-fast version to 1.6.0
 - (client) Validate `Region` is a valid host label when constructing endpoints.
 
-
-October 30th, 2025
-==================
+# October 30th, 2025
+
 **Breaking Changes:**
+
 - :warning::tada: (server, [smithy-rs#4356](https://github.com/smithy-lang/smithy-rs/issues/4356)) Parse EventStream signed-frames for servers marked with `@sigv4`.
 
-    This is a breaking change, because events from SigV4 services are wrapped in a SignedEvent frame.
+  This is a breaking change, because events from SigV4 services are wrapped in a SignedEvent frame.
+
 - :warning: (all, [smithy-rs#4367](https://github.com/smithy-lang/smithy-rs/issues/4367)) Upgrade MSRV to Rust 1.88.0.
 
 **New this release:**
+
 - :bug::tada: (server, [smithy-rs#4352](https://github.com/smithy-lang/smithy-rs/issues/4352), [smithy-rs#4345](https://github.com/smithy-lang/smithy-rs/issues/4345)) Update smithy-rs servers to support sending `initial-response` events over event streams.
 
-    Prior to this change, event streams that had initial responses were unsupported. This change also adds a new codegen setting, `alwaysSendEventStreamInitialResponse`.
-
-    When this setting is set to `true`, the generated server will unconditionally send `initial-response` objects, even when empty. This is required for compatibility with smithy-java as well as a few other clients.
-
-    This setting defaults to false currently because smithy-rs based clients do not currently support this behavior.
-
-    ```json
-    "codegen": {
-      "alwaysSendEventStreamInitialResponse": true // default false
-    }
-    ```
+  Prior to this change, event streams that had initial responses were unsupported. This change also adds a new codegen setting, `alwaysSendEventStreamInitialResponse`.
+
+  When this setting is set to `true`, the generated server will unconditionally send `initial-response` objects, even when empty. This is required for compatibility with smithy-java as well as a few other clients.
+
+  This setting defaults to false currently because smithy-rs based clients do not currently support this behavior.
+
+  ```json
+  "codegen": {
+    "alwaysSendEventStreamInitialResponse": true // default false
+  }
+  ```
+
 - :tada: (all, @arielby) Include the protocol name in `package.metadata.smithy.protocol` in `Cargo.toml`
-    to allow easily figuring out which protocol was used to generate a crate.
+  to allow easily figuring out which protocol was used to generate a crate.
 - :bug::tada: (client, [smithy-rs#4349](https://github.com/smithy-lang/smithy-rs/issues/4349), @arielby) Make Hyper idle pool timeout configurable, and fix the bug where pool timeouts
-    would not work if the client was built directly.
+  would not work if the client was built directly.
 - :tada: (server, [smithy-rs#4317](https://github.com/smithy-lang/smithy-rs/issues/4317), @jasgin) Adds validators and codegen support for the custom traits custom traits `@validationException`, `@validationMessage`,
-    `@validationFieldList`, `@validationFieldName`, and `@validationFieldMessage` for defining a custom validation exception
-    to use instead of `smithy.framework#ValidationException`.
+  `@validationFieldList`, `@validationFieldName`, and `@validationFieldMessage` for defining a custom validation exception
+  to use instead of `smithy.framework#ValidationException`.
 - :bug: (client, [smithy-rs#4346](https://github.com/smithy-lang/smithy-rs/issues/4346)) Fix bug where httpQueryParams were silently dropped when no other query parameters were modeled.
 - :bug: (server, [smithy-rs#4344](https://github.com/smithy-lang/smithy-rs/issues/4344), [smithy-rs#4325](https://github.com/smithy-lang/smithy-rs/issues/4325)) Fix bug where servers did not attempt to parse an `initial-request`. `initial-requests` may be sent by clients both when they would contain valid data
-    and when they are empty.
+  and when they are empty.
 - :bug: (client, [smithy-rs#4352](https://github.com/smithy-lang/smithy-rs/issues/4352), [smithy-rs#4353](https://github.com/smithy-lang/smithy-rs/issues/4353)) Update clients to allow `initial-response` events to be accepted on event streams, even when know modeled initial response exists.
 
-    This is required for spec compliance, backwards compatibility, and compatibility with non-smithy-rs based servers that
-    MAY unconditionally send `initial-response` messages.
+  This is required for spec compliance, backwards compatibility, and compatibility with non-smithy-rs based servers that
+  MAY unconditionally send `initial-response` messages.
+
 - :bug: (client, [smithy-rs#4265](https://github.com/smithy-lang/smithy-rs/issues/4265), [smithy-rs#4189](https://github.com/smithy-lang/smithy-rs/issues/4189)) Adds new `with_test_defaults_v2()` for all clients supporting region configuration which applies `us-east-1` as default region if not set by user. This allows `aws-smithy-mocks` to work for non AWS SDK generated clients. Also clarify `test-util` feature requirement when using `aws-smithy-mocks`.
 
 **Contributors**
 Thank you for your contributions! ❤
+
 - @arielby ([smithy-rs#4349](https://github.com/smithy-lang/smithy-rs/issues/4349))
 - @jasgin ([smithy-rs#4317](https://github.com/smithy-lang/smithy-rs/issues/4317))
 
-
-October 6th, 2025
-=================
-**New this release:**
+# November 6th, 2025
+
+**New this release:**
+
+- (client) Bump crc-fast version to 1.6.0
+- (client) Validate `Region` is a valid host label when constructing endpoints.
+
+# October 30th, 2025
+
+**Breaking Changes:**
+
+- :warning::tada: (server, [smithy-rs#4356](https://github.com/smithy-lang/smithy-rs/issues/4356)) Parse EventStream signed-frames for servers marked with `@sigv4`.
+
+  This is a breaking change, because events from SigV4 services are wrapped in a SignedEvent frame.
+
+- :warning: (all, [smithy-rs#4367](https://github.com/smithy-lang/smithy-rs/issues/4367)) Upgrade MSRV to Rust 1.88.0.
+
+**New this release:**
+
+- :bug::tada: (server, [smithy-rs#4352](https://github.com/smithy-lang/smithy-rs/issues/4352), [smithy-rs#4345](https://github.com/smithy-lang/smithy-rs/issues/4345)) Update smithy-rs servers to support sending `initial-response` events over event streams.
+
+  Prior to this change, event streams that had initial responses were unsupported. This change also adds a new codegen setting, `alwaysSendEventStreamInitialResponse`.
+
+  When this setting is set to `true`, the generated server will unconditionally send `initial-response` objects, even when empty. This is required for compatibility with smithy-java as well as a few other clients.
+
+  This setting defaults to false currently because smithy-rs based clients do not currently support this behavior.
+
+  ```json
+  "codegen": {
+    "alwaysSendEventStreamInitialResponse": true // default false
+  }
+  ```
+
+- :tada: (all, @arielby) Include the protocol name in `package.metadata.smithy.protocol` in `Cargo.toml`
+  to allow easily figuring out which protocol was used to generate a crate.
+- :bug::tada: (client, [smithy-rs#4349](https://github.com/smithy-lang/smithy-rs/issues/4349), @arielby) Make Hyper idle pool timeout configurable, and fix the bug where pool timeouts
+  would not work if the client was built directly.
+- :tada: (server, [smithy-rs#4317](https://github.com/smithy-lang/smithy-rs/issues/4317), @jasgin) Adds validators and codegen support for the custom traits custom traits `@validationException`, `@validationMessage`,
+  `@validationFieldList`, `@validationFieldName`, and `@validationFieldMessage` for defining a custom validation exception
+  to use instead of `smithy.framework#ValidationException`.
+- :bug: (client, [smithy-rs#4346](https://github.com/smithy-lang/smithy-rs/issues/4346)) Fix bug where httpQueryParams were silently dropped when no other query parameters were modeled.
+- :bug: (server, [smithy-rs#4344](https://github.com/smithy-lang/smithy-rs/issues/4344), [smithy-rs#4325](https://github.com/smithy-lang/smithy-rs/issues/4325)) Fix bug where servers did not attempt to parse an `initial-request`. `initial-requests` may be sent by clients both when they would contain valid data
+  and when they are empty.
+- :bug: (client, [smithy-rs#4352](https://github.com/smithy-lang/smithy-rs/issues/4352), [smithy-rs#4353](https://github.com/smithy-lang/smithy-rs/issues/4353)) Update clients to allow `initial-response` events to be accepted on event streams, even when know modeled initial response exists.
+
+  This is required for spec compliance, backwards compatibility, and compatibility with non-smithy-rs based servers that
+  MAY unconditionally send `initial-response` messages.
+
+- :bug: (client, [smithy-rs#4265](https://github.com/smithy-lang/smithy-rs/issues/4265), [smithy-rs#4189](https://github.com/smithy-lang/smithy-rs/issues/4189)) Adds new `with_test_defaults_v2()` for all clients supporting region configuration which applies `us-east-1` as default region if not set by user. This allows `aws-smithy-mocks` to work for non AWS SDK generated clients. Also clarify `test-util` feature requirement when using `aws-smithy-mocks`.
+
+**Contributors**
+Thank you for your contributions! ❤
+
+- @arielby ([smithy-rs#4349](https://github.com/smithy-lang/smithy-rs/issues/4349))
+- @jasgin ([smithy-rs#4317](https://github.com/smithy-lang/smithy-rs/issues/4317))
+
+# October 6th, 2025
+
+**New this release:**
+
 - :tada: (server, [smithy-rs#4321](https://github.com/smithy-lang/smithy-rs/issues/4321), @jasgin) Adds the custom traits `@validationException`, `@validationMessage`, `@validationFieldList`, `@validationFieldName`, and `@validationFieldMessage`
-    for defining custom validation exceptions.
+  for defining custom validation exceptions.
 
 **Contributors**
 Thank you for your contributions! ❤
+
 - @jasgin ([smithy-rs#4321](https://github.com/smithy-lang/smithy-rs/issues/4321))
 
-
-October 2nd, 2025
-=================
-**New this release:**
+# October 2nd, 2025
+
+**New this release:**
+
 - :bug: (server) Fix bug where servers rejected `application/vnd.amazon.evenstream` ACCEPT header for RPCv2Cbor
 
-    This change allows this header while also allowing `application/cbor` for backwards compatibility.
-
-
-October 1st, 2025
-=================
-**New this release:**
-- :tada: (client, [smithy-rs#4299](https://github.com/smithy-lang/smithy-rs/issues/4299), @greenwoodcm) Added a new `then_compute_output` to `aws-smithy-mocks` rule builder that allows using the input type when computing a mocked response, e.g. 
-    ```rs
-    // Return a computed output based on the input
-    let compute_rule = mock!(Client::get_object)
-        .then_compute_output(|req| {
-            let key = req.key().unwrap_or("unknown");
-            GetObjectOutput::builder()
-                .body(ByteStream::from_static(format!("content for {}", key).as_bytes()))
-                .build()
-        });
-    ```
+  This change allows this header while also allowing `application/cbor` for backwards compatibility.
+
+# October 1st, 2025
+
+**New this release:**
+
+- :tada: (client, [smithy-rs#4299](https://github.com/smithy-lang/smithy-rs/issues/4299), @greenwoodcm) Added a new `then_compute_output` to `aws-smithy-mocks` rule builder that allows using the input type when computing a mocked response, e.g.
+  ```rs
+  // Return a computed output based on the input
+  let compute_rule = mock!(Client::get_object)
+      .then_compute_output(|req| {
+          let key = req.key().unwrap_or("unknown");
+          GetObjectOutput::builder()
+              .body(ByteStream::from_static(format!("content for {}", key).as_bytes()))
+              .build()
+      });
+  ```
 - :bug: (client, [smithy-rs#4226](https://github.com/smithy-lang/smithy-rs/issues/4226), @haydenbaker) Fixed problematic assertion on HttpApiKeyAuthTrait `scheme`, which was causing client-codegen to fail when the correct settings for api-key based auth were set.
 
 **Contributors**
 Thank you for your contributions! ❤
+
 - @greenwoodcm ([smithy-rs#4299](https://github.com/smithy-lang/smithy-rs/issues/4299))
 - @haydenbaker ([smithy-rs#4226](https://github.com/smithy-lang/smithy-rs/issues/4226))
 
-
-September 10th, 2025
-====================
-**New this release:**
+# September 10th, 2025
+
+**New this release:**
+
 - :bug: (client, [smithy-rs#4274](https://github.com/smithy-lang/smithy-rs/issues/4274)) The `HickoryDnsResolver` and `TokioDnsResolver` were not `Clone` making it impossible to use them in the http_client builder's `build_with_resolver` method.
 
-
-August 28th, 2025
-=================
-**New this release:**
+# August 28th, 2025
+
+**New this release:**
+
 - :tada: (client, [smithy-rs#4274](https://github.com/smithy-lang/smithy-rs/issues/4274)) Add a new crate, `aws-smithy-dns` that contains a `HickoryDnsResolver`. This wraps a `hickory_resolver::Resolver` and provides some minimal configuration options (timeouts, retries, etc.) Instructions for overriding the DNS resolver on your HTTP client can be found in our documentation at https://docs.aws.amazon.com/sdk-for-rust/latest/dg/http.html#overrideDns
 - :bug: (client, [smithy-rs#4282](https://github.com/smithy-lang/smithy-rs/issues/4282)) Set the `pool_timer` for the default Hyper client. This is required to allow the `pool_idle_timeout` to work. Now idle connections will be released by the pool after 90 seconds.
 - (client, [smithy-rs#4263](https://github.com/smithy-lang/smithy-rs/issues/4263)) Make [`TokenBucket`](https://docs.rs/aws-smithy-runtime/latest/aws_smithy_runtime/client/retries/struct.TokenBucket.html) and [`ClientRateLimiter`](https://docs.rs/aws-smithy-runtime/latest/aws_smithy_runtime/client/retries/struct.ClientRateLimiter.html) configurable through [`RetryPartition`](https://docs.rs/aws-smithy-runtime/latest/aws_smithy_runtime/client/retries/struct.RetryPartition.html).
 
-
-August 18th, 2025
-=================
-**New this release:**
+# August 18th, 2025
+
+**New this release:**
+
 - :tada: (client, [aws-sdk-rust#169](https://github.com/awslabs/aws-sdk-rust/issues/169)) Add support for proxy environment variables (`HTTP_PROXY, `HTTPS_PROXY`, `ALL_PROXY`, `NO_PROXY`). Service clients will now automatically respect these proxy environment variables on the latest `BehaviorVersion`. Older behavior versions do not automatically detect these environment variables and will require manually building a `aws_smithy_http_client::Connector` with a proxy config explicitly set to use this feature.
 - :tada: (client, @WillChilds-Klein) Enable rustls post-quantum by default.
 - (client) fix `aws-smithy-eventstream` feature `derive-arbitrary` on `arbitrary` >= 1.4.2
 
 **Contributors**
 Thank you for your contributions! ❤
+
 - @WillChilds-Klein
 
-
-August 13th, 2025
-=================
-**New this release:**
+# August 13th, 2025
+
+**New this release:**
+
 - :bug: (client) pin crc-fast to <1.4 to workaround SIGILL
 
-
-August 11th, 2025
-=================
-**New this release:**
+# August 11th, 2025
+
+**New this release:**
+
 - :tada: (client, [smithy-rs#4208](https://github.com/smithy-lang/smithy-rs/issues/4208)) Add the ability to insert `hints.mostly-unused = true` in Cargo.toml. Enable this hint for the below crates:
-    - aws-sdk-cloudformation
-    - aws-sdk-dynamodb
-    - aws-sdk-ec2
-    - aws-sdk-s3
-    - aws-sdk-sns
-    - aws-sdk-sqs
-    - aws-sdk-ssm
-    - aws-sdk-sts
-
-    See more information about this hint at https://blog.rust-lang.org/inside-rust/2025/07/15/call-for-testing-hint-mostly-unused/
+
+  - aws-sdk-cloudformation
+  - aws-sdk-dynamodb
+  - aws-sdk-ec2
+  - aws-sdk-s3
+  - aws-sdk-sns
+  - aws-sdk-sqs
+  - aws-sdk-ssm
+  - aws-sdk-sts
+
+  See more information about this hint at https://blog.rust-lang.org/inside-rust/2025/07/15/call-for-testing-hint-mostly-unused/
+
 - :tada: (client, [smithy-rs#4208](https://github.com/smithy-lang/smithy-rs/issues/4208), @joshtriplett) Enable `hints.mostly-unused = true` for `aws-sdk-lambda` (taking a release
-    build from 57s to 40s) and `aws-sdk-rds` (taking a release build from 1m34s to
-    49s).
+  build from 57s to 40s) and `aws-sdk-rds` (taking a release build from 1m34s to
+  49s).
 
 **Contributors**
 Thank you for your contributions! ❤
+
 - @joshtriplett ([smithy-rs#4208](https://github.com/smithy-lang/smithy-rs/issues/4208))
 
-
-August 4th, 2025
-================
-**New this release:**
+# August 4th, 2025
+
+**New this release:**
+
 - :tada: (all, @Dorenavant) Add EnumSection to allow decorators to modify enum member attributes
 - :bug: (client, [smithy-rs#4227](https://github.com/smithy-lang/smithy-rs/issues/4227)) Fix canonical request sort order
 
 **Contributors**
 Thank you for your contributions! ❤
+
 - @Dorenavant
 
-
-July 25th, 2025
-===============
-**New this release:**
+# July 25th, 2025
+
+**New this release:**
+
 - :bug: (client, [smithy-rs#4232](https://github.com/smithy-lang/smithy-rs/issues/4232)) Add fallback equality on no auth `AuthSchemeId` for backward compatibility, treating `AuthSchemeId::from("no_auth")` (legacy) and `AuthSchemeId::from("noAuth")` (updated) as equivalent.
 
-
-July 23rd, 2025
-===============
-
-July 21st, 2025
-===============
-**New this release:**
+# July 23rd, 2025
+
+# July 21st, 2025
+
+**New this release:**
+
 - :tada: (client, [smithy-rs#4203](https://github.com/smithy-lang/smithy-rs/issues/4203)) Add support for configuring auth schemes manually using an auth scheme preference list.
-    The preference list allows customers to reprioritize the order of auth schemes originally
-    determined by the auth scheme resolver.
-    Customers can configure the auth scheme preference at the following locations, listed in order of precedence:
-    1. Service Client Configuration
-    ```rust
-    use aws_runtime::auth::sigv4;
-    use aws_smithy_runtime_api::client::auth::AuthSchemeId;
-    use aws_smithy_runtime_api::client::auth::http::HTTP_BEARER_AUTH_SCHEME_ID;
-
-    let config = aws_sdk_s3::Config::builder()
-        .auth_scheme_preference([AuthSchemeId::from("scheme1"), sigv4::SCHEME_ID, HTTP_BEARER_AUTH_SCHEME_ID])
-        // ...
-        .build();
-    ```
-    2. Environment Variable
-    ```
-    AWS_AUTH_SCHEME_PREFERENCE=scheme1, sigv4, httpBearerAuth
-    ```
-    3. Configuration File
-    ```
-    auth_scheme_preference=scheme1, sigv4, httpBearerAuth
-    ```
-    With this configuration, the auth scheme resolver will prefer to select them in the specified order,
-    if they are supported.
-
-
-July 17th, 2025
-===============
-**New this release:**
+  The preference list allows customers to reprioritize the order of auth schemes originally
+  determined by the auth scheme resolver.
+  Customers can configure the auth scheme preference at the following locations, listed in order of precedence:
+
+  1. Service Client Configuration
+
+  ```rust
+  use aws_runtime::auth::sigv4;
+  use aws_smithy_runtime_api::client::auth::AuthSchemeId;
+  use aws_smithy_runtime_api::client::auth::http::HTTP_BEARER_AUTH_SCHEME_ID;
+
+  let config = aws_sdk_s3::Config::builder()
+      .auth_scheme_preference([AuthSchemeId::from("scheme1"), sigv4::SCHEME_ID, HTTP_BEARER_AUTH_SCHEME_ID])
+      // ...
+      .build();
+  ```
+
+  2. Environment Variable
+
+  ```
+  AWS_AUTH_SCHEME_PREFERENCE=scheme1, sigv4, httpBearerAuth
+  ```
+
+  3. Configuration File
+
+  ```
+  auth_scheme_preference=scheme1, sigv4, httpBearerAuth
+  ```
+
+  With this configuration, the auth scheme resolver will prefer to select them in the specified order,
+  if they are supported.
+
+# July 17th, 2025
+
+**New this release:**
+
 - (all, [smithy-rs#4212](https://github.com/smithy-lang/smithy-rs/issues/4212)) Event streams now allocate a right-sized buffer avoiding repeated reallocations during serialization
 
-
-July 16th, 2025
-===============
-**New this release:**
+# July 16th, 2025
+
+**New this release:**
+
 - (client) re-use checksums on retry attempts for enhanced durability
 
-
-July 8th, 2025
-==============
-**New this release:**
+# July 8th, 2025
+
+**New this release:**
+
 - (client, [smithy-rs#4076](https://github.com/smithy-lang/smithy-rs/issues/4076), [smithy-rs#4198](https://github.com/smithy-lang/smithy-rs/issues/4198)) Allows customers to configure the auth schemes and auth scheme resolver. For more information see the GitHub [discussion](https://github.com/smithy-lang/smithy-rs/discussions/4197).
 
-
-June 30th, 2025
-===============
-
-June 27th, 2025
-===============
-**New this release:**
+# June 30th, 2025
+
+# June 27th, 2025
+
+**New this release:**
+
 - :bug: (client) Fix hyper 1.x connection refused errors not marked as retryable
 - (client, [smithy-rs#4186](https://github.com/smithy-lang/smithy-rs/issues/4186)) Make Rpc V2 CBOR a compatible protocol for `awsQuery` using `awsQueryCompatible` trait
 
-
-June 11th, 2025
-===============
+# June 11th, 2025
+
 **Breaking Changes:**
+
 - :bug::warning: (server) Fixed SmithyRpcV2CBOR Router to properly respect case in service names, preventing routing failures for services with mixed-case service shape ID.
 
 **New this release:**
+
 - :bug: (client, [smithy-rs#4165](https://github.com/smithy-lang/smithy-rs/issues/4165)) Fix default supported protocols incorrectly ordered in `ClientProtocolLoader`.
 
-
-June 3rd, 2025
-==============
-**New this release:**
+# June 3rd, 2025
+
+**New this release:**
+
 - :bug: (client, [aws-sdk-rust#1272](https://github.com/awslabs/aws-sdk-rust/issues/1272)) Fix h2 GoAway errors not being retried by hyper legacy client
 
-
-May 19th, 2025
-==============
-**New this release:**
+# May 19th, 2025
+
+**New this release:**
+
 - :tada: (client, [smithy-rs#4135](https://github.com/smithy-lang/smithy-rs/issues/4135)) Introduce a new `repeatedly()` function to `aws-smithy-mocks` sequence builder to build mock rules that behave as an
-    infinite sequence.
-
-    ```rust
-    let rule = mock!(aws_sdk_s3::Client::get_object)
-        .sequence()
-        .http_status(503, None)
-        .times(2)        // repeat the last output twice before moving onto the next response in the sequence
-        .output(|| GetObjectOutput::builder()
-            .body(ByteStream::from_static(b"success"))
-            .build()
-        )
-        .repeatedly()    // repeat the last output forever
-        .build();
-    ```
+  infinite sequence.
+
+  ```rust
+  let rule = mock!(aws_sdk_s3::Client::get_object)
+      .sequence()
+      .http_status(503, None)
+      .times(2)        // repeat the last output twice before moving onto the next response in the sequence
+      .output(|| GetObjectOutput::builder()
+          .body(ByteStream::from_static(b"success"))
+          .build()
+      )
+      .repeatedly()    // repeat the last output forever
+      .build();
+  ```
+
 - :bug: (client, [aws-sdk-rust#1291](https://github.com/awslabs/aws-sdk-rust/issues/1291)) Removing the `optimize_crc32_auto` feature flag from the `crc-fast` dependency of the `aws-smithy-checksums` crate since it was causing build issues for some customers.
 - :bug: (client, [smithy-rs#4137](https://github.com/smithy-lang/smithy-rs/issues/4137)) Fix bug with enum codegen
 
-    When the first enum generated has the `@sensitive` trait the opaque type
-    underlying the `UnknownVariant` inherits that sensitivity. This means that
-    it does not derive `Debug`. Since the module is only generated once this
-    causes a problem for non-sensitive enums that rely on the type deriving
-    `Debug` so that they can also derive `Debug`. We manually add `Debug` to
-    the module so it will always be there since the `UnknownVariant` is not
-    modeled and cannot be `@sensitive`.
+  When the first enum generated has the `@sensitive` trait the opaque type
+  underlying the `UnknownVariant` inherits that sensitivity. This means that
+  it does not derive `Debug`. Since the module is only generated once this
+  causes a problem for non-sensitive enums that rely on the type deriving
+  `Debug` so that they can also derive `Debug`. We manually add `Debug` to
+  the module so it will always be there since the `UnknownVariant` is not
+  modeled and cannot be `@sensitive`.
+
 - :bug: (client, [smithy-rs#4135](https://github.com/smithy-lang/smithy-rs/issues/4135)) fix simple rules behavior with `RuleMode::MatchAny`
 
-
-May 15th, 2025
-==============
-**New this release:**
+# May 15th, 2025
+
+**New this release:**
+
 - :bug: (all, [smithy-rs#4132](https://github.com/smithy-lang/smithy-rs/issues/4132)) Smithy unions that contain members named "unknown" will now codegen correctly
 - (all, [smithy-rs#4105](https://github.com/smithy-lang/smithy-rs/issues/4105), @FalkWoldmann) Replace once_cell with std equivalents
 
 **Contributors**
 Thank you for your contributions! ❤
+
 - @FalkWoldmann ([smithy-rs#4105](https://github.com/smithy-lang/smithy-rs/issues/4105))
 
-
-May 9th, 2025
-=============
+# May 9th, 2025
+
 **Breaking Changes:**
+
 - :warning: (all, [smithy-rs#4120](https://github.com/smithy-lang/smithy-rs/issues/4120)) Update MSRV to 1.82.0
 
 **New this release:**
+
 - :bug::tada: (client, [smithy-rs#4074](https://github.com/smithy-lang/smithy-rs/issues/4074), [smithy-rs#3926](https://github.com/smithy-lang/smithy-rs/issues/3926)) Promote `aws-smithy-mocks-experimental` to `aws-smithy-mocks`. This crate is now a recommended tool for testing
-    generated SDK clients. This release includes several fixes as well as a new sequence builder API that can be
-    used to test more complex scenarios such as retries.
-
-    ```rust
-    use aws_sdk_s3::operation::get_object::GetObjectOutput;
-    use aws_sdk_s3::config::retry::RetryConfig;
-    use aws_smithy_types::byte_stream::ByteStream;
-    use aws_smithy_mocks::{mock, mock_client, RuleMode};
-
-    #[tokio::test]
-    async fn test_retry_behavior() {
-        // Create a rule that returns 503 twice, then succeeds
-        let retry_rule = mock!(aws_sdk_s3::Client::get_object)
-            .sequence()
-            .http_status(503, None)
-            .times(2)                                            // Return 503 HTTP status twice
-            .output(|| GetObjectOutput::builder()                // Finally return a successful output
-                .body(ByteStream::from_static(b"success"))
-                .build())
-            .build();
-
-        // Create a mocked client with the rule
-        let s3 = mock_client!(
-            aws_sdk_s3,
-            RuleMode::Sequential,
-            [&retry_rule],
-            |client_builder| {
-                client_builder.retry_config(RetryConfig::standard().with_max_attempts(3))
-            }
-        );
-
-        // This should succeed after two retries
-        let result = s3
-            .get_object()
-            .bucket("test-bucket")
-            .key("test-key")
-            .send()
-            .await
-            .expect("success after retries");
-
-        // Verify the response
-        let data = result.body.collect().await.expect("successful read").to_vec();
-        assert_eq!(data, b"success");
-
-        // Verify all responses were used
-        assert_eq!(retry_rule.num_calls(), 3);
-    }
-    ```
+  generated SDK clients. This release includes several fixes as well as a new sequence builder API that can be
+  used to test more complex scenarios such as retries.
+
+  ```rust
+  use aws_sdk_s3::operation::get_object::GetObjectOutput;
+  use aws_sdk_s3::config::retry::RetryConfig;
+  use aws_smithy_types::byte_stream::ByteStream;
+  use aws_smithy_mocks::{mock, mock_client, RuleMode};
+
+  #[tokio::test]
+  async fn test_retry_behavior() {
+      // Create a rule that returns 503 twice, then succeeds
+      let retry_rule = mock!(aws_sdk_s3::Client::get_object)
+          .sequence()
+          .http_status(503, None)
+          .times(2)                                            // Return 503 HTTP status twice
+          .output(|| GetObjectOutput::builder()                // Finally return a successful output
+              .body(ByteStream::from_static(b"success"))
+              .build())
+          .build();
+
+      // Create a mocked client with the rule
+      let s3 = mock_client!(
+          aws_sdk_s3,
+          RuleMode::Sequential,
+          [&retry_rule],
+          |client_builder| {
+              client_builder.retry_config(RetryConfig::standard().with_max_attempts(3))
+          }
+      );
+
+      // This should succeed after two retries
+      let result = s3
+          .get_object()
+          .bucket("test-bucket")
+          .key("test-key")
+          .send()
+          .await
+          .expect("success after retries");
+
+      // Verify the response
+      let data = result.body.collect().await.expect("successful read").to_vec();
+      assert_eq!(data, b"success");
+
+      // Verify all responses were used
+      assert_eq!(retry_rule.num_calls(), 3);
+  }
+  ```
+
 - :bug: (all, [smithy-rs#4117](https://github.com/smithy-lang/smithy-rs/issues/4117)) Fix a bug where fields that were initially annotated with the `required` trait and later updated to use the `addedDefault` trait were not serialized when their values matched the default, even when the values were explicitly set. With this fix, fields with `addedDefault` are now always serialized.
 
-
-May 2nd, 2025
-=============
-
-April 23rd, 2025
-================
+# May 2nd, 2025
+
+# April 23rd, 2025
+
 **Breaking Changes:**
+
 - :warning: (client, [smithy-rs#3776](https://github.com/smithy-lang/smithy-rs/issues/3776)) [AuthSchemeId](https://docs.rs/aws-smithy-runtime-api/1.7.4/aws_smithy_runtime_api/client/auth/struct.AuthSchemeId.html) no longer implements the `Copy` trait. This type has primarily been used by the Smithy code generator, so this change is not expected to affect users of SDKs.
 
 **New this release:**
+
 - (all, [smithy-rs#4050](https://github.com/smithy-lang/smithy-rs/issues/4050), @FalkWoldmann) Replace the `once_cell` crate with the `std` counterpart in Smithy runtime crates.
 - (client) remove redundant span attributes and improve log output format
 
 **Contributors**
 Thank you for your contributions! ❤
+
 - @FalkWoldmann ([smithy-rs#4050](https://github.com/smithy-lang/smithy-rs/issues/4050))
 
-
-March 27th, 2025
-================
-
-March 25th, 2025
-================
-**New this release:**
+# March 27th, 2025
+
+# March 25th, 2025
+
+**New this release:**
+
 - :bug: (client, [smithy-rs#4054](https://github.com/smithy-lang/smithy-rs/issues/4054)) Fix traversal of operations bound to resources in several places including logic to determine if an event stream exists
 - (client, [smithy-rs#4052](https://github.com/smithy-lang/smithy-rs/issues/4052)) Update spans to better align with spec.
 
-
-March 10th, 2025
-================
-**New this release:**
+# March 10th, 2025
+
+**New this release:**
+
 - (client, [aws-sdk-rust#977](https://github.com/awslabs/aws-sdk-rust/issues/977), [smithy-rs#1925](https://github.com/smithy-lang/smithy-rs/issues/1925), [smithy-rs#3710](https://github.com/smithy-lang/smithy-rs/issues/3710)) Updates the default HTTP client to be based on the 1.x version of hyper and updates the default TLS provider to [rustls](https://github.com/rustls/rustls) with [aws-lc](https://github.com/aws/aws-lc-rs). For more information see the GitHub [discussion](https://github.com/awslabs/aws-sdk-rust/discussions/1257).
 
-
-March 4th, 2025
-===============
-**New this release:**
+# March 4th, 2025
+
+**New this release:**
+
 - :tada: (client, [smithy-rs#121](https://github.com/smithy-lang/smithy-rs/issues/121)) Adds support for event stream operations with non-REST protocols such as RPC v2 CBOR.
 
-
-February 20th, 2025
-===================
-**New this release:**
+# February 20th, 2025
+
+**New this release:**
+
 - :bug: (server) Fixed code generation failure that occurred when using `Result` as a shape name in Smithy models with constrained members by properly handling naming conflicts with Rust's built-in Result type
 - :bug: (server) Previously, models would fail to generate when both the list and at least one of its members was directly constrained with documentation comments
 
-
-February 12th, 2025
-===================
-
-February 3rd, 2025
-==================
-
-January 28th, 2025
-==================
-
-January 23rd, 2025
-==================
-
-January 17th, 2025
-==================
-
-January 14th, 2025
-==================
-**New this release:**
+# February 12th, 2025
+
+# February 3rd, 2025
+
+# January 28th, 2025
+
+# January 23rd, 2025
+
+# January 17th, 2025
+
+# January 14th, 2025
+
+**New this release:**
+
 - :bug::tada: (client, [smithy-rs#3845](https://github.com/smithy-lang/smithy-rs/issues/3845)) S3 client behavior is updated to always calculate a checksum by default for operations that support it (such as PutObject or UploadPart), or require it (such as DeleteObjects). The default checksum algorithm is CRC32. Checksum behavior can be configured using `when_supported` and `when_required` options - in shared config using request_checksum_calculation, or as env variable using AWS_REQUEST_CHECKSUM_CALCULATION.
 
-    The S3 client attempts to validate response checksums for all S3 API operations that support checksums. However, if the SDK has not implemented the specified checksum algorithm then this validation is skipped. Checksum validation behavior can be configured using `when_supported` and `when_required` options - in shared config using response_checksum_validation, or as env variable using AWS_RESPONSE_CHECKSUM_VALIDATION.
+  The S3 client attempts to validate response checksums for all S3 API operations that support checksums. However, if the SDK has not implemented the specified checksum algorithm then this validation is skipped. Checksum validation behavior can be configured using `when_supported` and `when_required` options - in shared config using response_checksum_validation, or as env variable using AWS_RESPONSE_CHECKSUM_VALIDATION.
+
 - :bug::tada: (client, [smithy-rs#3967](https://github.com/smithy-lang/smithy-rs/issues/3967)) Updates client generation to conform with Smithy's updates to the [httpChecksum trait](https://smithy.io/2.0/aws/aws-core.html#aws-protocols-httpchecksum-trait).
 - :bug: (client, [aws-sdk-rust#1234](https://github.com/awslabs/aws-sdk-rust/issues/1234)) Fix token bucket not being set for standard and adaptive retry modes
 
-
-December 30th, 2024
-===================
-
-December 26th, 2024
-===================
-**New this release:**
+# December 30th, 2024
+
+# December 26th, 2024
+
+**New this release:**
+
 - :bug: (server, [smithy-rs#3890](https://github.com/smithy-lang/smithy-rs/issues/3890)) Fix bug in `serde` decorator that generated non-compiling code on some models
 
-
-December 16th, 2024
-===================
-
-December 3rd, 2024
-==================
+# December 16th, 2024
+
+# December 3rd, 2024
+
 **Breaking Changes:**
+
 - :bug::warning: (server, [smithy-rs#3880](https://github.com/smithy-lang/smithy-rs/issues/3880)) Unnamed enums now validate assigned values and will raise a `ConstraintViolation` if an unknown variant is set.
 
-    The following is an example of an unnamed enum:
-    ```smithy
-    @enum([
-        { value: "MONDAY" },
-        { value: "TUESDAY" }
-    ])
-    string UnnamedDayOfWeek
-    ```
-
-
-November 5th, 2024
-==================
-
-October 30th, 2024
-==================
-
-October 24th, 2024
-==================
-
-October 9th, 2024
-=================
-**New this release:**
+  The following is an example of an unnamed enum:
+
+  ```smithy
+  @enum([
+      { value: "MONDAY" },
+      { value: "TUESDAY" }
+  ])
+  string UnnamedDayOfWeek
+  ```
+
+# November 5th, 2024
+
+# October 30th, 2024
+
+# October 24th, 2024
+
+# October 9th, 2024
+
+**New this release:**
+
 - :bug: (client, [smithy-rs#3871](https://github.com/smithy-lang/smithy-rs/issues/3871), [aws-sdk-rust#1202](https://github.com/awslabs/aws-sdk-rust/issues/1202)) Fix minimum throughput detection for downloads to avoid incorrectly raising an error while the user is consuming data at a slow but steady pace.
 
-
-October 5th, 2024
-=================
-**New this release:**
+# October 5th, 2024
+
+**New this release:**
+
 - :bug: (client, [smithy-rs#3852](https://github.com/smithy-lang/smithy-rs/issues/3852)) Fix AWS SDK generation examples in README in the `aws/sdk` directory.
 
-
-October 4th, 2024
-=================
-
-October 3rd, 2024
-=================
+# October 4th, 2024
+
+# October 3rd, 2024
+
 **Breaking Changes:**
+
 - :warning: (server) The generated crates no longer have the `aws-lambda` feature flag enabled by default. This prevents the [aws-lambda](https://docs.rs/crate/aws-smithy-http-server/0.63.3/features#aws-lambda) feature from being automatically enabled in [aws-smithy-http-server](https://docs.rs/aws-smithy-http-server/0.63.3/aws_smithy_http_server/) when the SDK is not intended for AWS Lambda.
 
 **New this release:**
+
 - :tada: (server) All relevant types from [aws-smithy-http-server](https://docs.rs/aws-smithy-http-server/0.63.3/aws_smithy_http_server/) are now re-exported within the generated crates. This removes the need to explicitly depend on [aws-smithy-http-server](https://docs.rs/aws-smithy-http-server/0.63.3/aws_smithy_http_server/) in service handler code and prevents compilation errors caused by version mismatches.
 
 - :tada: (all, [smithy-rs#3573](https://github.com/smithy-lang/smithy-rs/issues/3573)) Support for the [rpcv2Cbor](https://smithy.io/2.0/additional-specs/protocols/smithy-rpc-v2.html) protocol has been added, allowing services to serialize RPC payloads as CBOR (Concise Binary Object Representation), improving performance and efficiency in data transmission.
 
-
-September 26th, 2024
-====================
-**New this release:**
+# September 26th, 2024
+
+**New this release:**
+
 - :bug: (client, [smithy-rs#3820](https://github.com/smithy-lang/smithy-rs/issues/3820)) Fixed a bug with the content length of compressed payloads that caused such requests to hang.
 
-
-September 17th, 2024
-====================
-
-September 9th, 2024
-===================
+# September 17th, 2024
+
+# September 9th, 2024
+
 **Breaking Changes:**
+
 - :bug::warning: (server, [smithy-rs#3813](https://github.com/smithy-lang/smithy-rs/issues/3813)) Operations with event stream member shapes must include `ValidationException` in the errors list. This is necessary because the member shape is a required field, and the builder for the operation input or output returns a `std::result::Result` with the error set to `crate::model::ValidationExceptionField`.
 
 **New this release:**
+
 - :tada: (server, [smithy-rs#3803](https://github.com/smithy-lang/smithy-rs/issues/3803)) Setting the `addValidationExceptionToConstrainedOperations` codegen flag adds `aws.smithy.framework#ValidationException` to operations with constrained inputs that do not already have this exception added.
 
-    Sample `smithy-build-template.json`:
-
-    ```
-    {
-        "...",
-        "plugins": {
-            "rust-server-codegen": {
-                "service": "ServiceToGenerateSDKFor",
-                    "module": "amzn-sample-server-sdk",
-                    "codegen": {
-                        "addValidationExceptionToConstrainedOperations": true,
-                    }
-            }
-        }
-    }
-    ```
+  Sample `smithy-build-template.json`:
+
+  ```
+  {
+      "...",
+      "plugins": {
+          "rust-server-codegen": {
+              "service": "ServiceToGenerateSDKFor",
+                  "module": "amzn-sample-server-sdk",
+                  "codegen": {
+                      "addValidationExceptionToConstrainedOperations": true,
+                  }
+          }
+      }
+  }
+  ```
+
 - :bug: (all, [smithy-rs#3805](https://github.com/smithy-lang/smithy-rs/issues/3805)) Fix bug in `DateTime::from_secs_f64` where certain floating point values could lead to a panic.
 
-
-August 28th, 2024
-=================
+# August 28th, 2024
+
 **Breaking Changes:**
+
 - :warning: (all, [smithy-rs#3800](https://github.com/smithy-lang/smithy-rs/issues/3800)) Upgrade MSRV to Rust 1.78.0.
 
 **New this release:**
+
 - :bug: (client, [smithy-rs#3798](https://github.com/smithy-lang/smithy-rs/issues/3798)) Fix the execution order of [modify_before_serialization](https://docs.rs/aws-smithy-runtime-api/latest/aws_smithy_runtime_api/client/interceptors/trait.Intercept.html#method.modify_before_serialization) and [read_before_serialization](https://docs.rs/aws-smithy-runtime-api/latest/aws_smithy_runtime_api/client/interceptors/trait.Intercept.html#method.read_before_serialization) in the orchestrator. The `modify_before_serialization` method now executes before the `read_before_serialization` method. This adjustment may result in changes in behavior depending on how you customize interceptors.
 - (client, [smithy-rs#1925](https://github.com/smithy-lang/smithy-rs/issues/1925)) Backport connection poisoning to hyper 1.x support
 - :bug: (client, [aws-sdk-rust#821](https://github.com/awslabs/aws-sdk-rust/issues/821), [smithy-rs#3797](https://github.com/smithy-lang/smithy-rs/issues/3797)) Fix the [Length::UpTo](https://docs.rs/aws-smithy-types/1.2.2/aws_smithy_types/byte_stream/enum.Length.html) usage in [FsBuilder](https://docs.rs/aws-smithy-types/1.2.2/aws_smithy_types/byte_stream/struct.FsBuilder.html), ensuring that the specified length does not exceed the remaining file length.
 - :bug: (client, [aws-sdk-rust#820](https://github.com/awslabs/aws-sdk-rust/issues/820)) Re-export `ByteStream`'s `Length` and `FsBuilder`. By making these types available directly within a client crate, customers can use `ByteStream::read_from` without needing to import them separately from the `aws-smithy-types` crate.
 
-
-August 16th, 2024
-=================
-
-August 14th, 2024
-=================
-
-August 8th, 2024
-================
-**New this release:**
+# August 16th, 2024
+
+# August 14th, 2024
+
+# August 8th, 2024
+
+**New this release:**
+
 - :bug: (client, [smithy-rs#3767](https://github.com/smithy-lang/smithy-rs/issues/3767)) Fix client error correction to properly parse structure members that target a `Union` containing that structure recursively.
 - :bug: (client, [smithy-rs#3765](https://github.com/smithy-lang/smithy-rs/issues/3765), [smithy-rs#3757](https://github.com/smithy-lang/smithy-rs/issues/3757)) Fix incorrect redaction of `@sensitive` types in maps and lists.
 - (client, [smithy-rs#3779](https://github.com/smithy-lang/smithy-rs/issues/3779)) Improve error messaging when HTTP headers aren't valid UTF-8
 
-
-July 16th, 2024
-===============
-**New this release:**
+# July 16th, 2024
+
+**New this release:**
+
 - (client, [smithy-rs#3742](https://github.com/smithy-lang/smithy-rs/issues/3742)) Support `stringArray` type in endpoints params
 - (client, [smithy-rs#3755](https://github.com/smithy-lang/smithy-rs/issues/3755)) Add support for `operationContextParams` Endpoints trait
 - (client, [smithy-rs#3591](https://github.com/smithy-lang/smithy-rs/issues/3591)) `aws_smithy_runtime_api::client::orchestrator::HttpRequest` and `aws_smithy_runtime_api::client::orchestrator::HttpResponse` are now re-exported in generated clients so that using these types does not require directly depending on `aws-smithy-runtime-api`.
 
-
-July 9th, 2024
-==============
+# July 9th, 2024
+
 **Breaking Changes:**
+
 - :warning: (server, [smithy-rs#3746](https://github.com/smithy-lang/smithy-rs/issues/3746)) `FromParts<Protocol>::Rejection` must implement `std::fmt::Display`.
 
-    Handlers can accept user-defined types if they implement 
-    [FromParts<Protocol>](https://docs.rs/aws-smithy-http-server/latest/aws_smithy_http_server/request/trait.FromParts.html) with a `Rejection` 
-    type that implements `std::fmt::Display` (preferably `std::error::Error`) to enable error logging when parameter construction from request parts fails.
-
-    See the [changelog discussion for futher details](https://github.com/smithy-lang/smithy-rs/discussions/3749).
-
-**New this release:**
+  Handlers can accept user-defined types if they implement
+  [FromParts<Protocol>](https://docs.rs/aws-smithy-http-server/latest/aws_smithy_http_server/request/trait.FromParts.html) with a `Rejection`
+  type that implements `std::fmt::Display` (preferably `std::error::Error`) to enable error logging when parameter construction from request parts fails.
+
+  See the [changelog discussion for futher details](https://github.com/smithy-lang/smithy-rs/discussions/3749).
+
+**New this release:**
+
 - (client, [smithy-rs#3742](https://github.com/smithy-lang/smithy-rs/issues/3742)) Support `stringArray` type in endpoints params
 - :bug: (client, [smithy-rs#3744](https://github.com/smithy-lang/smithy-rs/issues/3744)) Fix bug where stalled stream protection would panic with an underflow if the first event was logged too soon.
 
-
-July 3rd, 2024
-==============
-**New this release:**
+# July 3rd, 2024
+
+**New this release:**
+
 - :bug: (server, [smithy-rs#3643](https://github.com/smithy-lang/smithy-rs/issues/3643)) A feature, `aws-lambda`, has been added to generated SDKs to re-export types required for Lambda deployment.
 - :bug: (server, [smithy-rs#3471](https://github.com/smithy-lang/smithy-rs/issues/3471), [smithy-rs#3724](https://github.com/smithy-lang/smithy-rs/issues/3724), @djedward) Content-Type header validation now ignores parameter portion of media types.
 
 **Contributors**
 Thank you for your contributions! ❤
+
 - @djedward ([smithy-rs#3471](https://github.com/smithy-lang/smithy-rs/issues/3471), [smithy-rs#3724](https://github.com/smithy-lang/smithy-rs/issues/3724))
 
-
-June 19th, 2024
-===============
+# June 19th, 2024
+
 **Breaking Changes:**
+
 - :bug::warning: (server, [smithy-rs#3690](https://github.com/smithy-lang/smithy-rs/issues/3690)) Fix request `Content-Type` header checking
 
-    Two bugs related to how servers were checking the `Content-Type` header in incoming requests have been fixed:
-
-    1. `Content-Type` header checking was incorrectly succeeding when no `Content-Type` header was present but one was expected.
-    2. When a shape was @httpPayload`-bound, `Content-Type` header checking occurred even when no payload was being sent. In this case it is not necessary to check the header, since there is no content.
-
-    This is a breaking change in that servers are now stricter at enforcing the expected `Content-Type` header is being sent by the client in general, and laxer when the shape is bound with `@httpPayload`.
-
-
-June 17th, 2024
-===============
-
-June 12th, 2024
-===============
-
-June 10th, 2024
-===============
-**New this release:**
+  Two bugs related to how servers were checking the `Content-Type` header in incoming requests have been fixed:
+
+  1. `Content-Type` header checking was incorrectly succeeding when no `Content-Type` header was present but one was expected.
+  2. When a shape was @httpPayload`-bound, `Content-Type` header checking occurred even when no payload was being sent. In this case it is not necessary to check the header, since there is no content.
+
+  This is a breaking change in that servers are now stricter at enforcing the expected `Content-Type` header is being sent by the client in general, and laxer when the shape is bound with `@httpPayload`.
+
+# June 17th, 2024
+
+# June 12th, 2024
+
+# June 10th, 2024
+
+**New this release:**
+
 - (all, [smithy-rs#1925](https://github.com/smithy-lang/smithy-rs/issues/1925), [smithy-rs#3673](https://github.com/smithy-lang/smithy-rs/issues/3673)) Add support for v1 `http_body::Body` to `aws_smithy_types::byte_stream::bytestream_util::PathBody`.
 - (all, [smithy-rs#3637](https://github.com/smithy-lang/smithy-rs/issues/3637), @khuey) Add conversions from smithy StatusCode to http StatusCode.
 - :bug: (client, [smithy-rs#3675](https://github.com/smithy-lang/smithy-rs/issues/3675), @dastrom) Enable aws-smithy-runtime to compile in rustc 1.72.1
 
 **Contributors**
 Thank you for your contributions! ❤
+
 - @dastrom ([smithy-rs#3675](https://github.com/smithy-lang/smithy-rs/issues/3675))
 - @khuey ([smithy-rs#3637](https://github.com/smithy-lang/smithy-rs/issues/3637))
 
-
-June 3rd, 2024
-==============
-**New this release:**
+# June 3rd, 2024
+
+**New this release:**
+
 - (client, [smithy-rs#3664](https://github.com/smithy-lang/smithy-rs/issues/3664)) Reduce verbosity of various debug logs
 
-
-May 28th, 2024
-==============
-
-May 22nd, 2024
-==============
-**New this release:**
+# May 28th, 2024
+
+# May 22nd, 2024
+
+**New this release:**
+
 - :bug: (client, [smithy-rs#3656](https://github.com/smithy-lang/smithy-rs/issues/3656), [smithy-rs#3657](https://github.com/smithy-lang/smithy-rs/issues/3657)) Fix the Content-Length enforcement so it is only applied to GET requests.
 
-
-May 21st, 2024
-==============
+# May 21st, 2024
+
 **Breaking Changes:**
+
 - :warning::tada: (all, [smithy-rs#3653](https://github.com/smithy-lang/smithy-rs/issues/3653)) Update MSRV to `1.76.0`
 
 **New this release:**
+
 - :tada: (client, [smithy-rs#2891](https://github.com/smithy-lang/smithy-rs/issues/2891)) Compression is now supported for operations modeled with the `@requestCompression` trait.
 
-    [**For more details, see the long-form changelog discussion**](https://github.com/smithy-lang/smithy-rs/discussions/3646).
+  [**For more details, see the long-form changelog discussion**](https://github.com/smithy-lang/smithy-rs/discussions/3646).
+
 - :bug: (client, [aws-sdk-rust#1133](https://github.com/awslabs/aws-sdk-rust/issues/1133)) Fix panics that occurred when `Duration` for exponential backoff could not be created from too big a float.
 - :bug: (all, [smithy-rs#3491](https://github.com/smithy-lang/smithy-rs/issues/3491), [aws-sdk-rust#1079](https://github.com/awslabs/aws-sdk-rust/issues/1079)) Clients now enforce that the Content-Length sent by the server matches the length of the returned response body. In most cases, Hyper will enforce this behavior, however, in extremely rare circumstances where the Tokio runtime is dropped in between subsequent requests, this scenario can occur.
 - :bug: (all, [aws-sdk-rust#1141](https://github.com/awslabs/aws-sdk-rust/issues/1141), [aws-sdk-rust#1146](https://github.com/awslabs/aws-sdk-rust/issues/1146), [aws-sdk-rust#1148](https://github.com/awslabs/aws-sdk-rust/issues/1148)) Fixes stalled upload stream protection to not apply to empty request bodies and to stop checking for violations once the request body has been read.
 
-
-May 8th, 2024
-=============
+# May 8th, 2024
+
 **Breaking Changes:**
+
 - :warning::tada: (all, [smithy-rs#3527](https://github.com/smithy-lang/smithy-rs/issues/3527)) Stalled stream protection on uploads is now enabled by default behind `BehaviorVersion::v2024_03_28()`. If you're using `BehaviorVersion::latest()`, you will get this change automatically by running `cargo update`.
 
 **New this release:**
+
 - (all, [smithy-rs#3161](https://github.com/smithy-lang/smithy-rs/issues/3161), @mnissenb) Implement Debug for DateTime
 
 **Contributors**
 Thank you for your contributions! ❤
+
 - @mnissenb ([smithy-rs#3161](https://github.com/smithy-lang/smithy-rs/issues/3161))
 
-
-April 30th, 2024
-================
-**New this release:**
+# April 30th, 2024
+
+**New this release:**
+
 - :tada: (client, [smithy-rs#119](https://github.com/smithy-lang/smithy-rs/issues/119), [smithy-rs#3595](https://github.com/smithy-lang/smithy-rs/issues/3595), [smithy-rs#3593](https://github.com/smithy-lang/smithy-rs/issues/3593), [smithy-rs#3585](https://github.com/smithy-lang/smithy-rs/issues/3585), [smithy-rs#3571](https://github.com/smithy-lang/smithy-rs/issues/3571), [smithy-rs#3569](https://github.com/smithy-lang/smithy-rs/issues/3569)) Added support for waiters. Services that model waiters now have a `Waiters` trait that adds
-    some methods prefixed with `wait_until` to the existing clients.
-
-    For example, if there was a waiter modeled for "thing" that takes a "thing ID", using
-    that waiter would look as follows:
-
-    ```rust
-    use my_generated_client::client::Waiters;
-
-    let result = client.wait_until_thing()
-        .thing_id("someId")
-        .wait(Duration::from_secs(120))
-        .await;
-    ```
+  some methods prefixed with `wait_until` to the existing clients.
+
+  For example, if there was a waiter modeled for "thing" that takes a "thing ID", using
+  that waiter would look as follows:
+
+  ```rust
+  use my_generated_client::client::Waiters;
+
+  let result = client.wait_until_thing()
+      .thing_id("someId")
+      .wait(Duration::from_secs(120))
+      .await;
+  ```
+
 - :bug: (all, [smithy-rs#3603](https://github.com/smithy-lang/smithy-rs/issues/3603)) Fix event stream `:content-type` message headers for struct messages. Note: this was the `:content-type` header on individual event message frames that was incorrect, not the HTTP `content-type` header for the initial request.
 
-
-April 19th, 2024
-================
-**New this release:**
+# April 19th, 2024
+
+**New this release:**
+
 - :tada: (server, [smithy-rs#3430](https://github.com/smithy-lang/smithy-rs/issues/3430)) Implement `std::error::Error` for `ConstraintViolation`
 - (all, [smithy-rs#3553](https://github.com/smithy-lang/smithy-rs/issues/3553)) Upgraded MSRV to Rust 1.75
 
-
-April 11th, 2024
-================
-**New this release:**
+# April 11th, 2024
+
+**New this release:**
+
 - :tada: (all, [smithy-rs#3485](https://github.com/smithy-lang/smithy-rs/issues/3485)) Stalled stream protection now supports request upload streams. It is currently off by default, but will be enabled by default in a future release. To enable it now, you can do the following:
 
-    ```rust
-    let config = my_service::Config::builder()
-        .stalled_stream_protection(StalledStreamProtectionConfig::enabled().build())
-        // ...
-        .build();
-    ```
+  ```rust
+  let config = my_service::Config::builder()
+      .stalled_stream_protection(StalledStreamProtectionConfig::enabled().build())
+      // ...
+      .build();
+  ```
+
 - :bug: (all, [smithy-rs#3427](https://github.com/smithy-lang/smithy-rs/issues/3427)) `SharedIdentityResolver` now respects an existing cache partition when the `ResolveIdentity` implementation
-    provides one already.
+  provides one already.
 - :bug: (all, [smithy-rs#3485](https://github.com/smithy-lang/smithy-rs/issues/3485)) Stalled stream protection on downloads will now only trigger if the upstream source is too slow. Previously, stalled stream protection could be erroneously triggered if the user was slowly consuming the stream slower than the minimum speed limit.
 - :bug: (all, [smithy-rs#2546](https://github.com/smithy-lang/smithy-rs/issues/2546)) Unions with unit target member shape are now fully supported
 
-
-April 2nd, 2024
-===============
+# April 2nd, 2024
+
 **Breaking Changes:**
+
 - :bug::warning: (client, [aws-sdk-rust#1111](https://github.com/awslabs/aws-sdk-rust/issues/1111), [smithy-rs#3513](https://github.com/smithy-lang/smithy-rs/issues/3513), @Ten0) Make `BehaviorVersion` be future-proof by disallowing it to be constructed via the `BehaviorVersion {}` syntax.
 
 **New this release:**
+
 - :tada: (all, [smithy-rs#3539](https://github.com/smithy-lang/smithy-rs/issues/3539)) Add FIPS support to our Hyper 1.0-based client. Customers can enable this mode by enabling the `crypto-aws-lc-fips` on `aws-smithy-experimental`. To construct a client using the new client, consult this [example](https://github.com/awslabs/aws-sdk-rust/blob/release-2024-03-29/sdk/s3/tests/hyper-10.rs).
 
-    Please note that support for Hyper 1.0 remains experimental.
+  Please note that support for Hyper 1.0 remains experimental.
+
 - (all, [smithy-rs#3389](https://github.com/smithy-lang/smithy-rs/issues/3389)) All requests are now retryable, even if they are deserialized successfully. Previously, this was not allowed.
 - (all, [smithy-rs#3539](https://github.com/smithy-lang/smithy-rs/issues/3539)) Fix bug in Hyper 1.0 support where https URLs returned an error
 
 **Contributors**
 Thank you for your contributions! ❤
+
 - @Ten0 ([aws-sdk-rust#1111](https://github.com/awslabs/aws-sdk-rust/issues/1111), [smithy-rs#3513](https://github.com/smithy-lang/smithy-rs/issues/3513))
 
-
-March 25th, 2024
-================
-**New this release:**
+# March 25th, 2024
+
+**New this release:**
+
 - (all, [smithy-rs#3476](https://github.com/smithy-lang/smithy-rs/issues/3476), @landonxjames) Increased minimum version of wasi crate dependency in aws-smithy-wasm to 0.12.1.
 
 **Contributors**
 Thank you for your contributions! ❤
+
 - @landonxjames ([smithy-rs#3476](https://github.com/smithy-lang/smithy-rs/issues/3476))
 
-
-March 12th, 2024
-================
-**New this release:**
+# March 12th, 2024
+
+**New this release:**
+
 - :tada: (all, [smithy-rs#2087](https://github.com/smithy-lang/smithy-rs/issues/2087), [smithy-rs#2520](https://github.com/smithy-lang/smithy-rs/issues/2520), [smithy-rs#3409](https://github.com/smithy-lang/smithy-rs/issues/3409), [aws-sdk-rust#59](https://github.com/awslabs/aws-sdk-rust/issues/59), @landonxjames, @eduardomourar) Added aws-smithy-wasm crate to enable SDK use in WASI compliant environments
 - :tada: (client, [smithy-rs#2087](https://github.com/smithy-lang/smithy-rs/issues/2087), [smithy-rs#2520](https://github.com/smithy-lang/smithy-rs/issues/2520), [smithy-rs#3409](https://github.com/smithy-lang/smithy-rs/issues/3409), @landonxjames, @eduardomourar) Added aws-smithy-wasm crate to enable SDK use in WASI compliant environments
 - :tada: (all, [smithy-rs#3365](https://github.com/smithy-lang/smithy-rs/issues/3365), [aws-sdk-rust#1046](https://github.com/awslabs/aws-sdk-rust/issues/1046), @cayman-amzn) [`SdkBody`](https://docs.rs/aws-smithy-types/latest/aws_smithy_types/body/struct.SdkBody.html) now implements the 1.0 version of the `http_body::Body` trait.
@@ -739,94 +820,97 @@
 
 **Contributors**
 Thank you for your contributions! ❤
+
 - @cayman-amzn ([aws-sdk-rust#1046](https://github.com/awslabs/aws-sdk-rust/issues/1046), [smithy-rs#3365](https://github.com/smithy-lang/smithy-rs/issues/3365))
 - @eduardomourar ([aws-sdk-rust#59](https://github.com/awslabs/aws-sdk-rust/issues/59), [smithy-rs#2087](https://github.com/smithy-lang/smithy-rs/issues/2087), [smithy-rs#2520](https://github.com/smithy-lang/smithy-rs/issues/2520), [smithy-rs#3409](https://github.com/smithy-lang/smithy-rs/issues/3409))
 - @landonxjames ([aws-sdk-rust#59](https://github.com/awslabs/aws-sdk-rust/issues/59), [smithy-rs#2087](https://github.com/smithy-lang/smithy-rs/issues/2087), [smithy-rs#2520](https://github.com/smithy-lang/smithy-rs/issues/2520), [smithy-rs#3409](https://github.com/smithy-lang/smithy-rs/issues/3409))
 
-
-February 22nd, 2024
-===================
-**New this release:**
+# February 22nd, 2024
+
+**New this release:**
+
 - (all, [smithy-rs#3410](https://github.com/smithy-lang/smithy-rs/issues/3410)) The MSRV has been increase to 1.74.1
 
-
-February 15th, 2024
-===================
+# February 15th, 2024
+
 **Breaking Changes:**
+
 - :bug::warning: (client, [smithy-rs#3405](https://github.com/smithy-lang/smithy-rs/issues/3405), [smithy-rs#3400](https://github.com/smithy-lang/smithy-rs/issues/3400), [smithy-rs#3258](https://github.com/smithy-lang/smithy-rs/issues/3258)) Fix bug where timeout settings where not merged properly. This will add a default connect timeout of 3.1s seconds for most clients.
 
-    [**For more details see the long-form changelog discussion**](https://github.com/smithy-lang/smithy-rs/discussions/3408).
-
-**New this release:**
+  [**For more details see the long-form changelog discussion**](https://github.com/smithy-lang/smithy-rs/discussions/3408).
+
+**New this release:**
+
 - (all, [aws-sdk-rust#977](https://github.com/awslabs/aws-sdk-rust/issues/977), [smithy-rs#3365](https://github.com/smithy-lang/smithy-rs/issues/3365), [smithy-rs#3373](https://github.com/smithy-lang/smithy-rs/issues/3373)) Add `try_into_http1x` and `try_from_http1x` to Request and Response container types.
 - (client, [smithy-rs#3336](https://github.com/smithy-lang/smithy-rs/issues/3336), [smithy-rs#3391](https://github.com/smithy-lang/smithy-rs/issues/3391), @iampkmone) Added impl `Display` to Enums.
 - :bug: (all, [smithy-rs#3322](https://github.com/smithy-lang/smithy-rs/issues/3322)) Retry classifiers will now be sorted by priority. This change only affects requests
-    that are retried. Some requests that were previously been classified as transient
-    errors may now be classified as throttling errors.
-
-    If you were
-
-    - configuring multiple custom retry classifiers
-    - that would disagree on how to classify a response
-    - that have differing priorities
-
-    you may see a behavior change in that classification for the same response is now
-    dependent on the classifier priority instead of the order in which the classifier
-    was added.
+  that are retried. Some requests that were previously been classified as transient
+  errors may now be classified as throttling errors.
+
+  If you were
+
+  - configuring multiple custom retry classifiers
+  - that would disagree on how to classify a response
+  - that have differing priorities
+
+  you may see a behavior change in that classification for the same response is now
+  dependent on the classifier priority instead of the order in which the classifier
+  was added.
+
 - :bug: (client, [smithy-rs#3402](https://github.com/smithy-lang/smithy-rs/issues/3402)) Cap the maximum jitter fraction for identity cache refresh buffer time to 0.5. It was previously 1.0, and if the fraction was randomly set to 1.0, it was equivalent to disregarding the buffer time for cache refresh.
 
 **Contributors**
 Thank you for your contributions! ❤
+
 - @iampkmone ([smithy-rs#3336](https://github.com/smithy-lang/smithy-rs/issues/3336), [smithy-rs#3391](https://github.com/smithy-lang/smithy-rs/issues/3391))
 
-
-February 8th, 2024
-==================
-
-January 24th, 2024
-==================
-
-January 18th, 2024
-==================
-**New this release:**
+# February 8th, 2024
+
+# January 24th, 2024
+
+# January 18th, 2024
+
+**New this release:**
+
 - (client, [smithy-rs#3318](https://github.com/smithy-lang/smithy-rs/issues/3318)) `EndpointPrefix` and `apply_endpoint` moved from aws-smithy-http to aws-smithy-runtime-api so that is in a stable (1.x) crate. A deprecated type alias was left in place with a note showing the new location.
 - (client, [smithy-rs#3325](https://github.com/smithy-lang/smithy-rs/issues/3325)) The `Metadata` storable was moved from aws_smithy_http into aws_smithy_runtime_api. A deprecated type alias was left in place with a note showing where the new location is.
 
-
-January 10th, 2024
-==================
-**New this release:**
+# January 10th, 2024
+
+**New this release:**
+
 - :tada: (all, [smithy-rs#3300](https://github.com/smithy-lang/smithy-rs/issues/3300), [aws-sdk-rust#977](https://github.com/awslabs/aws-sdk-rust/issues/977)) Add support for constructing [`SdkBody`] and [`ByteStream`] from `http-body` 1.0 bodies. Note that this is initial support and works via a backwards compatibility shim to http-body 0.4. Hyper 1.0 is not supported.
 - :tada: (all, [smithy-rs#3333](https://github.com/smithy-lang/smithy-rs/issues/3333), [aws-sdk-rust#998](https://github.com/awslabs/aws-sdk-rust/issues/998), [aws-sdk-rust#1010](https://github.com/awslabs/aws-sdk-rust/issues/1010)) Add `as_service_err()` to `SdkError` to allow checking the type of an error is without taking ownership.
-- (client, [smithy-rs#3299](https://github.com/smithy-lang/smithy-rs/issues/3299), @Ploppz)  Add `PaginationStreamExt` extension trait to `aws-smithy-types-convert` behind the `convert-streams` feature. This makes it possible to treat a paginator as a [`futures_core::Stream`](https://docs.rs/futures-core/latest/futures_core/stream/trait.Stream.html), allowing customers to use stream combinators like [`map`](https://docs.rs/tokio-stream/latest/tokio_stream/trait.StreamExt.html#method.map) and [`filter`](https://docs.rs/tokio-stream/latest/tokio_stream/trait.StreamExt.html#method.filter).
-
-    Example:
-
-    ```rust
-    use aws_smithy_types_convert::stream::PaginationStreamExt
-    let stream = s3_client.list_objects_v2().bucket("...").into_paginator().send().into_stream_03x();
-    ```
+- (client, [smithy-rs#3299](https://github.com/smithy-lang/smithy-rs/issues/3299), @Ploppz) Add `PaginationStreamExt` extension trait to `aws-smithy-types-convert` behind the `convert-streams` feature. This makes it possible to treat a paginator as a [`futures_core::Stream`](https://docs.rs/futures-core/latest/futures_core/stream/trait.Stream.html), allowing customers to use stream combinators like [`map`](https://docs.rs/tokio-stream/latest/tokio_stream/trait.StreamExt.html#method.map) and [`filter`](https://docs.rs/tokio-stream/latest/tokio_stream/trait.StreamExt.html#method.filter).
+
+  Example:
+
+  ```rust
+  use aws_smithy_types_convert::stream::PaginationStreamExt
+  let stream = s3_client.list_objects_v2().bucket("...").into_paginator().send().into_stream_03x();
+  ```
+
 - :bug: (client, [smithy-rs#3252](https://github.com/smithy-lang/smithy-rs/issues/3252), [smithy-rs#3312](https://github.com/smithy-lang/smithy-rs/issues/3312), @milesziemer) Serialize 0/false in query parameters, and ignore actual default value during serialization instead of just 0/false. See [changelog discussion](https://github.com/smithy-lang/smithy-rs/discussions/3312) for details.
 - (all, [smithy-rs#3292](https://github.com/smithy-lang/smithy-rs/issues/3292)) `requireEndpointResolver: false` is no longer required to remove the need for an endpoint resolver. Instead, `"awsSdkBuilder"` (default false), now _removes_ that requirement.
 
 **Contributors**
 Thank you for your contributions! ❤
+
 - @Ploppz ([smithy-rs#3299](https://github.com/smithy-lang/smithy-rs/issues/3299))
 - @milesziemer ([smithy-rs#3252](https://github.com/smithy-lang/smithy-rs/issues/3252), [smithy-rs#3312](https://github.com/smithy-lang/smithy-rs/issues/3312))
 
-
-December 13th, 2023
-===================
-
-December 11th, 2023
-===================
-**New this release:**
+# December 13th, 2023
+
+# December 11th, 2023
+
+**New this release:**
+
 - :bug: (client, [smithy-rs#3305](https://github.com/smithy-lang/smithy-rs/issues/3305)) `crate::event_receiver::EventReceiver` is now re-exported as `crate::primitives::event_stream::EventReceiver` when a service supports event stream operations.
 
-
-December 8th, 2023
-==================
-**New this release:**
+# December 8th, 2023
+
+**New this release:**
+
 - :tada: (all, [smithy-rs#3121](https://github.com/smithy-lang/smithy-rs/issues/3121), [smithy-rs#3295](https://github.com/smithy-lang/smithy-rs/issues/3295)) All generated docs now include docsrs labels when features are required
 - :bug: (client, [smithy-rs#3262](https://github.com/smithy-lang/smithy-rs/issues/3262)) Loading native TLS trusted certs for the default HTTP client now only occurs if the default HTTP client is not overridden in config.
 - (client, [smithy-rs#3277](https://github.com/smithy-lang/smithy-rs/issues/3277)) Improve the error messages for when auth fails to select an auth scheme for a request.
@@ -836,127 +920,132 @@
 
 **Contributors**
 Thank you for your contributions! ❤
+
 - @declanvk ([aws-sdk-rust#990](https://github.com/awslabs/aws-sdk-rust/issues/990))
 
-
-December 1st, 2023
-==================
-**New this release:**
+# December 1st, 2023
+
+**New this release:**
+
 - (client, [smithy-rs#3278](https://github.com/smithy-lang/smithy-rs/issues/3278)) `RuntimeComponentsBuilder::push_identity_resolver` is now deprecated since it does not replace the existing identity resolver of a given auth scheme ID. Use `RuntimeComponentsBuilder::set_identity_resolver` instead.
 
-
-November 27th, 2023
-===================
-**New this release:**
+# November 27th, 2023
+
+**New this release:**
+
 - (client, [aws-sdk-rust#738](https://github.com/awslabs/aws-sdk-rust/issues/738), [aws-sdk-rust#858](https://github.com/awslabs/aws-sdk-rust/issues/858)) Retry additional classes of H2 errors (H2 GoAway & H2 ResetStream)
 
-
-November 26th, 2023
-===================
-
-November 25th, 2023
-===================
-
-November 21st, 2023
-===================
+# November 26th, 2023
+
+# November 25th, 2023
+
+# November 21st, 2023
+
 **Internal changes only with this release**
 
-
-November 17th, 2023
-===================
+# November 17th, 2023
+
 **Breaking Changes:**
+
 - :warning::tada: (client, [smithy-rs#3202](https://github.com/smithy-lang/smithy-rs/issues/3202)) Add configurable stalled-stream protection for downloads.
 
-    When making HTTP calls,
-    it's possible for a connection to 'stall out' and emit no more data due to server-side issues.
-    In the event this happens, it's desirable for the stream to error out as quickly as possible.
-    While timeouts can protect you from this issue, they aren't adaptive to the amount of data
-    being sent and so must be configured specifically for each use case. When enabled, stalled-stream
-    protection will ensure that bad streams error out quickly, regardless of the amount of data being
-    downloaded.
-
-    Protection is enabled by default for all clients but can be configured or disabled.
-    See [this discussion](https://github.com/awslabs/aws-sdk-rust/discussions/956) for more details.
+  When making HTTP calls,
+  it's possible for a connection to 'stall out' and emit no more data due to server-side issues.
+  In the event this happens, it's desirable for the stream to error out as quickly as possible.
+  While timeouts can protect you from this issue, they aren't adaptive to the amount of data
+  being sent and so must be configured specifically for each use case. When enabled, stalled-stream
+  protection will ensure that bad streams error out quickly, regardless of the amount of data being
+  downloaded.
+
+  Protection is enabled by default for all clients but can be configured or disabled.
+  See [this discussion](https://github.com/awslabs/aws-sdk-rust/discussions/956) for more details.
+
 - :warning: (client, [smithy-rs#3222](https://github.com/smithy-lang/smithy-rs/issues/3222)) Types/functions that were deprecated in previous releases were removed. Unfortunately, some of these deprecations
-    were ignored by the Rust compiler (we found out later that `#[deprecated]` on `pub use` doesn't work). See
-    the [deprecations removal list](https://github.com/smithy-lang/smithy-rs/discussions/3223) for more details.
+  were ignored by the Rust compiler (we found out later that `#[deprecated]` on `pub use` doesn't work). See
+  the [deprecations removal list](https://github.com/smithy-lang/smithy-rs/discussions/3223) for more details.
 - :warning: (all, [smithy-rs#3236](https://github.com/smithy-lang/smithy-rs/issues/3236)) Conversions for HTTP request in aws-smithy-runtime-api are now feature gated behind the `http-02x` feature
 
 **New this release:**
+
 - :tada: (all, [smithy-rs#3183](https://github.com/smithy-lang/smithy-rs/issues/3183), @HakanVardarr) Add `Display` impl for `DateTime`.
 - :bug: (client, [smithy-rs#3229](https://github.com/smithy-lang/smithy-rs/issues/3229), [aws-sdk-rust#960](https://github.com/awslabs/aws-sdk-rust/issues/960)) Prevent multiplication overflow in backoff computation
 - (client, [smithy-rs#3226](https://github.com/smithy-lang/smithy-rs/issues/3226)) Types/functions that were previously `#[doc(hidden)]` in `aws-smithy-async`, `aws-smithy-runtime-api`, `aws-smithy-runtime`, `aws-smithy-types`, and the SDK crates are now visible. For those that are not intended to be used directly, they are called out in their docs as such.
 
 **Contributors**
 Thank you for your contributions! ❤
+
 - @HakanVardarr ([smithy-rs#3183](https://github.com/smithy-lang/smithy-rs/issues/3183))
 
-
-November 16th, 2023
-===================
+# November 16th, 2023
+
 **Breaking Changes:**
+
 - :warning: (client, [smithy-rs#3205](https://github.com/smithy-lang/smithy-rs/issues/3205)) SignableRequest::apply_to_request in aws_sigv4 has been renamed `apply_to_request_http0x`
 
-
-November 15th, 2023
-===================
+# November 15th, 2023
+
 **Breaking Changes:**
+
 - :warning: (all, [smithy-rs#3138](https://github.com/smithy-lang/smithy-rs/issues/3138), [smithy-rs#3148](https://github.com/smithy-lang/smithy-rs/issues/3148)) [Upgrade guidance for HTTP Request/Response changes](https://github.com/awslabs/smithy-rs/discussions/3154). HTTP request types moved, and a new HTTP response type was added.
 - :warning: (all, [smithy-rs#3139](https://github.com/smithy-lang/smithy-rs/issues/3139)) `Message`, `Header`, `HeaderValue`, and `StrBytes` have been moved to `aws-smithy-types` from `aws-smithy-eventstream`. `Message::read_from` and `Message::write_to` remain in `aws-smithy-eventstream` but they are converted to free functions with the names `read_message_from` and `write_message_to` respectively.
 - :warning: (client, [smithy-rs#3100](https://github.com/smithy-lang/smithy-rs/issues/3100), [smithy-rs#3114](https://github.com/smithy-lang/smithy-rs/issues/3114)) An operation output that supports receiving events from stream now provides a new-type wrapping `aws_smithy_http::event_stream::receiver::Receiver`. The new-type supports the `.recv()` method whose signature is the same as [`aws_smithy_http::event_stream::receiver::Receiver::recv`](https://docs.rs/aws-smithy-http/0.57.0/aws_smithy_http/event_stream/struct.Receiver.html#method.recv).
 - :warning: (all, [smithy-rs#3151](https://github.com/smithy-lang/smithy-rs/issues/3151)) Clients now require a `BehaviorVersion` to be provided. For must customers, `latest` is the best choice. This will be enabled automatically if you enable the `behavior-version-latest` cargo feature on `aws-config` or on an SDK crate. For customers that wish to pin to a specific behavior major version, it can be set in `aws-config` or when constructing the service client.
 
-    ```rust
-    async fn example() {
-        // when creating a client
-        let client = my_service::Client::from_conf(my_service::Config::builder().behavior_version(..).<other params>.build());
-    }
-    ```
+  ```rust
+  async fn example() {
+      // when creating a client
+      let client = my_service::Client::from_conf(my_service::Config::builder().behavior_version(..).<other params>.build());
+  }
+  ```
+
 - :warning: (client, [smithy-rs#3189](https://github.com/smithy-lang/smithy-rs/issues/3189)) Remove deprecated error kind type aliases.
 - :warning: (client, [smithy-rs#3191](https://github.com/smithy-lang/smithy-rs/issues/3191)) Unhandled errors have been made opaque to ensure code is written in a future-proof manner. Where previously, you
-    might have:
-    ```rust
-    match service_error.err() {
-        GetStorageError::StorageAccessNotAuthorized(_) => { /* ... */ }
-        GetStorageError::Unhandled(unhandled) if unhandled.code() == Some("SomeUnmodeledErrorCode") {
-            // unhandled error handling
-        }
-        _ => { /* ... */ }
-    }
-    ```
-    It should now look as follows:
-    ```rust
-    match service_error.err() {
-        GetStorageError::StorageAccessNotAuthorized(_) => { /* ... */ }
-        err if err.code() == Some("SomeUnmodeledErrorCode") {
-            // unhandled error handling
-        }
-        _ => { /* ... */ }
-    }
-    ```
-    The `Unhandled` variant should never be referenced directly.
-
-**New this release:**
+  might have:
+  ```rust
+  match service_error.err() {
+      GetStorageError::StorageAccessNotAuthorized(_) => { /* ... */ }
+      GetStorageError::Unhandled(unhandled) if unhandled.code() == Some("SomeUnmodeledErrorCode") {
+          // unhandled error handling
+      }
+      _ => { /* ... */ }
+  }
+  ```
+  It should now look as follows:
+  ```rust
+  match service_error.err() {
+      GetStorageError::StorageAccessNotAuthorized(_) => { /* ... */ }
+      err if err.code() == Some("SomeUnmodeledErrorCode") {
+          // unhandled error handling
+      }
+      _ => { /* ... */ }
+  }
+  ```
+  The `Unhandled` variant should never be referenced directly.
+
+**New this release:**
+
 - :tada: (client, [aws-sdk-rust#780](https://github.com/awslabs/aws-sdk-rust/issues/780), [smithy-rs#3189](https://github.com/smithy-lang/smithy-rs/issues/3189)) Add `ProvideErrorMetadata` impl for service `Error` type.
 - :bug: (client, [smithy-rs#3182](https://github.com/smithy-lang/smithy-rs/issues/3182), @codypenta) Fix rendering of @error structs when fields have default values
 
 **Contributors**
 Thank you for your contributions! ❤
+
 - @codypenta ([smithy-rs#3182](https://github.com/smithy-lang/smithy-rs/issues/3182))
 
-
-November 1st, 2023
-==================
-**New this release:**
+# November 1st, 2023
+
+**New this release:**
+
 - (client, [smithy-rs#3112](https://github.com/smithy-lang/smithy-rs/issues/3112), [smithy-rs#3116](https://github.com/smithy-lang/smithy-rs/issues/3116)) Upgrade `ring` to 0.17.5.
 
-
-October 31st, 2023
-==================
+# October 31st, 2023
+
 **Breaking Changes:**
+
 - :warning::tada: (client, [smithy-rs#2417](https://github.com/smithy-lang/smithy-rs/issues/2417), [smithy-rs#3018](https://github.com/smithy-lang/smithy-rs/issues/3018)) Retry classifiers are now configurable at the service and operation levels. Users may also define their own custom retry classifiers.
 
-    For more information, see the [guide](https://github.com/smithy-lang/smithy-rs/discussions/3050).
+  For more information, see the [guide](https://github.com/smithy-lang/smithy-rs/discussions/3050).
+
 - :warning: (client, [smithy-rs#3011](https://github.com/smithy-lang/smithy-rs/issues/3011)) HTTP connector configuration has changed significantly. See the [upgrade guidance](https://github.com/smithy-lang/smithy-rs/discussions/3022) for details.
 - :warning: (client, [smithy-rs#3038](https://github.com/smithy-lang/smithy-rs/issues/3038)) The `enableNewSmithyRuntime: middleware` opt-out flag in smithy-build.json has been removed and no longer opts out of the client orchestrator implementation. Middleware is no longer supported. If you haven't already upgraded to the orchestrator, see [the guide](https://github.com/smithy-lang/smithy-rs/discussions/2887).
 - :warning: (client, [smithy-rs#2909](https://github.com/smithy-lang/smithy-rs/issues/2909)) It's now possible to nest runtime components with the `RuntimePlugin` trait. A `current_components` argument was added to the `runtime_components` method so that components configured from previous runtime plugins can be referenced in the current runtime plugin. Ordering of runtime plugins was also introduced via a new `RuntimePlugin::order` method.
@@ -967,14 +1056,14 @@
 - :warning: (client, [smithy-rs#2970](https://github.com/smithy-lang/smithy-rs/issues/2970)) TestConnection was renamed to EventConnector.
 - :warning: (all, [smithy-rs#2973](https://github.com/smithy-lang/smithy-rs/issues/2973)) Remove `once_cell` from public API.
 - :warning: (all, [smithy-rs#2995](https://github.com/smithy-lang/smithy-rs/issues/2995)) Structure members with the type `Option<Vec<T>>` now produce an accessor with the type `&[T]` instead of `Option<&[T]>`. This is enabled by default for clients and can be disabled by updating your smithy-build.json with the following setting:
-    ```json
-    {
-      "codegen": {
-        "flattenCollectionAccessors": false,
-        ...
-      }
+  ```json
+  {
+    "codegen": {
+      "flattenCollectionAccessors": false,
+      ...
     }
-    ```
+  }
+  ```
 - :warning: (client, [smithy-rs#2978](https://github.com/smithy-lang/smithy-rs/issues/2978)) The `futures_core::stream::Stream` trait has been removed from public API. `FnStream` only supports `next`, `try_next`, `collect`, and `try_collect` methods. [`TryFlatMap::flat_map`](https://docs.rs/aws-smithy-async/latest/aws_smithy_async/future/pagination_stream/struct.TryFlatMap.html#method.flat_map) returns [`PaginationStream`](https://docs.rs/aws-smithy-async/latest/aws_smithy_async/future/pagination_stream/struct.PaginationStream.html), which should be preferred to `FnStream` at an interface level. Other stream operations that were previously available through the trait or its extension traits can be added later in a backward compatible manner. Finally, `fn_stream` has been moved to be a child module of `pagination_stream`.
 - :warning: (client, [smithy-rs#2983](https://github.com/smithy-lang/smithy-rs/issues/2983)) The `futures_core::stream::Stream` trait has been removed from [`ByteStream`](https://docs.rs/aws-smithy-http/latest/aws_smithy_http/byte_stream/struct.ByteStream.html). The methods mentioned in the [doc](https://docs.rs/aws-smithy-http/latest/aws_smithy_http/byte_stream/struct.ByteStream.html#getting-data-out-of-a-bytestream) will continue to be supported. Other stream operations that were previously available through the trait or its extension traits can be added later in a backward compatible manner.
 - :warning: (client, [smithy-rs#2997](https://github.com/smithy-lang/smithy-rs/issues/2997)) `StaticUriEndpointResolver`'s `uri` constructor now takes a `String` instead of a `Uri`.
@@ -985,13 +1074,13 @@
 - :warning: (client, [smithy-rs#3032](https://github.com/smithy-lang/smithy-rs/issues/3032)) [`EndpointPrefix::new`](https://docs.rs/aws-smithy-http/latest/aws_smithy_http/endpoint/struct.EndpointPrefix.html#method.new) no longer returns `crate::operation::error::BuildError` for an Err variant, instead returns a more specific [`InvalidEndpointError`](https://docs.rs/aws-smithy-http/latest/aws_smithy_http/endpoint/error/struct.InvalidEndpointError.html).
 - :warning: (client, [smithy-rs#3061](https://github.com/smithy-lang/smithy-rs/issues/3061)) Lifetimes have been added to the `EndpointResolver` trait.
 - :warning: (client, [smithy-rs#3065](https://github.com/smithy-lang/smithy-rs/issues/3065)) Several traits have been renamed from noun form to verb form to be more idiomatic:
-    - `AuthSchemeOptionResolver` -> `ResolveAuthSchemeOptions`
-    - `EndpointResolver` -> `ResolveEndpoint`
-    - `IdentityResolver` -> `ResolveIdentity`
-    - `Signer` -> `Sign`
-    - `RequestSerializer` -> `SerializeRequest`
-    - `ResponseDeserializer` -> `DeserializeResponse`
-    - `Interceptor` -> `Intercept`
+  - `AuthSchemeOptionResolver` -> `ResolveAuthSchemeOptions`
+  - `EndpointResolver` -> `ResolveEndpoint`
+  - `IdentityResolver` -> `ResolveIdentity`
+  - `Signer` -> `Sign`
+  - `RequestSerializer` -> `SerializeRequest`
+  - `ResponseDeserializer` -> `DeserializeResponse`
+  - `Interceptor` -> `Intercept`
 - :warning: (client, [smithy-rs#3059](https://github.com/smithy-lang/smithy-rs/issues/3059)) **This change has [detailed upgrade guidance](https://github.com/smithy-lang/smithy-rs/discussions/3067)**. A summary is below.<br><br> The `HttpRequest` type alias now points to `aws-smithy-runtime-api::client::http::Request`. This is a first-party request type to allow us to gracefully support `http = 1.0` when it arrives. Most customer code using this method should be unaffected. `TryFrom`/`TryInto` conversions are provided for `http = 0.2.*`.
 - :warning: (client, [smithy-rs#2917](https://github.com/smithy-lang/smithy-rs/issues/2917)) `RuntimeComponents` have been added as an argument to the `IdentityResolver::resolve_identity` trait function.
 - :warning: (client, [smithy-rs#3072](https://github.com/smithy-lang/smithy-rs/issues/3072)) The `idempotency_provider` field has been removed from config as a public field. If you need access to this field, it is still available from the context of an interceptor.
@@ -1007,8 +1096,9 @@
 - :bug::warning: (server, [smithy-rs#3095](https://github.com/smithy-lang/smithy-rs/issues/3095), [smithy-rs#3096](https://github.com/smithy-lang/smithy-rs/issues/3096)) Service builder initialization now takes in a `${serviceName}Config` object on which plugins and layers should be registered. The `builder_with_plugins` and `builder_without_plugins` methods on the service builder, as well as the `layer` method on the built service have been deprecated, and will be removed in a future release. See the [upgrade guidance](https://github.com/smithy-lang/smithy-rs/discussions/3096) for more details.
 
 **New this release:**
+
 - :tada: (client, [smithy-rs#2916](https://github.com/smithy-lang/smithy-rs/issues/2916), [smithy-rs#1767](https://github.com/smithy-lang/smithy-rs/issues/1767)) Support for Smithy IDLv2 nullability is now enabled by default. You can maintain the old behavior by setting `nullabilityCheckMode: "CLIENT_ZERO_VALUE_V1" in your codegen config.
-    For upgrade guidance and more info, see [here](https://github.com/smithy-lang/smithy-rs/discussions/2929).
+  For upgrade guidance and more info, see [here](https://github.com/smithy-lang/smithy-rs/discussions/2929).
 - :tada: (server, [smithy-rs#3005](https://github.com/smithy-lang/smithy-rs/issues/3005)) Python middleware can set URI. This can be used to route a request to a different handler.
 - :tada: (client, [smithy-rs#3071](https://github.com/smithy-lang/smithy-rs/issues/3071)) Clients now have a default async sleep implementation so that one does not need to be specified if you're using Tokio.
 - :bug: (client, [smithy-rs#2944](https://github.com/smithy-lang/smithy-rs/issues/2944), [smithy-rs#2951](https://github.com/smithy-lang/smithy-rs/issues/2951)) `CustomizableOperation`, created as a result of calling the `.customize` method on a fluent builder, ceased to be `Send` and `Sync` in the previous releases. It is now `Send` and `Sync` again.
@@ -1021,427 +1111,432 @@
 - (client, [smithy-rs#2996](https://github.com/smithy-lang/smithy-rs/issues/2996)) Produce better docs when items are marked @required
 - :bug: (client, [smithy-rs#3034](https://github.com/smithy-lang/smithy-rs/issues/3034), [smithy-rs#3087](https://github.com/smithy-lang/smithy-rs/issues/3087)) Enable custom auth schemes to work by changing the code generated auth options to be set at the client level at `DEFAULTS` priority.
 
-
-August 22nd, 2023
-=================
+# August 22nd, 2023
+
 **Breaking Changes:**
+
 - :bug::warning: (client, [smithy-rs#2931](https://github.com/smithy-lang/smithy-rs/issues/2931), [aws-sdk-rust#875](https://github.com/awslabs/aws-sdk-rust/issues/875)) Fixed re-exported `SdkError` type. The previous release had the wrong type for `SdkError` when generating code for orchestrator mode, which caused projects to fail to compile when upgrading.
 
 **New this release:**
+
 - (client, [smithy-rs#2904](https://github.com/smithy-lang/smithy-rs/issues/2904)) `RuntimeComponents` and `RuntimeComponentsBuilder` are now re-exported in generated clients so that implementing a custom interceptor or runtime plugin doens't require directly depending on `aws-smithy-runtime-api`.
 - :bug: (client, [smithy-rs#2914](https://github.com/smithy-lang/smithy-rs/issues/2914), [aws-sdk-rust#825](https://github.com/awslabs/aws-sdk-rust/issues/825)) Fix incorrect summary docs for builders
 - :bug: (client, [smithy-rs#2934](https://github.com/smithy-lang/smithy-rs/issues/2934), [aws-sdk-rust#872](https://github.com/awslabs/aws-sdk-rust/issues/872)) Logging via `#[instrument]` in the `aws_smithy_runtime::client::orchestrator` module is now emitted at the `DEBUG` level to reduce the amount of logging when emitted at the `INFO` level.
 - :bug: (client, [smithy-rs#2935](https://github.com/smithy-lang/smithy-rs/issues/2935)) Fix `SDK::Endpoint` built-in for `@endpointRuleSet`.
 
-
-August 1st, 2023
-================
+# August 1st, 2023
+
 **Breaking Changes:**
+
 - ⚠🎉 (server, [smithy-rs#2740](https://github.com/smithy-lang/smithy-rs/issues/2740), [smithy-rs#2759](https://github.com/smithy-lang/smithy-rs/issues/2759), [smithy-rs#2779](https://github.com/smithy-lang/smithy-rs/issues/2779), [smithy-rs#2827](https://github.com/smithy-lang/smithy-rs/issues/2827), @hlbarber) The middleware system has been reworked as we push for a unified, simple, and consistent API. The following changes have been made in service of this goal:
 
-    - A `ServiceShape` trait has been added.
-    - The `Plugin` trait has been simplified.
-    - The `HttpMarker` and `ModelMarker` marker traits have been added to better distinguish when plugins run and what they have access to.
-    - The `Operation` structure has been removed.
-    - A `Scoped` `Plugin` has been added.
-
-    The `Plugin` trait has now been simplified and the `Operation` struct has been removed.
-
-    ## Addition of `ServiceShape`
-
-    Since the [0.52 release](https://github.com/smithy-lang/smithy-rs/releases/tag/release-2022-12-12) the `OperationShape` has existed.
-
-    ```rust
-    /// Models the [Smithy Operation shape].
-    ///
-    /// [Smithy Operation shape]: https://awslabs.github.io/smithy/1.0/spec/core/model.html#operation
-    pub trait OperationShape {
-        /// The ID of the operation.
-        const ID: ShapeId;
-
-        /// The operation input.
-        type Input;
-        /// The operation output.
-        type Output;
-        /// The operation error. [`Infallible`](std::convert::Infallible) in the case where no error
-        /// exists.
-        type Error;
-    }
-    ```
-
-    This allowed `Plugin` authors to access these associated types and constants. See the [`PrintPlugin`](https://github.com/smithy-lang/smithy-rs/blob/main/examples/pokemon-service/src/plugin.rs) as an example.
-
-    We continue with this approach and introduce the following trait:
-
-    ```rust
-    /// Models the [Smithy Service shape].
-    ///
-    /// [Smithy Service shape]: https://smithy.io/2.0/spec/service-types.html
-    pub trait ServiceShape {
-        /// The [`ShapeId`] of the service.
-        const ID: ShapeId;
-
-        /// The version of the service.
-        const VERSION: Option<&'static str>;
-
-        /// The [Protocol] applied to this service.
-        ///
-        /// [Protocol]: https://smithy.io/2.0/spec/protocol-traits.html
-        type Protocol;
-
-        /// An enumeration of all operations contained in this service.
-        type Operations;
-    }
-    ```
-
-    With the changes to `Plugin`, described below, middleware authors now have access to this information at compile time.
-
-    ## Simplication of the `Plugin` trait
-
-    Previously,
-
-    ```rust
-    trait Plugin<P, Op, S, L> {
-        type Service;
-        type Layer;
-
-        fn map(&self, input: Operation<S, L>) -> Operation<Self::Service, Self::Layer>;
-    }
-    ```
-
-    modified an `Operation`.
-
-    Now,
-
-    ```rust
-    trait Plugin<Service, Operation, T> {
-        type Output;
-
-        fn apply(&self, input: T) -> Self::Output;
-    }
-    ```
-
-    maps a `tower::Service` to a `tower::Service`. This is equivalent to `tower::Layer` with two extra type parameters: `Service` and `Operation`, which implement `ServiceShape` and `OperationShape` respectively.
-
-    Having both `Service` and `Operation` as type parameters also provides an even surface for advanced users to extend the codegenerator in a structured way. See [this issue](https://github.com/smithy-lang/smithy-rs/issues/2777) for more context.
-
-    The following middleware setup
-
-    ```rust
-    pub struct PrintService<S> {
-        inner: S,
-        name: &'static str,
-    }
-
-    impl<R, S> Service<R> for PrintService<S>
-    where
-        S: Service<R>,
-    {
-        async fn call(&mut self, req: R) -> Self::Future {
-            println!("Hi {}", self.name);
-            self.inner.call(req)
-        }
-    }
-
-    pub struct PrintLayer {
-        name: &'static str,
-    }
-
-    impl<S> Layer<S> for PrintLayer {
-        type Service = PrintService<S>;
-
-        fn layer(&self, service: S) -> Self::Service {
-            PrintService {
-                inner: service,
-                name: self.name,
-            }
-        }
-    }
-
-    pub struct PrintPlugin;
-
-    impl<P, Op, S, L> Plugin<P, Op, S, L> for PrintPlugin
-    where
-        Op: OperationShape,
-    {
-        type Service = S;
-        type Layer = Stack<L, PrintLayer>;
-
-        fn map(&self, input: Operation<S, L>) -> Operation<Self::Service, Self::Layer> {
-            input.layer(PrintLayer { name: Op::NAME })
-        }
-    }
-    ```
-
-    now becomes
-
-    ```rust
-    pub struct PrintService<S> {
-        inner: S,
-        name: &'static str,
-    }
-
-    impl<R, S> Service<R> for PrintService<S>
-    where
-        S: Service<R>,
-    {
-        async fn call(&mut self, req: R) -> Self::Future {
-            println!("Hi {}", self.name);
-            self.inner.call(req)
-        }
-    }
-
-    pub struct PrintPlugin;
-
-    impl<Service, Op, T> Plugin<Service, Operation, T> for PrintPlugin
-    where
-        Op: OperationShape,
-    {
-        type Output = PrintService<S>;
-
-        fn apply(&self, inner: T) -> Self::Output {
-            PrintService { inner, name: Op::ID.name() }
-        }
-    }
-
-    impl HttpMarker for PrintPlugin { }
-    ```
-
-    Alternatively, using the new `ServiceShape`, implemented on `Ser`:
-
-    ```rust
-    impl<Service, Operation, T> Plugin<Service, Operation, T> for PrintPlugin
-    where
-        Ser: ServiceShape,
-    {
-        type Service = PrintService<S>;
-
-        fn apply(&self, inner: T) -> Self::Service {
-            PrintService { inner, name: Ser::ID.name() }
-        }
-    }
-    ```
-
-    A single `Plugin` can no longer apply a `tower::Layer` on HTTP requests/responses _and_ modelled structures at the same time (see middleware positions [C](https://smithy-lang.github.io/smithy-rs/design/server/middleware.html#c-operation-specific-http-middleware) and [D](https://smithy-lang.github.io/smithy-rs/design/server/middleware.html#d-operation-specific-model-middleware). Instead one `Plugin` must be specified for each and passed to the service builder constructor separately:
-
-    ```rust
-    let app = PokemonService::builder_with_plugins(/* HTTP plugins */, /* model plugins */)
-        /* setters */
-        .build()
-        .unwrap();
-    ```
-
-    To better distinguish when a plugin runs and what it has access to, `Plugin`s now have to additionally implement the `HttpMarker` marker trait, the `ModelMarker` marker trait, or both:
-
-    - A HTTP plugin acts on the HTTP request before it is deserialized, and acts on the HTTP response after it is serialized.
-    - A model plugin acts on the modeled operation input after it is deserialized, and acts on the modeled operation output or the modeled operation error before it is serialized.
-
-    The motivation behind this change is to simplify the job of middleware authors, separate concerns, accomodate common cases better, and to improve composition internally.
-
-    Because `Plugin` is now closer to `tower::Layer` we have two canonical converters:
-
-    ```rust
-    use aws_smithy_http_server::plugin::{PluginLayer, LayerPlugin};
-
-    // Convert from `Layer` to `Plugin` which applies uniformly across all operations
-    let layer = /* some layer */;
-    let plugin = PluginLayer(layer);
-
-    // Convert from `Plugin` to `Layer` for some fixed protocol and operation
-    let plugin = /* some plugin */;
-    let layer = LayerPlugin::new::<SomeProtocol, SomeOperation>(plugin);
-    ```
-
-    ## Removal of `PluginPipeline`
-
-    Since plugins now come in two flavors (those marked with `HttpMarker` and those marked with `ModelMarker`) that shouldn't be mixed in a collection of plugins, the primary way of concatenating plugins, `PluginPipeline` has been removed in favor of the `HttpPlugins` and `ModelPlugins` types, which eagerly check that whenever a plugin is pushed, it is of the expected type.
-
-    This worked before, but you wouldn't be able to do apply this collection of plugins anywhere; if you tried to, the compilation error messages would not be very helpful:
-
-    ```rust
-    use aws_smithy_http_server::plugin::PluginPipeline;
-
-    let pipeline = PluginPipeline::new().push(http_plugin).push(model_plugin);
-    ```
-
-    Now collections of plugins must contain plugins of the same flavor:
-
-    ```rust
-    use aws_smithy_http_server::plugin::{HttpPlugins, ModelPlugins};
-
-    let http_plugins = HttpPlugins::new()
-        .push(http_plugin)
-        // .push(model_plugin) // This fails to compile with a helpful error message.
-        .push(&http_and_model_plugin);
-    let model_plugins = ModelPlugins::new()
-        .push(model_plugin)
-        .push(&http_and_model_plugin);
-    ```
-
-    In the above example, `&http_and_model_plugin` implements both `HttpMarker` and `ModelMarker`, so we can add it to both collections.
-
-    ## Removal of `Operation`
-
-    The `aws_smithy_http_server::operation::Operation` structure has now been removed. Previously, there existed a `{operation_name}_operation` setter on the service builder, which accepted an `Operation`. This allowed users to
-
-    ```rust
-    let operation /* : Operation<_, _> */ = GetPokemonSpecies::from_service(/* tower::Service */);
-
-    let app = PokemonService::builder_without_plugins()
-        .get_pokemon_species_operation(operation)
-        /* other setters */
-        .build()
-        .unwrap();
-    ```
-
-    to set an operation with a `tower::Service`, and
-
-    ```rust
-    let operation /* : Operation<_, _> */ = GetPokemonSpecies::from_service(/* tower::Service */).layer(/* layer */);
-    let operation /* : Operation<_, _> */ = GetPokemonSpecies::from_handler(/* closure */).layer(/* layer */);
-
-    let app = PokemonService::builder_without_plugins()
-        .get_pokemon_species_operation(operation)
-        /* other setters */
-        .build()
-        .unwrap();
-    ```
-
-    to add a `tower::Layer` (acting on HTTP requests/responses post-routing) to a single operation.
-
-    We have seen little adoption of this API and for this reason we have opted instead to introduce a new setter, accepting a `tower::Service`, on the service builder:
-
-    ```rust
-    let app = PokemonService::builder_without_plugins()
-        .get_pokemon_species_service(/* tower::Service */)
-        /* other setters */
-        .build()
-        .unwrap();
-    ```
-
-    Applying a `tower::Layer` to a _subset_ of operations is should now be done through the `Plugin` API via `filter_by_operation_id`
-
-    ```rust
-    use aws_smithy_http_server::plugin::{PluginLayer, filter_by_operation_name, IdentityPlugin};
-
-    let plugin = PluginLayer(/* layer */);
-    let scoped_plugin = filter_by_operation_name(plugin, |id| id == GetPokemonSpecies::ID);
-
-    let app = PokemonService::builder_with_plugins(scoped_plugin, IdentityPlugin)
-        .get_pokemon_species(/* handler */)
-        /* other setters */
-        .build()
-        .unwrap();
-    ```
-
-    or the new `Scoped` `Plugin` introduced below.
-
-    # Addition of `Scoped`
-
-    Currently, users can selectively apply a `Plugin` via the `filter_by_operation_id` function
-
-    ```rust
-    use aws_smithy_http_server::plugin::filter_by_operation_id;
-    // Only apply `plugin` to `CheckHealth` and `GetStorage` operation
-    let filtered_plugin = filter_by_operation_id(plugin, |name| name == CheckHealth::ID || name == GetStorage::ID);
-    ```
-
-    In addition to this, we now provide `Scoped`, which selectively applies a `Plugin` at _compiletime_. Users should prefer this to `filter_by_operation_id` when applicable.
-
-    ```rust
-    use aws_smithy_http_server::plugin::Scoped;
-    use pokemon_service_server_sdk::scoped;
-
-    scope! {
-        /// Includes only the `CheckHealth` and `GetStorage` operation.
-        struct SomeScope {
-            includes: [CheckHealth, GetStorage]
-        }
-    }
-    let scoped_plugin = Scoped::new::<SomeScope>(plugin);
-    ```
+  - A `ServiceShape` trait has been added.
+  - The `Plugin` trait has been simplified.
+  - The `HttpMarker` and `ModelMarker` marker traits have been added to better distinguish when plugins run and what they have access to.
+  - The `Operation` structure has been removed.
+  - A `Scoped` `Plugin` has been added.
+
+  The `Plugin` trait has now been simplified and the `Operation` struct has been removed.
+
+  ## Addition of `ServiceShape`
+
+  Since the [0.52 release](https://github.com/smithy-lang/smithy-rs/releases/tag/release-2022-12-12) the `OperationShape` has existed.
+
+  ```rust
+  /// Models the [Smithy Operation shape].
+  ///
+  /// [Smithy Operation shape]: https://awslabs.github.io/smithy/1.0/spec/core/model.html#operation
+  pub trait OperationShape {
+      /// The ID of the operation.
+      const ID: ShapeId;
+
+      /// The operation input.
+      type Input;
+      /// The operation output.
+      type Output;
+      /// The operation error. [`Infallible`](std::convert::Infallible) in the case where no error
+      /// exists.
+      type Error;
+  }
+  ```
+
+  This allowed `Plugin` authors to access these associated types and constants. See the [`PrintPlugin`](https://github.com/smithy-lang/smithy-rs/blob/main/examples/pokemon-service/src/plugin.rs) as an example.
+
+  We continue with this approach and introduce the following trait:
+
+  ```rust
+  /// Models the [Smithy Service shape].
+  ///
+  /// [Smithy Service shape]: https://smithy.io/2.0/spec/service-types.html
+  pub trait ServiceShape {
+      /// The [`ShapeId`] of the service.
+      const ID: ShapeId;
+
+      /// The version of the service.
+      const VERSION: Option<&'static str>;
+
+      /// The [Protocol] applied to this service.
+      ///
+      /// [Protocol]: https://smithy.io/2.0/spec/protocol-traits.html
+      type Protocol;
+
+      /// An enumeration of all operations contained in this service.
+      type Operations;
+  }
+  ```
+
+  With the changes to `Plugin`, described below, middleware authors now have access to this information at compile time.
+
+  ## Simplication of the `Plugin` trait
+
+  Previously,
+
+  ```rust
+  trait Plugin<P, Op, S, L> {
+      type Service;
+      type Layer;
+
+      fn map(&self, input: Operation<S, L>) -> Operation<Self::Service, Self::Layer>;
+  }
+  ```
+
+  modified an `Operation`.
+
+  Now,
+
+  ```rust
+  trait Plugin<Service, Operation, T> {
+      type Output;
+
+      fn apply(&self, input: T) -> Self::Output;
+  }
+  ```
+
+  maps a `tower::Service` to a `tower::Service`. This is equivalent to `tower::Layer` with two extra type parameters: `Service` and `Operation`, which implement `ServiceShape` and `OperationShape` respectively.
+
+  Having both `Service` and `Operation` as type parameters also provides an even surface for advanced users to extend the codegenerator in a structured way. See [this issue](https://github.com/smithy-lang/smithy-rs/issues/2777) for more context.
+
+  The following middleware setup
+
+  ```rust
+  pub struct PrintService<S> {
+      inner: S,
+      name: &'static str,
+  }
+
+  impl<R, S> Service<R> for PrintService<S>
+  where
+      S: Service<R>,
+  {
+      async fn call(&mut self, req: R) -> Self::Future {
+          println!("Hi {}", self.name);
+          self.inner.call(req)
+      }
+  }
+
+  pub struct PrintLayer {
+      name: &'static str,
+  }
+
+  impl<S> Layer<S> for PrintLayer {
+      type Service = PrintService<S>;
+
+      fn layer(&self, service: S) -> Self::Service {
+          PrintService {
+              inner: service,
+              name: self.name,
+          }
+      }
+  }
+
+  pub struct PrintPlugin;
+
+  impl<P, Op, S, L> Plugin<P, Op, S, L> for PrintPlugin
+  where
+      Op: OperationShape,
+  {
+      type Service = S;
+      type Layer = Stack<L, PrintLayer>;
+
+      fn map(&self, input: Operation<S, L>) -> Operation<Self::Service, Self::Layer> {
+          input.layer(PrintLayer { name: Op::NAME })
+      }
+  }
+  ```
+
+  now becomes
+
+  ```rust
+  pub struct PrintService<S> {
+      inner: S,
+      name: &'static str,
+  }
+
+  impl<R, S> Service<R> for PrintService<S>
+  where
+      S: Service<R>,
+  {
+      async fn call(&mut self, req: R) -> Self::Future {
+          println!("Hi {}", self.name);
+          self.inner.call(req)
+      }
+  }
+
+  pub struct PrintPlugin;
+
+  impl<Service, Op, T> Plugin<Service, Operation, T> for PrintPlugin
+  where
+      Op: OperationShape,
+  {
+      type Output = PrintService<S>;
+
+      fn apply(&self, inner: T) -> Self::Output {
+          PrintService { inner, name: Op::ID.name() }
+      }
+  }
+
+  impl HttpMarker for PrintPlugin { }
+  ```
+
+  Alternatively, using the new `ServiceShape`, implemented on `Ser`:
+
+  ```rust
+  impl<Service, Operation, T> Plugin<Service, Operation, T> for PrintPlugin
+  where
+      Ser: ServiceShape,
+  {
+      type Service = PrintService<S>;
+
+      fn apply(&self, inner: T) -> Self::Service {
+          PrintService { inner, name: Ser::ID.name() }
+      }
+  }
+  ```
+
+  A single `Plugin` can no longer apply a `tower::Layer` on HTTP requests/responses _and_ modelled structures at the same time (see middleware positions [C](https://smithy-lang.github.io/smithy-rs/design/server/middleware.html#c-operation-specific-http-middleware) and [D](https://smithy-lang.github.io/smithy-rs/design/server/middleware.html#d-operation-specific-model-middleware). Instead one `Plugin` must be specified for each and passed to the service builder constructor separately:
+
+  ```rust
+  let app = PokemonService::builder_with_plugins(/* HTTP plugins */, /* model plugins */)
+      /* setters */
+      .build()
+      .unwrap();
+  ```
+
+  To better distinguish when a plugin runs and what it has access to, `Plugin`s now have to additionally implement the `HttpMarker` marker trait, the `ModelMarker` marker trait, or both:
+
+  - A HTTP plugin acts on the HTTP request before it is deserialized, and acts on the HTTP response after it is serialized.
+  - A model plugin acts on the modeled operation input after it is deserialized, and acts on the modeled operation output or the modeled operation error before it is serialized.
+
+  The motivation behind this change is to simplify the job of middleware authors, separate concerns, accomodate common cases better, and to improve composition internally.
+
+  Because `Plugin` is now closer to `tower::Layer` we have two canonical converters:
+
+  ```rust
+  use aws_smithy_http_server::plugin::{PluginLayer, LayerPlugin};
+
+  // Convert from `Layer` to `Plugin` which applies uniformly across all operations
+  let layer = /* some layer */;
+  let plugin = PluginLayer(layer);
+
+  // Convert from `Plugin` to `Layer` for some fixed protocol and operation
+  let plugin = /* some plugin */;
+  let layer = LayerPlugin::new::<SomeProtocol, SomeOperation>(plugin);
+  ```
+
+  ## Removal of `PluginPipeline`
+
+  Since plugins now come in two flavors (those marked with `HttpMarker` and those marked with `ModelMarker`) that shouldn't be mixed in a collection of plugins, the primary way of concatenating plugins, `PluginPipeline` has been removed in favor of the `HttpPlugins` and `ModelPlugins` types, which eagerly check that whenever a plugin is pushed, it is of the expected type.
+
+  This worked before, but you wouldn't be able to do apply this collection of plugins anywhere; if you tried to, the compilation error messages would not be very helpful:
+
+  ```rust
+  use aws_smithy_http_server::plugin::PluginPipeline;
+
+  let pipeline = PluginPipeline::new().push(http_plugin).push(model_plugin);
+  ```
+
+  Now collections of plugins must contain plugins of the same flavor:
+
+  ```rust
+  use aws_smithy_http_server::plugin::{HttpPlugins, ModelPlugins};
+
+  let http_plugins = HttpPlugins::new()
+      .push(http_plugin)
+      // .push(model_plugin) // This fails to compile with a helpful error message.
+      .push(&http_and_model_plugin);
+  let model_plugins = ModelPlugins::new()
+      .push(model_plugin)
+      .push(&http_and_model_plugin);
+  ```
+
+  In the above example, `&http_and_model_plugin` implements both `HttpMarker` and `ModelMarker`, so we can add it to both collections.
+
+  ## Removal of `Operation`
+
+  The `aws_smithy_http_server::operation::Operation` structure has now been removed. Previously, there existed a `{operation_name}_operation` setter on the service builder, which accepted an `Operation`. This allowed users to
+
+  ```rust
+  let operation /* : Operation<_, _> */ = GetPokemonSpecies::from_service(/* tower::Service */);
+
+  let app = PokemonService::builder_without_plugins()
+      .get_pokemon_species_operation(operation)
+      /* other setters */
+      .build()
+      .unwrap();
+  ```
+
+  to set an operation with a `tower::Service`, and
+
+  ```rust
+  let operation /* : Operation<_, _> */ = GetPokemonSpecies::from_service(/* tower::Service */).layer(/* layer */);
+  let operation /* : Operation<_, _> */ = GetPokemonSpecies::from_handler(/* closure */).layer(/* layer */);
+
+  let app = PokemonService::builder_without_plugins()
+      .get_pokemon_species_operation(operation)
+      /* other setters */
+      .build()
+      .unwrap();
+  ```
+
+  to add a `tower::Layer` (acting on HTTP requests/responses post-routing) to a single operation.
+
+  We have seen little adoption of this API and for this reason we have opted instead to introduce a new setter, accepting a `tower::Service`, on the service builder:
+
+  ```rust
+  let app = PokemonService::builder_without_plugins()
+      .get_pokemon_species_service(/* tower::Service */)
+      /* other setters */
+      .build()
+      .unwrap();
+  ```
+
+  Applying a `tower::Layer` to a _subset_ of operations is should now be done through the `Plugin` API via `filter_by_operation_id`
+
+  ```rust
+  use aws_smithy_http_server::plugin::{PluginLayer, filter_by_operation_name, IdentityPlugin};
+
+  let plugin = PluginLayer(/* layer */);
+  let scoped_plugin = filter_by_operation_name(plugin, |id| id == GetPokemonSpecies::ID);
+
+  let app = PokemonService::builder_with_plugins(scoped_plugin, IdentityPlugin)
+      .get_pokemon_species(/* handler */)
+      /* other setters */
+      .build()
+      .unwrap();
+  ```
+
+  or the new `Scoped` `Plugin` introduced below.
+
+  # Addition of `Scoped`
+
+  Currently, users can selectively apply a `Plugin` via the `filter_by_operation_id` function
+
+  ```rust
+  use aws_smithy_http_server::plugin::filter_by_operation_id;
+  // Only apply `plugin` to `CheckHealth` and `GetStorage` operation
+  let filtered_plugin = filter_by_operation_id(plugin, |name| name == CheckHealth::ID || name == GetStorage::ID);
+  ```
+
+  In addition to this, we now provide `Scoped`, which selectively applies a `Plugin` at _compiletime_. Users should prefer this to `filter_by_operation_id` when applicable.
+
+  ```rust
+  use aws_smithy_http_server::plugin::Scoped;
+  use pokemon_service_server_sdk::scoped;
+
+  scope! {
+      /// Includes only the `CheckHealth` and `GetStorage` operation.
+      struct SomeScope {
+          includes: [CheckHealth, GetStorage]
+      }
+  }
+  let scoped_plugin = Scoped::new::<SomeScope>(plugin);
+  ```
 
 - ⚠ (all, [smithy-rs#2675](https://github.com/smithy-lang/smithy-rs/issues/2675)) Remove native-tls and add a migration guide.
 - ⚠ (client, [smithy-rs#2671](https://github.com/smithy-lang/smithy-rs/issues/2671)) <details>
     <summary>Breaking change in how event stream signing works (click to expand more details)</summary>
 
-    This change will only impact you if you are wiring up their own event stream signing/authentication scheme. If you're using `aws-sig-auth` to use AWS SigV4 event stream signing, then this change will **not** impact you.
-
-    Previously, event stream signing was configured at codegen time by placing a `new_event_stream_signer` method on the `Config`. This function was called at serialization time to connect the signer to the streaming body. Now, instead, a special `DeferredSigner` is wired up at serialization time that relies on a signing implementation to be sent on a channel by the HTTP request signer. To do this, a `DeferredSignerSender` must be pulled out of the property bag, and its `send()` method called with the desired event stream signing implementation.
-
-    See the changes in https://github.com/smithy-lang/smithy-rs/pull/2671 for an example of how this was done for SigV4.
+  This change will only impact you if you are wiring up their own event stream signing/authentication scheme. If you're using `aws-sig-auth` to use AWS SigV4 event stream signing, then this change will **not** impact you.
+
+  Previously, event stream signing was configured at codegen time by placing a `new_event_stream_signer` method on the `Config`. This function was called at serialization time to connect the signer to the streaming body. Now, instead, a special `DeferredSigner` is wired up at serialization time that relies on a signing implementation to be sent on a channel by the HTTP request signer. To do this, a `DeferredSignerSender` must be pulled out of the property bag, and its `send()` method called with the desired event stream signing implementation.
+
+  See the changes in https://github.com/smithy-lang/smithy-rs/pull/2671 for an example of how this was done for SigV4.
     </details>
+
 - ⚠ (all, [smithy-rs#2673](https://github.com/smithy-lang/smithy-rs/issues/2673)) For event stream operations, the `EventStreamSender` in inputs/outputs now requires the passed in `Stream` impl to implement `Sync`.
 - ⚠ (server, [smithy-rs#2539](https://github.com/smithy-lang/smithy-rs/issues/2539)) Code generation will abort if the `ignoreUnsupportedConstraints` codegen flag has no effect, that is, if all constraint traits used in your model are well-supported. Please remove the flag in such case.
 - ⚠ (client, [smithy-rs#2728](https://github.com/smithy-lang/smithy-rs/issues/2728), [smithy-rs#2262](https://github.com/smithy-lang/smithy-rs/issues/2262), [aws-sdk-rust#2087](https://github.com/awslabs/aws-sdk-rust/issues/2087)) The property bag type for Time is now `SharedTimeSource`, not `SystemTime`. If your code relies on setting request time, use `aws_smithy_async::time::SharedTimeSource`.
 - ⚠ (server, [smithy-rs#2676](https://github.com/smithy-lang/smithy-rs/issues/2676), [smithy-rs#2685](https://github.com/smithy-lang/smithy-rs/issues/2685)) Bump dependency on `lambda_http` by `aws-smithy-http-server` to 0.8.0. This version of `aws-smithy-http-server` is only guaranteed to be compatible with 0.8.0, or semver-compatible versions of 0.8.0 of the `lambda_http` crate. It will not work with versions prior to 0.8.0 _at runtime_, making requests to your smithy-rs service unroutable, so please make sure you're running your service in a compatible configuration
 - ⚠ (server, [smithy-rs#2457](https://github.com/smithy-lang/smithy-rs/issues/2457), @hlbarber) Remove `PollError` from an operations `Service::Error`.
 
-    Any [`tower::Service`](https://docs.rs/tower/latest/tower/trait.Service.html) provided to
-    [`Operation::from_service`](https://docs.rs/aws-smithy-http-server/latest/aws_smithy_http_server/operation/struct.Operation.html#method.from_service)
-    no longer requires `Service::Error = OperationError<Op::Error, PollError>`, instead requiring just `Service::Error = Op::Error`.
+  Any [`tower::Service`](https://docs.rs/tower/latest/tower/trait.Service.html) provided to
+  [`Operation::from_service`](https://docs.rs/aws-smithy-http-server/latest/aws_smithy_http_server/operation/struct.Operation.html#method.from_service)
+  no longer requires `Service::Error = OperationError<Op::Error, PollError>`, instead requiring just `Service::Error = Op::Error`.
+
 - ⚠ (client, [smithy-rs#2742](https://github.com/smithy-lang/smithy-rs/issues/2742)) A newtype wrapper `SharedAsyncSleep` has been introduced and occurrences of `Arc<dyn AsyncSleep>` that appear in public APIs have been replaced with it.
 - ⚠ (all, [smithy-rs#2893](https://github.com/smithy-lang/smithy-rs/issues/2893)) Update MSRV to Rust 1.69.0
 - ⚠ (server, [smithy-rs#2678](https://github.com/smithy-lang/smithy-rs/issues/2678)) `ShapeId` is the new structure used to represent a shape, with its absolute name, namespace and name.
-    `OperationExtension`'s members are replaced by the `ShapeId` and operations' names are now replced by a `ShapeId`.
-
-    Before you had an operation and an absolute name as its `NAME` member. You could apply a plugin only to some selected operation:
-
-    ```
-    filter_by_operation_name(plugin, |name| name != Op::ID);
-    ```
-
-    Your new filter selects on an operation's absolute name, namespace or name.
-
-    ```
-    filter_by_operation_id(plugin, |id| id.name() != Op::ID.name());
-    ```
-
-    The above filter is applied to an operation's name, the one you use to specify the operation in the Smithy model.
-
-    You can filter all operations in a namespace or absolute name:
-
-    ```
-    filter_by_operation_id(plugin, |id| id.namespace() != "namespace");
-    filter_by_operation_id(plugin, |id| id.absolute() != "namespace#name");
-    ```
+  `OperationExtension`'s members are replaced by the `ShapeId` and operations' names are now replced by a `ShapeId`.
+
+  Before you had an operation and an absolute name as its `NAME` member. You could apply a plugin only to some selected operation:
+
+  ```
+  filter_by_operation_name(plugin, |name| name != Op::ID);
+  ```
+
+  Your new filter selects on an operation's absolute name, namespace or name.
+
+  ```
+  filter_by_operation_id(plugin, |id| id.name() != Op::ID.name());
+  ```
+
+  The above filter is applied to an operation's name, the one you use to specify the operation in the Smithy model.
+
+  You can filter all operations in a namespace or absolute name:
+
+  ```
+  filter_by_operation_id(plugin, |id| id.namespace() != "namespace");
+  filter_by_operation_id(plugin, |id| id.absolute() != "namespace#name");
+  ```
+
 - ⚠ (client, [smithy-rs#2758](https://github.com/smithy-lang/smithy-rs/issues/2758)) The occurrences of `Arc<dyn ResolveEndpoint>` have now been replaced with `SharedEndpointResolver` in public APIs.
 - ⚠ (server, [smithy-rs#2740](https://github.com/smithy-lang/smithy-rs/issues/2740), [smithy-rs#2759](https://github.com/smithy-lang/smithy-rs/issues/2759), [smithy-rs#2779](https://github.com/smithy-lang/smithy-rs/issues/2779), @hlbarber) Remove `filter_by_operation_id` and `plugin_from_operation_id_fn` in favour of `filter_by_operation` and `plugin_from_operation_fn`.
 
-    Previously, we provided `filter_by_operation_id` which filtered `Plugin` application via a predicate over the Shape ID.
-
-    ```rust
-    use aws_smithy_http_server::plugin::filter_by_operation_id;
-    use pokemon_service_server_sdk::operation_shape::CheckHealth;
-
-    let filtered = filter_by_operation_id(plugin, |name| name != CheckHealth::NAME);
-    ```
-
-    This had the problem that the user is unable to exhaustively match over a `&'static str`. To remedy this we have switched to `filter_by_operation` which is a predicate over an enum containing all operations contained in the service.
-
-    ```rust
-    use aws_smithy_http_server::plugin::filter_by_operation_id;
-    use pokemon_service_server_sdk::service::Operation;
-
-    let filtered = filter_by_operation(plugin, |op: Operation| op != Operation::CheckHealth);
-    ```
-
-    Similarly, `plugin_from_operation_fn` now allows for
-
-    ```rust
-    use aws_smithy_http_server::plugin::plugin_from_operation_fn;
-    use pokemon_service_server_sdk::service::Operation;
-
-    fn map<S>(op: Operation, inner: S) -> PrintService<S> {
-        match op {
-            Operation::CheckHealth => PrintService { name: op.shape_id().name(), inner },
-            Operation::GetPokemonSpecies => PrintService { name: "hello world", inner },
-            _ => todo!()
-        }
-    }
-
-    let plugin = plugin_from_operation_fn(map);
-    ```
+  Previously, we provided `filter_by_operation_id` which filtered `Plugin` application via a predicate over the Shape ID.
+
+  ```rust
+  use aws_smithy_http_server::plugin::filter_by_operation_id;
+  use pokemon_service_server_sdk::operation_shape::CheckHealth;
+
+  let filtered = filter_by_operation_id(plugin, |name| name != CheckHealth::NAME);
+  ```
+
+  This had the problem that the user is unable to exhaustively match over a `&'static str`. To remedy this we have switched to `filter_by_operation` which is a predicate over an enum containing all operations contained in the service.
+
+  ```rust
+  use aws_smithy_http_server::plugin::filter_by_operation_id;
+  use pokemon_service_server_sdk::service::Operation;
+
+  let filtered = filter_by_operation(plugin, |op: Operation| op != Operation::CheckHealth);
+  ```
+
+  Similarly, `plugin_from_operation_fn` now allows for
+
+  ```rust
+  use aws_smithy_http_server::plugin::plugin_from_operation_fn;
+  use pokemon_service_server_sdk::service::Operation;
+
+  fn map<S>(op: Operation, inner: S) -> PrintService<S> {
+      match op {
+          Operation::CheckHealth => PrintService { name: op.shape_id().name(), inner },
+          Operation::GetPokemonSpecies => PrintService { name: "hello world", inner },
+          _ => todo!()
+      }
+  }
+
+  let plugin = plugin_from_operation_fn(map);
+  ```
+
 - ⚠ (client, [smithy-rs#2783](https://github.com/smithy-lang/smithy-rs/issues/2783)) The naming `make_token` for fields and the API of `IdempotencyTokenProvider` in service configs and their builders has now been updated to `idempotency_token_provider`.
 - ⚠ (client, [smithy-rs#2845](https://github.com/smithy-lang/smithy-rs/issues/2845)) `aws_smithy_async::future::rendezvous::Sender::send` no longer exposes `tokio::sync::mpsc::error::SendError` for the error of its return type and instead exposes a new-type wrapper called `aws_smithy_async::future::rendezvous::error::SendError`. In addition, the `aws_smithy_xml` crate no longer exposes types from `xmlparser`.
 - ⚠ (client, [smithy-rs#2848](https://github.com/smithy-lang/smithy-rs/issues/2848)) The implementation `From<bytes_utils::segmented::SegmentedBuf>` for `aws_smithy_http::event_stream::RawMessage` has been removed.
@@ -1450,6 +1545,7 @@
 - ⚠ (client) The entire architecture of generated clients has been overhauled. See the [upgrade guide](https://github.com/smithy-lang/smithy-rs/discussions/2887) to get your code working again.
 
 **New this release:**
+
 - 🎉 (all, [smithy-rs#2647](https://github.com/smithy-lang/smithy-rs/issues/2647), [smithy-rs#2645](https://github.com/smithy-lang/smithy-rs/issues/2645), [smithy-rs#2646](https://github.com/smithy-lang/smithy-rs/issues/2646), [smithy-rs#2616](https://github.com/smithy-lang/smithy-rs/issues/2616), @thomas-k-cameron) Implement unstable serde support for the `Number`, `Blob`, `Document`, `DateTime` primitives
 - 🎉 (client, [smithy-rs#2652](https://github.com/smithy-lang/smithy-rs/issues/2652), @thomas-k-cameron) Add a `send_with` function on `-Input` types for sending requests without fluent builders
 - (client, [smithy-rs#2791](https://github.com/smithy-lang/smithy-rs/issues/2791), @davidsouther) Add accessors to Builders
@@ -1459,23 +1555,24 @@
 - 🐛 (client, [smithy-rs#2767](https://github.com/smithy-lang/smithy-rs/issues/2767), @mcmasn-amzn) Fix bug in client generation when using smithy.rules#endpointTests and operation and service shapes are in different namespaces.
 - (client, [smithy-rs#2854](https://github.com/smithy-lang/smithy-rs/issues/2854)) Public fields in structs are no longer marked as `#[doc(hidden)]`, and they are now visible.
 - (server, [smithy-rs#2866](https://github.com/smithy-lang/smithy-rs/issues/2866)) [RestJson1](https://awslabs.github.io/smithy/2.0/aws/protocols/aws-restjson1-protocol.html#operation-error-serialization) server SDKs now serialize only the [shape name](https://smithy.io/2.0/spec/model.html#shape-id) in operation error responses. Previously (from versions 0.52.0 to 0.55.4), the full shape ID was rendered.
-    Example server error response by a smithy-rs server version 0.52.0 until 0.55.4:
-    ```
-    HTTP/1.1 400 Bad Request
-    content-type: application/json
-    x-amzn-errortype: com.example.service#InvalidRequestException
-    ...
-    ```
-    Example server error response now:
-    ```
-    HTTP/1.1 400 Bad Request
-    content-type: application/json
-    x-amzn-errortype: InvalidRequestException
-    ...
-    ```
+  Example server error response by a smithy-rs server version 0.52.0 until 0.55.4:
+  ```
+  HTTP/1.1 400 Bad Request
+  content-type: application/json
+  x-amzn-errortype: com.example.service#InvalidRequestException
+  ...
+  ```
+  Example server error response now:
+  ```
+  HTTP/1.1 400 Bad Request
+  content-type: application/json
+  x-amzn-errortype: InvalidRequestException
+  ...
+  ```
 
 **Contributors**
 Thank you for your contributions! ❤
+
 - @davidsouther ([smithy-rs#2791](https://github.com/smithy-lang/smithy-rs/issues/2791))
 - @hlbarber ([smithy-rs#2457](https://github.com/smithy-lang/smithy-rs/issues/2457), [smithy-rs#2740](https://github.com/smithy-lang/smithy-rs/issues/2740), [smithy-rs#2759](https://github.com/smithy-lang/smithy-rs/issues/2759), [smithy-rs#2779](https://github.com/smithy-lang/smithy-rs/issues/2779), [smithy-rs#2827](https://github.com/smithy-lang/smithy-rs/issues/2827))
 - @mcmasn-amzn ([smithy-rs#2767](https://github.com/smithy-lang/smithy-rs/issues/2767))
@@ -1483,27 +1580,29 @@
 - @thor-bjorgvinsson ([smithy-rs#2733](https://github.com/smithy-lang/smithy-rs/issues/2733))
 - @yotamofek ([smithy-rs#2786](https://github.com/smithy-lang/smithy-rs/issues/2786))
 
-
-May 23rd, 2023
-==============
-**New this release:**
+# May 23rd, 2023
+
+**New this release:**
+
 - (all, [smithy-rs#2612](https://github.com/smithy-lang/smithy-rs/issues/2612)) The `Debug` implementation for `PropertyBag` now prints a list of the types it contains. This significantly improves debuggability.
 - (all, [smithy-rs#2653](https://github.com/smithy-lang/smithy-rs/issues/2653), [smithy-rs#2656](https://github.com/smithy-lang/smithy-rs/issues/2656), @henriiik) Implement `Ord` and `PartialOrd` for `DateTime`.
 - 🐛 (client, [smithy-rs#2696](https://github.com/smithy-lang/smithy-rs/issues/2696)) Fix compiler errors in generated code when naming shapes after types in the Rust standard library prelude.
 
 **Contributors**
 Thank you for your contributions! ❤
+
 - @henriiik ([smithy-rs#2653](https://github.com/smithy-lang/smithy-rs/issues/2653), [smithy-rs#2656](https://github.com/smithy-lang/smithy-rs/issues/2656))
 
-
-April 26th, 2023
-================
+# April 26th, 2023
+
 **Breaking Changes:**
+
 - ⚠ (all, [smithy-rs#2611](https://github.com/smithy-lang/smithy-rs/issues/2611)) Update MSRV to Rust 1.67.1
 
 **New this release:**
+
 - 🎉 (server, [smithy-rs#2540](https://github.com/smithy-lang/smithy-rs/issues/2540)) Implement layer for servers to handle [ALB health checks](https://docs.aws.amazon.com/elasticloadbalancing/latest/application/target-group-health-checks.html).
-    Take a look at `aws_smithy_http_server::plugin::alb_health_check` to learn about it.
+  Take a look at `aws_smithy_http_server::plugin::alb_health_check` to learn about it.
 - 🎉 (client, [smithy-rs#2254](https://github.com/smithy-lang/smithy-rs/issues/2254), @eduardomourar) Clients now compile for the `wasm32-unknown-unknown` and `wasm32-wasi` targets when no default features are enabled. WebAssembly is not officially supported yet, but this is a great first step towards it!
 - (server, [smithy-rs#2540](https://github.com/smithy-lang/smithy-rs/issues/2540)) Implement `PluginPipeline::http_layer` which allows you to apply a `tower::Layer` to all operations.
 - (client, [aws-sdk-rust#784](https://github.com/awslabs/aws-sdk-rust/issues/784), @abusch) Implement std::error::Error#source() properly for the service meta Error enum.
@@ -1518,17 +1617,16 @@
 
 **Contributors**
 Thank you for your contributions! ❤
+
 - @abusch ([aws-sdk-rust#784](https://github.com/awslabs/aws-sdk-rust/issues/784))
 - @eduardomourar ([smithy-rs#2254](https://github.com/smithy-lang/smithy-rs/issues/2254))
 
-
-April 11th, 2023
-================
-
-
-March 23rd, 2023
-================
+# April 11th, 2023
+
+# March 23rd, 2023
+
 **Breaking Changes:**
+
 - ⚠🎉 (all, [smithy-rs#2467](https://github.com/smithy-lang/smithy-rs/issues/2467)) Update MSRV to 1.66.1
 - ⚠ (client, [smithy-rs#76](https://github.com/smithy-lang/smithy-rs/issues/76), [smithy-rs#2129](https://github.com/smithy-lang/smithy-rs/issues/2129)) Generic clients no longer expose a `request_id()` function on errors. To get request ID functionality, use the SDK code generator.
 - ⚠ (client, [smithy-rs#76](https://github.com/smithy-lang/smithy-rs/issues/76), [smithy-rs#2129](https://github.com/smithy-lang/smithy-rs/issues/2129)) The `message()` and `code()` methods on errors have been moved into `ProvideErrorMetadata` trait. This trait will need to be imported to continue calling these.
@@ -1585,48 +1683,53 @@
 - 🐛⚠ (server, [smithy-rs#2382](https://github.com/smithy-lang/smithy-rs/issues/2382)) Smithy members named `send` were previously renamed to `send_value` at codegen time. These will now be called `send` in the generated code.
 - ⚠ (client, [smithy-rs#2448](https://github.com/smithy-lang/smithy-rs/issues/2448)) The modules in generated client crates have been reorganized. See the [Client Crate Reorganization Upgrade Guidance](https://github.com/smithy-lang/smithy-rs/discussions/2449) to see how to fix your code after this change.
 - ⚠ (server, [smithy-rs#2438](https://github.com/smithy-lang/smithy-rs/issues/2438)) Servers can send the `ServerRequestId` in the response headers.
-    Servers need to create their service using the new layer builder `ServerRequestIdProviderLayer::new_with_response_header`:
-    ```
-    let app = app
-        .layer(&ServerRequestIdProviderLayer::new_with_response_header(HeaderName::from_static("x-request-id")));
-    ```
-
-**New this release:**
+  Servers need to create their service using the new layer builder `ServerRequestIdProviderLayer::new_with_response_header`:
+  ```
+  let app = app
+      .layer(&ServerRequestIdProviderLayer::new_with_response_header(HeaderName::from_static("x-request-id")));
+  ```
+
+**New this release:**
+
 - 🐛🎉 (client, [aws-sdk-rust#740](https://github.com/awslabs/aws-sdk-rust/issues/740)) Fluent builder methods on the client are now marked as deprecated when the related operation is deprecated.
 - 🎉 (all, [smithy-rs#2398](https://github.com/smithy-lang/smithy-rs/issues/2398)) Add support for the `awsQueryCompatible` trait. This allows services to continue supporting a custom error code (via the `awsQueryError` trait) when the services migrate their protocol from `awsQuery` to `awsJson1_0` annotated with `awsQueryCompatible`.
     <details>
     <summary>Click to expand for more details...</summary>
 
-    After the migration, services will include an additional header `x-amzn-query-error` in their responses whose value is in the form of `<error code>;<error type>`. An example response looks something like
-    ```
-    HTTP/1.1 400
-    x-amzn-query-error: AWS.SimpleQueueService.NonExistentQueue;Sender
-    Date: Wed, 08 Sep 2021 23:46:52 GMT
-    Content-Type: application/x-amz-json-1.0
-    Content-Length: 163
-
-    {
-        "__type": "com.amazonaws.sqs#QueueDoesNotExist",
-        "message": "some user-visible message"
-    }
-    ```
-    `<error code>` is `AWS.SimpleQueueService.NonExistentQueue` and `<error type>` is `Sender`.
-
-    If an operation results in an error that causes a service to send back the response above, you can access `<error code>` and `<error type>` as follows:
-    ```rust
-    match client.some_operation().send().await {
-        Ok(_) => { /* success */ }
-        Err(sdk_err) => {
-            let err = sdk_err.into_service_error();
-            assert_eq!(
-                error.meta().code(),
-                Some("AWS.SimpleQueueService.NonExistentQueue"),
-            );
-            assert_eq!(error.meta().extra("type"), Some("Sender"));
-        }
-    }
-    </details>
-    ```
+  After the migration, services will include an additional header `x-amzn-query-error` in their responses whose value is in the form of `<error code>;<error type>`. An example response looks something like
+
+  ```
+  HTTP/1.1 400
+  x-amzn-query-error: AWS.SimpleQueueService.NonExistentQueue;Sender
+  Date: Wed, 08 Sep 2021 23:46:52 GMT
+  Content-Type: application/x-amz-json-1.0
+  Content-Length: 163
+
+  {
+      "__type": "com.amazonaws.sqs#QueueDoesNotExist",
+      "message": "some user-visible message"
+  }
+  ```
+
+  `<error code>` is `AWS.SimpleQueueService.NonExistentQueue` and `<error type>` is `Sender`.
+
+  If an operation results in an error that causes a service to send back the response above, you can access `<error code>` and `<error type>` as follows:
+
+  ```rust
+  match client.some_operation().send().await {
+      Ok(_) => { /* success */ }
+      Err(sdk_err) => {
+          let err = sdk_err.into_service_error();
+          assert_eq!(
+              error.meta().code(),
+              Some("AWS.SimpleQueueService.NonExistentQueue"),
+          );
+          assert_eq!(error.meta().extra("type"), Some("Sender"));
+      }
+  }
+  </details>
+  ```
+
 - 🎉 (client, [smithy-rs#2428](https://github.com/smithy-lang/smithy-rs/issues/2428), [smithy-rs#2208](https://github.com/smithy-lang/smithy-rs/issues/2208)) `SdkError` variants can now be constructed for easier unit testing.
 - 🐛 (server, [smithy-rs#2441](https://github.com/smithy-lang/smithy-rs/issues/2441)) Fix `FilterByOperationName` plugin. This previous caused services with this applied to fail to compile due to mismatched bounds.
 - (client, [smithy-rs#2437](https://github.com/smithy-lang/smithy-rs/issues/2437), [aws-sdk-rust#600](https://github.com/awslabs/aws-sdk-rust/issues/600)) Add more client re-exports. Specifically, it re-exports `aws_smithy_http::body::SdkBody`, `aws_smithy_http::byte_stream::error::Error`, and `aws_smithy_http::operation::{Request, Response}`.
@@ -1634,55 +1737,58 @@
 - (all, [smithy-rs#2226](https://github.com/smithy-lang/smithy-rs/issues/2226)) Add support for offsets when parsing datetimes. RFC3339 date times now support offsets like `-0200`
 - (client, [aws-sdk-rust#160](https://github.com/awslabs/aws-sdk-rust/issues/160), [smithy-rs#2445](https://github.com/smithy-lang/smithy-rs/issues/2445)) Reconnect on transient errors.
 
-    Note: **this behavior is disabled by default for generic clients**. It can be enabled with
-    `aws_smithy_client::Builder::reconnect_on_transient_errors`
-
-    If a transient error (timeout, 500, 503, 503) is encountered, the connection will be evicted from the pool and will not
-    be reused.
+  Note: **this behavior is disabled by default for generic clients**. It can be enabled with
+  `aws_smithy_client::Builder::reconnect_on_transient_errors`
+
+  If a transient error (timeout, 500, 503, 503) is encountered, the connection will be evicted from the pool and will not
+  be reused.
+
 - (all, [smithy-rs#2474](https://github.com/smithy-lang/smithy-rs/issues/2474)) Increase Tokio version to 1.23.1 for all crates. This is to address [RUSTSEC-2023-0001](https://rustsec.org/advisories/RUSTSEC-2023-0001)
 
-
-January 25th, 2023
-==================
-**New this release:**
+# January 25th, 2023
+
+**New this release:**
+
 - 🐛 (server, [smithy-rs#920](https://github.com/smithy-lang/smithy-rs/issues/920)) Fix bug in `OperationExtensionFuture`s `Future::poll` implementation
 
-
-January 24th, 2023
-==================
+# January 24th, 2023
+
 **Breaking Changes:**
+
 - ⚠ (server, [smithy-rs#2161](https://github.com/smithy-lang/smithy-rs/issues/2161)) Remove deprecated service builder, this includes:
 
-    - Remove `aws_smithy_http_server::routing::Router` and `aws_smithy_http_server::request::RequestParts`.
-    - Move the `aws_smithy_http_server::routers::Router` trait and `aws_smithy_http_server::routing::RoutingService` into `aws_smithy_http_server::routing`.
-    - Remove the following from the generated SDK:
-        - `operation_registry.rs`
-        - `operation_handler.rs`
-        - `server_operation_handler_trait.rs`
-
-    If migration to the new service builder API has not already been completed a brief summary of required changes can be seen in [previous release notes](https://github.com/smithy-lang/smithy-rs/releases/tag/release-2022-12-12) and in API documentation of the root crate.
-
-**New this release:**
+  - Remove `aws_smithy_http_server::routing::Router` and `aws_smithy_http_server::request::RequestParts`.
+  - Move the `aws_smithy_http_server::routers::Router` trait and `aws_smithy_http_server::routing::RoutingService` into `aws_smithy_http_server::routing`.
+  - Remove the following from the generated SDK:
+    - `operation_registry.rs`
+    - `operation_handler.rs`
+    - `server_operation_handler_trait.rs`
+
+  If migration to the new service builder API has not already been completed a brief summary of required changes can be seen in [previous release notes](https://github.com/smithy-lang/smithy-rs/releases/tag/release-2022-12-12) and in API documentation of the root crate.
+
+**New this release:**
+
 - 🐛 (server, [smithy-rs#2213](https://github.com/smithy-lang/smithy-rs/issues/2213)) `@sparse` list shapes and map shapes with constraint traits and with constrained members are now supported
 - 🐛 (server, [smithy-rs#2200](https://github.com/smithy-lang/smithy-rs/pull/2200)) Event streams no longer generate empty error enums when their operations don’t have modeled errors
 - (all, [smithy-rs#2223](https://github.com/smithy-lang/smithy-rs/issues/2223)) `aws_smithy_types::date_time::DateTime`, `aws_smithy_types::Blob` now implement the `Eq` and `Hash` traits
 - (server, [smithy-rs#2223](https://github.com/smithy-lang/smithy-rs/issues/2223)) Code-generated types for server SDKs now implement the `Eq` and `Hash` traits when possible
 
-
-January 12th, 2023
-==================
-**New this release:**
+# January 12th, 2023
+
+**New this release:**
+
 - 🐛 (server, [smithy-rs#2201](https://github.com/smithy-lang/smithy-rs/issues/2201)) Fix severe bug where a router fails to deserialize percent-encoded query strings, reporting no operation match when there could be one. If your Smithy model uses an operation with a request URI spec containing [query string literals](https://smithy.io/2.0/spec/http-bindings.html#query-string-literals), you are affected. This fix was released in `aws-smithy-http-server` v0.53.1.
 
-
-January 11th, 2023
-==================
+# January 11th, 2023
+
 **Breaking Changes:**
+
 - ⚠ (client, [smithy-rs#2099](https://github.com/smithy-lang/smithy-rs/issues/2099)) The Rust client codegen plugin is now called `rust-client-codegen` instead of `rust-codegen`. Be sure to update your `smithy-build.json` files to refer to the correct plugin name.
 - ⚠ (client, [smithy-rs#2099](https://github.com/smithy-lang/smithy-rs/issues/2099)) Client codegen plugins need to define a service named `software.amazon.smithy.rust.codegen.client.smithy.customize.ClientCodegenDecorator` (this is the new file name for the plugin definition in `resources/META-INF/services`).
 - ⚠ (server, [smithy-rs#2099](https://github.com/smithy-lang/smithy-rs/issues/2099)) Server codegen plugins need to define a service named `software.amazon.smithy.rust.codegen.server.smithy.customize.ServerCodegenDecorator` (this is the new file name for the plugin definition in `resources/META-INF/services`).
 
 **New this release:**
+
 - 🐛 (server, [smithy-rs#2103](https://github.com/smithy-lang/smithy-rs/issues/2103)) In 0.52, `@length`-constrained collection shapes whose members are not constrained made the server code generator crash. This has been fixed.
 - (server, [smithy-rs#1879](https://github.com/smithy-lang/smithy-rs/issues/1879)) Servers support the `@default` trait: models can specify default values. Default values will be automatically supplied when not manually set.
 - (server, [smithy-rs#2131](https://github.com/smithy-lang/smithy-rs/issues/2131)) The constraint `@length` on non-streaming blob shapes is supported.
@@ -1690,280 +1796,287 @@
 - 🐛 (all, [smithy-rs#2170](https://github.com/smithy-lang/smithy-rs/issues/2170), [aws-sdk-rust#706](https://github.com/awslabs/aws-sdk-rust/issues/706)) Remove the webpki-roots feature from `hyper-rustls`
 - 🐛 (server, [smithy-rs#2054](https://github.com/smithy-lang/smithy-rs/issues/2054)) Servers can generate a unique request ID and use it in their handlers.
 
-
-December 12th, 2022
-===================
+# December 12th, 2022
+
 **Breaking Changes:**
+
 - ⚠🎉 (all, [smithy-rs#1938](https://github.com/smithy-lang/smithy-rs/issues/1938), @jjantdev) Upgrade Rust MSRV to 1.62.1
 - ⚠🎉 (server, [smithy-rs#1199](https://github.com/smithy-lang/smithy-rs/issues/1199), [smithy-rs#1342](https://github.com/smithy-lang/smithy-rs/issues/1342), [smithy-rs#1401](https://github.com/smithy-lang/smithy-rs/issues/1401), [smithy-rs#1998](https://github.com/smithy-lang/smithy-rs/issues/1998), [smithy-rs#2005](https://github.com/smithy-lang/smithy-rs/issues/2005), [smithy-rs#2028](https://github.com/smithy-lang/smithy-rs/issues/2028), [smithy-rs#2034](https://github.com/smithy-lang/smithy-rs/issues/2034), [smithy-rs#2036](https://github.com/smithy-lang/smithy-rs/issues/2036)) [Constraint traits](https://awslabs.github.io/smithy/2.0/spec/constraint-traits.html) in server SDKs are beginning to be supported. The following are now supported:
 
-    * The `length` trait on `string` shapes.
-    * The `length` trait on `map` shapes.
-    * The `length` trait on `list` shapes.
-    * The `range` trait on `byte` shapes.
-    * The `range` trait on `short` shapes.
-    * The `range` trait on `integer` shapes.
-    * The `range` trait on `long` shapes.
-    * The `pattern` trait on `string` shapes.
-
-    Upon receiving a request that violates the modeled constraints, the server SDK will reject it with a message indicating why.
-
-    Unsupported (constraint trait, target shape) combinations will now fail at code generation time, whereas previously they were just ignored. This is a breaking change to raise awareness in service owners of their server SDKs behaving differently than what was modeled. To continue generating a server SDK with unsupported constraint traits, set `codegen.ignoreUnsupportedConstraints` to `true` in your `smithy-build.json`.
-
-    ```json
-    {
-        ...
-        "rust-server-codegen": {
-            ...
-            "codegen": {
-                "ignoreUnsupportedConstraints": true
-            }
-        }
-    }
-    ```
+  - The `length` trait on `string` shapes.
+  - The `length` trait on `map` shapes.
+  - The `length` trait on `list` shapes.
+  - The `range` trait on `byte` shapes.
+  - The `range` trait on `short` shapes.
+  - The `range` trait on `integer` shapes.
+  - The `range` trait on `long` shapes.
+  - The `pattern` trait on `string` shapes.
+
+  Upon receiving a request that violates the modeled constraints, the server SDK will reject it with a message indicating why.
+
+  Unsupported (constraint trait, target shape) combinations will now fail at code generation time, whereas previously they were just ignored. This is a breaking change to raise awareness in service owners of their server SDKs behaving differently than what was modeled. To continue generating a server SDK with unsupported constraint traits, set `codegen.ignoreUnsupportedConstraints` to `true` in your `smithy-build.json`.
+
+  ```json
+  {
+      ...
+      "rust-server-codegen": {
+          ...
+          "codegen": {
+              "ignoreUnsupportedConstraints": true
+          }
+      }
+  }
+  ```
+
 - ⚠🎉 (server, [smithy-rs#1342](https://github.com/smithy-lang/smithy-rs/issues/1342), [smithy-rs#1119](https://github.com/smithy-lang/smithy-rs/issues/1119)) Server SDKs now generate "constrained types" for constrained shapes. Constrained types are [newtypes](https://rust-unofficial.github.io/patterns/patterns/behavioural/newtype.html) that encapsulate the modeled constraints. They constitute a [widespread pattern to guarantee domain invariants](https://www.lpalmieri.com/posts/2020-12-11-zero-to-production-6-domain-modelling/) and promote correctness in your business logic. So, for example, the model:
 
-    ```smithy
-    @length(min: 1, max: 69)
-    string NiceString
-    ```
-
-    will now render a `struct NiceString(String)`. Instantiating a `NiceString` is a fallible operation:
-
-    ```rust
-    let data: String = ... ;
-    let nice_string = NiceString::try_from(data).expect("data is not nice");
-    ```
-
-    A failed attempt to instantiate a constrained type will yield a `ConstraintViolation` error type you may want to handle. This type's API is subject to change.
-
-    Constrained types _guarantee_, by virtue of the type system, that your service's operation outputs adhere to the modeled constraints. To learn more about the motivation for constrained types and how they work, see [the RFC](https://github.com/smithy-lang/smithy-rs/pull/1199).
-
-    If you'd like to opt-out of generating constrained types, you can set `codegen.publicConstrainedTypes` to `false`. Note that if you do, the generated server SDK will still honor your operation input's modeled constraints upon receiving a request, but will not help you in writing business logic code that adheres to the constraints, and _will not prevent you from returning responses containing operation outputs that violate said constraints_.
-
-    ```json
-    {
-        ...
-        "rust-server-codegen": {
-            ...
-            "codegen": {
-                "publicConstrainedTypes": false
-            }
-        }
-    }
-    ```
+  ```smithy
+  @length(min: 1, max: 69)
+  string NiceString
+  ```
+
+  will now render a `struct NiceString(String)`. Instantiating a `NiceString` is a fallible operation:
+
+  ```rust
+  let data: String = ... ;
+  let nice_string = NiceString::try_from(data).expect("data is not nice");
+  ```
+
+  A failed attempt to instantiate a constrained type will yield a `ConstraintViolation` error type you may want to handle. This type's API is subject to change.
+
+  Constrained types _guarantee_, by virtue of the type system, that your service's operation outputs adhere to the modeled constraints. To learn more about the motivation for constrained types and how they work, see [the RFC](https://github.com/smithy-lang/smithy-rs/pull/1199).
+
+  If you'd like to opt-out of generating constrained types, you can set `codegen.publicConstrainedTypes` to `false`. Note that if you do, the generated server SDK will still honor your operation input's modeled constraints upon receiving a request, but will not help you in writing business logic code that adheres to the constraints, and _will not prevent you from returning responses containing operation outputs that violate said constraints_.
+
+  ```json
+  {
+      ...
+      "rust-server-codegen": {
+          ...
+          "codegen": {
+              "publicConstrainedTypes": false
+          }
+      }
+  }
+  ```
+
 - 🐛⚠🎉 (server, [smithy-rs#1714](https://github.com/smithy-lang/smithy-rs/issues/1714), [smithy-rs#1342](https://github.com/smithy-lang/smithy-rs/issues/1342)) Structure builders in server SDKs have undergone significant changes.
 
-    The API surface has been reduced. It is now simpler and closely follows what you would get when using the [`derive_builder`](https://docs.rs/derive_builder/latest/derive_builder/) crate:
-
-    1. Builders no longer have `set_*` methods taking in `Option<T>`. You must use the unprefixed method, named exactly after the structure's field name, and taking in a value _whose type matches exactly that of the structure's field_.
-    2. Builders no longer have convenience methods to pass in an element for a field whose type is a vector or a map. You must pass in the entire contents of the collection up front.
-    3. Builders no longer implement [`PartialEq`](https://doc.rust-lang.org/std/cmp/trait.PartialEq.html).
-
-    Bug fixes:
-
-    4. Builders now always fail to build if a value for a `required` member is not provided. Previously, builders were falling back to a default value (e.g. `""` for `String`s) for some shapes. This was a bug.
-
-    Additions:
-
-    5. A structure `Structure` with builder `Builder` now implements `TryFrom<Builder> for Structure` or `From<Builder> for Structure`, depending on whether the structure [is constrained](https://awslabs.github.io/smithy/2.0/spec/constraint-traits.html) or not, respectively.
-
-    To illustrate how to migrate to the new API, consider the example model below.
-
-    ```smithy
-    structure Pokemon {
-        @required
-        name: String,
-        @required
-        description: String,
-        @required
-        evolvesTo: PokemonList
-    }
-
-    list PokemonList {
-        member: Pokemon
-    }
-    ```
-
-    In the Rust code below, note the references calling out the changes described in the numbered list above.
-
-    Before:
-
-    ```rust
-    let eevee_builder = Pokemon::builder()
-        // (1) `set_description` takes in `Some<String>`.
-        .set_description(Some("Su código genético es muy inestable. Puede evolucionar en diversas razas de Pokémon.".to_owned()))
-        // (2) Convenience method to add one element to the `evolvesTo` list.
-        .evolves_to(vaporeon)
-        .evolves_to(jolteon)
-        .evolves_to(flareon);
-
-    // (3) Builder types can be compared.
-    assert_ne!(eevee_builder, Pokemon::builder());
-
-    // (4) Builds fine even though we didn't provide a value for `name`, which is `required`!
-    let _eevee = eevee_builder.build();
-    ```
-
-    After:
-
-    ```rust
-    let eevee_builder = Pokemon::builder()
-        // (1) `set_description` no longer exists. Use `description`, which directly takes in `String`.
-        .description("Su código genético es muy inestable. Puede evolucionar en diversas razas de Pokémon.".to_owned())
-        // (2) Convenience methods removed; provide the entire collection up front.
-        .evolves_to(vec![vaporeon, jolteon, flareon]);
-
-    // (3) Binary operation `==` cannot be applied to `pokemon::Builder`.
-    // assert_ne!(eevee_builder, Pokemon::builder());
-
-    // (4) `required` member `name` was not set.
-    // (5) Builder type can be fallibly converted to the structure using `TryFrom` or `TryInto`.
-    let _error = Pokemon::try_from(eevee_builder).expect_err("name was not provided");
-    ```
+  The API surface has been reduced. It is now simpler and closely follows what you would get when using the [`derive_builder`](https://docs.rs/derive_builder/latest/derive_builder/) crate:
+
+  1. Builders no longer have `set_*` methods taking in `Option<T>`. You must use the unprefixed method, named exactly after the structure's field name, and taking in a value _whose type matches exactly that of the structure's field_.
+  2. Builders no longer have convenience methods to pass in an element for a field whose type is a vector or a map. You must pass in the entire contents of the collection up front.
+  3. Builders no longer implement [`PartialEq`](https://doc.rust-lang.org/std/cmp/trait.PartialEq.html).
+
+  Bug fixes:
+
+  4. Builders now always fail to build if a value for a `required` member is not provided. Previously, builders were falling back to a default value (e.g. `""` for `String`s) for some shapes. This was a bug.
+
+  Additions:
+
+  5. A structure `Structure` with builder `Builder` now implements `TryFrom<Builder> for Structure` or `From<Builder> for Structure`, depending on whether the structure [is constrained](https://awslabs.github.io/smithy/2.0/spec/constraint-traits.html) or not, respectively.
+
+  To illustrate how to migrate to the new API, consider the example model below.
+
+  ```smithy
+  structure Pokemon {
+      @required
+      name: String,
+      @required
+      description: String,
+      @required
+      evolvesTo: PokemonList
+  }
+
+  list PokemonList {
+      member: Pokemon
+  }
+  ```
+
+  In the Rust code below, note the references calling out the changes described in the numbered list above.
+
+  Before:
+
+  ```rust
+  let eevee_builder = Pokemon::builder()
+      // (1) `set_description` takes in `Some<String>`.
+      .set_description(Some("Su código genético es muy inestable. Puede evolucionar en diversas razas de Pokémon.".to_owned()))
+      // (2) Convenience method to add one element to the `evolvesTo` list.
+      .evolves_to(vaporeon)
+      .evolves_to(jolteon)
+      .evolves_to(flareon);
+
+  // (3) Builder types can be compared.
+  assert_ne!(eevee_builder, Pokemon::builder());
+
+  // (4) Builds fine even though we didn't provide a value for `name`, which is `required`!
+  let _eevee = eevee_builder.build();
+  ```
+
+  After:
+
+  ```rust
+  let eevee_builder = Pokemon::builder()
+      // (1) `set_description` no longer exists. Use `description`, which directly takes in `String`.
+      .description("Su código genético es muy inestable. Puede evolucionar en diversas razas de Pokémon.".to_owned())
+      // (2) Convenience methods removed; provide the entire collection up front.
+      .evolves_to(vec![vaporeon, jolteon, flareon]);
+
+  // (3) Binary operation `==` cannot be applied to `pokemon::Builder`.
+  // assert_ne!(eevee_builder, Pokemon::builder());
+
+  // (4) `required` member `name` was not set.
+  // (5) Builder type can be fallibly converted to the structure using `TryFrom` or `TryInto`.
+  let _error = Pokemon::try_from(eevee_builder).expect_err("name was not provided");
+  ```
+
 - ⚠🎉 (server, [smithy-rs#1620](https://github.com/smithy-lang/smithy-rs/issues/1620), [smithy-rs#1666](https://github.com/smithy-lang/smithy-rs/issues/1666), [smithy-rs#1731](https://github.com/smithy-lang/smithy-rs/issues/1731), [smithy-rs#1736](https://github.com/smithy-lang/smithy-rs/issues/1736), [smithy-rs#1753](https://github.com/smithy-lang/smithy-rs/issues/1753), [smithy-rs#1738](https://github.com/smithy-lang/smithy-rs/issues/1738), [smithy-rs#1782](https://github.com/smithy-lang/smithy-rs/issues/1782), [smithy-rs#1829](https://github.com/smithy-lang/smithy-rs/issues/1829), [smithy-rs#1837](https://github.com/smithy-lang/smithy-rs/issues/1837), [smithy-rs#1891](https://github.com/smithy-lang/smithy-rs/issues/1891), [smithy-rs#1840](https://github.com/smithy-lang/smithy-rs/issues/1840), [smithy-rs#1844](https://github.com/smithy-lang/smithy-rs/issues/1844), [smithy-rs#1858](https://github.com/smithy-lang/smithy-rs/issues/1858), [smithy-rs#1930](https://github.com/smithy-lang/smithy-rs/issues/1930), [smithy-rs#1999](https://github.com/smithy-lang/smithy-rs/issues/1999), [smithy-rs#2003](https://github.com/smithy-lang/smithy-rs/issues/2003), [smithy-rs#2008](https://github.com/smithy-lang/smithy-rs/issues/2008), [smithy-rs#2010](https://github.com/smithy-lang/smithy-rs/issues/2010), [smithy-rs#2019](https://github.com/smithy-lang/smithy-rs/issues/2019), [smithy-rs#2020](https://github.com/smithy-lang/smithy-rs/issues/2020), [smithy-rs#2021](https://github.com/smithy-lang/smithy-rs/issues/2021), [smithy-rs#2038](https://github.com/smithy-lang/smithy-rs/issues/2038), [smithy-rs#2039](https://github.com/smithy-lang/smithy-rs/issues/2039), [smithy-rs#2041](https://github.com/smithy-lang/smithy-rs/issues/2041)) ### Plugins/New Service Builder API
 
-    The `Router` struct has been replaced by a new `Service` located at the root of the generated crate. Its name coincides with the same name as the Smithy service you are generating.
-
-    ```rust
-    use pokemon_service_server_sdk::PokemonService;
-    ```
-
-    The new service builder infrastructure comes with a `Plugin` system which supports middleware on `smithy-rs`. See the [mididleware documentation](https://github.com/smithy-lang/smithy-rs/blob/main/design/src/server/middleware.md) and the [API documentation](https://docs.rs/aws-smithy-http-server/latest/aws_smithy_http_server/plugin/index.html) for more details.
-
-    Usage of the new service builder API:
-
-    ```rust
-    // Apply a sequence of plugins using `PluginPipeline`.
-    let plugins = PluginPipeline::new()
-        // Apply the `PrintPlugin`.
-        // This is a dummy plugin found in `rust-runtime/aws-smithy-http-server/examples/pokemon-service/src/plugin.rs`
-        .print()
-        // Apply the `InstrumentPlugin` plugin, which applies `tracing` instrumentation.
-        .instrument();
-
-    // Construct the service builder using the `plugins` defined above.
-    let app = PokemonService::builder_with_plugins(plugins)
-        // Assign all the handlers.
-        .get_pokemon_species(get_pokemon_species)
-        .get_storage(get_storage)
-        .get_server_statistics(get_server_statistics)
-        .capture_pokemon(capture_pokemon)
-        .do_nothing(do_nothing)
-        .check_health(check_health)
-        // Construct the `PokemonService`.
-        .build()
-        // If handlers are missing a descriptive error will be provided.
-        .expect("failed to build an instance of `PokemonService`");
-    ```
-
-    See the `rust-runtime/aws-smithy-http-server/examples/pokemon-service/src/bin` folder for various working examples.
-
-    ### Public `FromParts` trait
-
-    Previously, we only supported one [`Extension`](https://docs.rs/aws-smithy-http-server/latest/aws_smithy_http_server/request/struct.Extension.html) as an additional argument provided to the handler. This number has been increased to 8 and the argument type has been broadened to any struct which implements the [`FromParts`](https://docs.rs/aws-smithy-http-server/latest/aws_smithy_http_server/request/trait.FromParts.html) trait. The trait is publicly exported and therefore provides customers with the ability to extend the domain of the handlers.
-
-    As noted, a ubiqutious example of a struct that implements `FromParts` is the `Extension` struct, which extracts state from the `Extensions` typemap of a [`http::Request`](https://docs.rs/http/latest/http/request/struct.Request.html). A new example is the `ConnectInfo` struct which allows handlers to access the connection data. See the `rust-runtime/aws-smithy-http-server/examples/pokemon-service/src/bin/pokemon-service-connect-info.rs` example.
-
-    ```rust
-    fn get_pokemon_species(
-        input: GetPokemonSpeciesInput,
-        state: Extension<State>,
-        address: ConnectInfo<SocketAddr>
-    ) -> Result<GetPokemonSpeciesOutput, GetPokemonSpeciesError> {
-        todo!()
-    }
-    ```
-
-    In addition to the [`ConnectInfo`](https://docs.rs/aws-smithy-http-server/latest/aws_smithy_http_server/request/connect_info/struct.ConnectInfo.html) extractor, we also have added [lambda extractors](https://docs.rs/aws-smithy-http-server/latest/aws_smithy_http_server/request/lambda/index.html) which are feature gated with `aws-lambda`.
-
-    [`FromParts` documentation](https://github.com/smithy-lang/smithy-rs/blob/main/design/src/server/from_parts.md) has been added.
-
-    ### New Documentation
-
-    New sections to have been added to the [server side of the book](https://github.com/smithy-lang/smithy-rs/blob/main/design/src/server/overview.md).
-
-    These include:
-
-    - [Middleware](https://github.com/smithy-lang/smithy-rs/blob/main/design/src/server/middleware.md)
-    - [Accessing Un-modelled Data](https://github.com/smithy-lang/smithy-rs/blob/main/design/src/server/from_parts.md)
-    - [Anatomy of a Service](https://github.com/smithy-lang/smithy-rs/blob/main/design/src/server/anatomy.md)
-
-    This release also introduces extensive documentation at the root of the generated crate. For best results compile documentation with `cargo +nightly doc --open`.
-
-    ### Deprecations
-
-    The existing service builder infrastructure, `OperationRegistryBuilder`/`OperationRegistry`/`Router`, is now deprecated. Customers should migrate to the newer scheme described above. The deprecated types will be removed in a future release.
+  The `Router` struct has been replaced by a new `Service` located at the root of the generated crate. Its name coincides with the same name as the Smithy service you are generating.
+
+  ```rust
+  use pokemon_service_server_sdk::PokemonService;
+  ```
+
+  The new service builder infrastructure comes with a `Plugin` system which supports middleware on `smithy-rs`. See the [mididleware documentation](https://github.com/smithy-lang/smithy-rs/blob/main/design/src/server/middleware.md) and the [API documentation](https://docs.rs/aws-smithy-http-server/latest/aws_smithy_http_server/plugin/index.html) for more details.
+
+  Usage of the new service builder API:
+
+  ```rust
+  // Apply a sequence of plugins using `PluginPipeline`.
+  let plugins = PluginPipeline::new()
+      // Apply the `PrintPlugin`.
+      // This is a dummy plugin found in `rust-runtime/aws-smithy-http-server/examples/pokemon-service/src/plugin.rs`
+      .print()
+      // Apply the `InstrumentPlugin` plugin, which applies `tracing` instrumentation.
+      .instrument();
+
+  // Construct the service builder using the `plugins` defined above.
+  let app = PokemonService::builder_with_plugins(plugins)
+      // Assign all the handlers.
+      .get_pokemon_species(get_pokemon_species)
+      .get_storage(get_storage)
+      .get_server_statistics(get_server_statistics)
+      .capture_pokemon(capture_pokemon)
+      .do_nothing(do_nothing)
+      .check_health(check_health)
+      // Construct the `PokemonService`.
+      .build()
+      // If handlers are missing a descriptive error will be provided.
+      .expect("failed to build an instance of `PokemonService`");
+  ```
+
+  See the `rust-runtime/aws-smithy-http-server/examples/pokemon-service/src/bin` folder for various working examples.
+
+  ### Public `FromParts` trait
+
+  Previously, we only supported one [`Extension`](https://docs.rs/aws-smithy-http-server/latest/aws_smithy_http_server/request/struct.Extension.html) as an additional argument provided to the handler. This number has been increased to 8 and the argument type has been broadened to any struct which implements the [`FromParts`](https://docs.rs/aws-smithy-http-server/latest/aws_smithy_http_server/request/trait.FromParts.html) trait. The trait is publicly exported and therefore provides customers with the ability to extend the domain of the handlers.
+
+  As noted, a ubiqutious example of a struct that implements `FromParts` is the `Extension` struct, which extracts state from the `Extensions` typemap of a [`http::Request`](https://docs.rs/http/latest/http/request/struct.Request.html). A new example is the `ConnectInfo` struct which allows handlers to access the connection data. See the `rust-runtime/aws-smithy-http-server/examples/pokemon-service/src/bin/pokemon-service-connect-info.rs` example.
+
+  ```rust
+  fn get_pokemon_species(
+      input: GetPokemonSpeciesInput,
+      state: Extension<State>,
+      address: ConnectInfo<SocketAddr>
+  ) -> Result<GetPokemonSpeciesOutput, GetPokemonSpeciesError> {
+      todo!()
+  }
+  ```
+
+  In addition to the [`ConnectInfo`](https://docs.rs/aws-smithy-http-server/latest/aws_smithy_http_server/request/connect_info/struct.ConnectInfo.html) extractor, we also have added [lambda extractors](https://docs.rs/aws-smithy-http-server/latest/aws_smithy_http_server/request/lambda/index.html) which are feature gated with `aws-lambda`.
+
+  [`FromParts` documentation](https://github.com/smithy-lang/smithy-rs/blob/main/design/src/server/from_parts.md) has been added.
+
+  ### New Documentation
+
+  New sections to have been added to the [server side of the book](https://github.com/smithy-lang/smithy-rs/blob/main/design/src/server/overview.md).
+
+  These include:
+
+  - [Middleware](https://github.com/smithy-lang/smithy-rs/blob/main/design/src/server/middleware.md)
+  - [Accessing Un-modelled Data](https://github.com/smithy-lang/smithy-rs/blob/main/design/src/server/from_parts.md)
+  - [Anatomy of a Service](https://github.com/smithy-lang/smithy-rs/blob/main/design/src/server/anatomy.md)
+
+  This release also introduces extensive documentation at the root of the generated crate. For best results compile documentation with `cargo +nightly doc --open`.
+
+  ### Deprecations
+
+  The existing service builder infrastructure, `OperationRegistryBuilder`/`OperationRegistry`/`Router`, is now deprecated. Customers should migrate to the newer scheme described above. The deprecated types will be removed in a future release.
+
 - ⚠ (client, [smithy-rs#1875](https://github.com/smithy-lang/smithy-rs/issues/1875)) Replace bool with enum for a function parameter of `label::fmt_string`.
 - ⚠ (all, [smithy-rs#1980](https://github.com/smithy-lang/smithy-rs/issues/1980)) aws_smithy_types_convert::date_time::DateTimeExt::to_chrono_utc returns a Result<>
 - ⚠ (client, [smithy-rs#1926](https://github.com/smithy-lang/smithy-rs/issues/1926), [smithy-rs#1819](https://github.com/smithy-lang/smithy-rs/issues/1819)) Several breaking changes have been made to errors. See [the upgrade guide](https://github.com/smithy-lang/smithy-rs/issues/1950) for more information.
 - 🐛⚠ (server, [smithy-rs#1714](https://github.com/smithy-lang/smithy-rs/issues/1714), [smithy-rs#1342](https://github.com/smithy-lang/smithy-rs/issues/1342), [smithy-rs#1860](https://github.com/smithy-lang/smithy-rs/issues/1860)) Server SDKs now correctly reject operation inputs that don't set values for `required` structure members. Previously, in some scenarios, server SDKs would accept the request and set a default value for the member (e.g. `""` for a `String`), even when the member shape did not have [Smithy IDL v2's `default` trait](https://awslabs.github.io/smithy/2.0/spec/type-refinement-traits.html#smithy-api-default-trait) attached. The `default` trait is [still unsupported](https://github.com/smithy-lang/smithy-rs/issues/1860).
 - ⚠ (client, [smithy-rs#1945](https://github.com/smithy-lang/smithy-rs/issues/1945)) Generate enums that guide the users to write match expressions in a forward-compatible way.
-    Before this change, users could write a match expression against an enum in a non-forward-compatible way:
-    ```rust
-    match some_enum {
-        SomeEnum::Variant1 => { /* ... */ },
-        SomeEnum::Variant2 => { /* ... */ },
-        Unknown(value) if value == "NewVariant" => { /* ... */ },
-        _ => { /* ... */ },
-    }
-    ```
-    This code can handle a case for "NewVariant" with a version of SDK where the enum does not yet include `SomeEnum::NewVariant`, but breaks with another version of SDK where the enum defines `SomeEnum::NewVariant` because the execution will hit a different match arm, i.e. the last one.
-    After this change, users are guided to write the above match expression as follows:
-    ```rust
-    match some_enum {
-        SomeEnum::Variant1 => { /* ... */ },
-        SomeEnum::Variant2 => { /* ... */ },
-        other @ _ if other.as_str() == "NewVariant" => { /* ... */ },
-        _ => { /* ... */ },
-    }
-    ```
-    This is forward-compatible because the execution will hit the second last match arm regardless of whether the enum defines `SomeEnum::NewVariant` or not.
+  Before this change, users could write a match expression against an enum in a non-forward-compatible way:
+  ```rust
+  match some_enum {
+      SomeEnum::Variant1 => { /* ... */ },
+      SomeEnum::Variant2 => { /* ... */ },
+      Unknown(value) if value == "NewVariant" => { /* ... */ },
+      _ => { /* ... */ },
+  }
+  ```
+  This code can handle a case for "NewVariant" with a version of SDK where the enum does not yet include `SomeEnum::NewVariant`, but breaks with another version of SDK where the enum defines `SomeEnum::NewVariant` because the execution will hit a different match arm, i.e. the last one.
+  After this change, users are guided to write the above match expression as follows:
+  ```rust
+  match some_enum {
+      SomeEnum::Variant1 => { /* ... */ },
+      SomeEnum::Variant2 => { /* ... */ },
+      other @ _ if other.as_str() == "NewVariant" => { /* ... */ },
+      _ => { /* ... */ },
+  }
+  ```
+  This is forward-compatible because the execution will hit the second last match arm regardless of whether the enum defines `SomeEnum::NewVariant` or not.
 - ⚠ (client, [smithy-rs#1984](https://github.com/smithy-lang/smithy-rs/issues/1984), [smithy-rs#1496](https://github.com/smithy-lang/smithy-rs/issues/1496)) Functions on `aws_smithy_http::endpoint::Endpoint` now return a `Result` instead of panicking.
 - ⚠ (client, [smithy-rs#1984](https://github.com/smithy-lang/smithy-rs/issues/1984), [smithy-rs#1496](https://github.com/smithy-lang/smithy-rs/issues/1496)) `Endpoint::mutable` now takes `impl AsRef<str>` instead of `Uri`. For the old functionality, use `Endpoint::mutable_uri`.
 - ⚠ (client, [smithy-rs#1984](https://github.com/smithy-lang/smithy-rs/issues/1984), [smithy-rs#1496](https://github.com/smithy-lang/smithy-rs/issues/1496)) `Endpoint::immutable` now takes `impl AsRef<str>` instead of `Uri`. For the old functionality, use `Endpoint::immutable_uri`.
 - ⚠ (server, [smithy-rs#1982](https://github.com/smithy-lang/smithy-rs/issues/1982)) [RestJson1](https://awslabs.github.io/smithy/2.0/aws/protocols/aws-restjson1-protocol.html#operation-error-serialization) server SDKs now serialize the [full shape ID](https://smithy.io/2.0/spec/model.html#shape-id) (including namespace) in operation error responses.
 
-    Example server error response before:
-
-    ```
-    HTTP/1.1 400 Bad Request
-    content-type: application/json
-    x-amzn-errortype: InvalidRequestException
-    ...
-    ```
-
-    Example server error response now:
-
-    ```
-    HTTP/1.1 400 Bad Request
-    content-type: application/json
-    x-amzn-errortype: com.example.service#InvalidRequestException
-    ...
-    ```
+  Example server error response before:
+
+  ```
+  HTTP/1.1 400 Bad Request
+  content-type: application/json
+  x-amzn-errortype: InvalidRequestException
+  ...
+  ```
+
+  Example server error response now:
+
+  ```
+  HTTP/1.1 400 Bad Request
+  content-type: application/json
+  x-amzn-errortype: com.example.service#InvalidRequestException
+  ...
+  ```
+
 - ⚠ (server, [smithy-rs#2035](https://github.com/smithy-lang/smithy-rs/issues/2035)) All types that are exclusively relevant within the context of an AWS Lambda function are now gated behind the
-    `aws-lambda` feature flag.
-
-    This will reduce the number of dependencies (and improve build times) for users that are running their Smithy services
-    in non-serverless environments (e.g. via `hyper`).
+  `aws-lambda` feature flag.
+
+  This will reduce the number of dependencies (and improve build times) for users that are running their Smithy services
+  in non-serverless environments (e.g. via `hyper`).
+
 - ⚠ (all, [smithy-rs#1983](https://github.com/smithy-lang/smithy-rs/issues/1983), [smithy-rs#2029](https://github.com/smithy-lang/smithy-rs/issues/2029)) Implementation of the Debug trait for container shapes now redacts what is printed per the sensitive trait.
 - ⚠ (client, [smithy-rs#2065](https://github.com/smithy-lang/smithy-rs/issues/2065)) `SdkBody` callbacks have been removed. If you were using these, please [file an issue](https://github.com/smithy-lang/smithy-rs/issues/new) so that we can better understand your use-case and provide the support you need.
 - ⚠ (client, [smithy-rs#2063](https://github.com/smithy-lang/smithy-rs/issues/2063)) Added SmithyEndpointStage which can be used to set an endpoint for smithy-native clients
 - ⚠ (all, [smithy-rs#1989](https://github.com/smithy-lang/smithy-rs/issues/1989)) The Unit type for a Union member is no longer rendered. The serializers and parsers generated now function accordingly in the absence of the inner data associated with the Unit type.
 
 **New this release:**
+
 - 🎉 (all, [smithy-rs#1929](https://github.com/smithy-lang/smithy-rs/issues/1929)) Upgrade Smithy to v1.26
 - 🎉 (client, [smithy-rs#2044](https://github.com/smithy-lang/smithy-rs/issues/2044), [smithy-rs#371](https://github.com/smithy-lang/smithy-rs/issues/371)) Fixed and improved the request `tracing` span hierarchy to improve log messages, profiling, and debuggability.
 - 🐛 (all, [smithy-rs#1847](https://github.com/smithy-lang/smithy-rs/issues/1847)) Support Sigv4 signature generation on PowerPC 32 and 64 bit. This architecture cannot compile `ring`, so the implementation has been updated to rely on `hamc` + `sha2` to achive the same result with broader platform compatibility and higher performance. We also updated the CI which is now running as many tests as possible against i686 and PowerPC 32 and 64 bit.
 - 🐛 (server, [smithy-rs#1910](https://github.com/smithy-lang/smithy-rs/issues/1910)) `aws_smithy_http_server::routing::Router` is exported from the crate root again. This reverts unintentional breakage that was introduced in `aws-smithy-http-server` v0.51.0 only.
 - 🐛 (client, [smithy-rs#1903](https://github.com/smithy-lang/smithy-rs/issues/1903), [smithy-rs#1902](https://github.com/smithy-lang/smithy-rs/issues/1902)) Fix bug that can cause panics in paginators
 - (client, [smithy-rs#1919](https://github.com/smithy-lang/smithy-rs/issues/1919)) Operation metadata is now added to the property bag before sending requests allowing middlewares to behave
-    differently depending on the operation being sent.
+  differently depending on the operation being sent.
 - (all, [smithy-rs#1907](https://github.com/smithy-lang/smithy-rs/issues/1907)) Fix cargo audit issue on chrono.
 - 🐛 (client, [smithy-rs#1957](https://github.com/smithy-lang/smithy-rs/issues/1957)) It was previously possible to send requests without setting query parameters modeled as required. Doing this may cause a
-    service to interpret a request incorrectly instead of just sending back a 400 error. Now, when an operation has query
-    parameters that are marked as required, the omission of those query parameters will cause a BuildError, preventing the
-    invalid operation from being sent.
+  service to interpret a request incorrectly instead of just sending back a 400 error. Now, when an operation has query
+  parameters that are marked as required, the omission of those query parameters will cause a BuildError, preventing the
+  invalid operation from being sent.
 - (all, [smithy-rs#1972](https://github.com/smithy-lang/smithy-rs/issues/1972)) Upgrade to Smithy 1.26.2
 - (all, [smithy-rs#2011](https://github.com/smithy-lang/smithy-rs/issues/2011), @lsr0) Make generated enum `values()` functions callable in const contexts.
 - (client, [smithy-rs#2064](https://github.com/smithy-lang/smithy-rs/issues/2064), [aws-sdk-rust#632](https://github.com/awslabs/aws-sdk-rust/issues/632)) Clients now default max idle connections to 70 (previously unlimited) to reduce the likelihood of hitting max file handles in AWS Lambda.
@@ -1971,25 +2084,28 @@
 
 **Contributors**
 Thank you for your contributions! ❤
+
 - @jjantdev ([smithy-rs#1938](https://github.com/smithy-lang/smithy-rs/issues/1938))
 - @lsr0 ([smithy-rs#2011](https://github.com/smithy-lang/smithy-rs/issues/2011))
 
-October 24th, 2022
-==================
+# October 24th, 2022
+
 **Breaking Changes:**
+
 - ⚠ (all, [smithy-rs#1825](https://github.com/smithy-lang/smithy-rs/issues/1825)) Bump MSRV to be 1.62.0.
 - ⚠ (server, [smithy-rs#1825](https://github.com/smithy-lang/smithy-rs/issues/1825)) Bump pyo3 and pyo3-asyncio from 0.16.x to 0.17.0 for aws-smithy-http-server-python.
 - ⚠ (client, [smithy-rs#1811](https://github.com/smithy-lang/smithy-rs/issues/1811)) Replace all usages of `AtomicU64` with `AtomicUsize` to support 32bit targets.
 - ⚠ (server, [smithy-rs#1803](https://github.com/smithy-lang/smithy-rs/issues/1803)) Mark `operation` and `operation_handler` modules as private in the generated server crate.
-    Both modules did not contain any public types, therefore there should be no actual breakage when updating.
+  Both modules did not contain any public types, therefore there should be no actual breakage when updating.
 - ⚠ (client, [smithy-rs#1740](https://github.com/smithy-lang/smithy-rs/issues/1740), [smithy-rs#256](https://github.com/smithy-lang/smithy-rs/issues/256)) A large list of breaking changes were made to accomodate default timeouts in the AWS SDK.
-    See [the smithy-rs upgrade guide](https://github.com/smithy-lang/smithy-rs/issues/1760) for a full list
-    of breaking changes and how to resolve them.
+  See [the smithy-rs upgrade guide](https://github.com/smithy-lang/smithy-rs/issues/1760) for a full list
+  of breaking changes and how to resolve them.
 - ⚠ (server, [smithy-rs#1829](https://github.com/smithy-lang/smithy-rs/issues/1829)) Remove `Protocol` enum, removing an obstruction to extending smithy to third-party protocols.
 - ⚠ (server, [smithy-rs#1829](https://github.com/smithy-lang/smithy-rs/issues/1829)) Convert the `protocol` argument on `PyMiddlewares::new` constructor to a type parameter.
 - ⚠ (server, [smithy-rs#1753](https://github.com/smithy-lang/smithy-rs/issues/1753)) `aws_smithy_http_server::routing::Router` is no longer exported from the crate root. This was unintentional breakage that will be reverted in the next release.
 
 **New this release:**
+
 - (server, [smithy-rs#1811](https://github.com/smithy-lang/smithy-rs/issues/1811)) Replace all usages of `AtomicU64` with `AtomicUsize` to support 32bit targets.
 - 🐛 (all, [smithy-rs#1802](https://github.com/smithy-lang/smithy-rs/issues/1802)) Sensitive fields in errors now respect @sensitive trait and are properly redacted.
 - (server, [smithy-rs#1727](https://github.com/smithy-lang/smithy-rs/issues/1727), @GeneralSwiss) Pokémon Service example code now runs clippy during build.
@@ -2000,71 +2116,75 @@
 
 **Contributors**
 Thank you for your contributions! ❤
+
 - @GeneralSwiss ([smithy-rs#1727](https://github.com/smithy-lang/smithy-rs/issues/1727))
 - @ethyi ([smithy-rs#1817](https://github.com/smithy-lang/smithy-rs/issues/1817))
 - @ogudavid ([smithy-rs#1852](https://github.com/smithy-lang/smithy-rs/issues/1852))
 
-September 20th, 2022
-====================
+# September 20th, 2022
+
 **Breaking Changes:**
+
 - ⚠ (client, [smithy-rs#1603](https://github.com/smithy-lang/smithy-rs/issues/1603), [aws-sdk-rust#586](https://github.com/awslabs/aws-sdk-rust/issues/586)) `aws_smithy_types::RetryConfig` no longer implements `Default`, and its `new` function has been replaced with `standard`.
 - ⚠ (client, [smithy-rs#1603](https://github.com/smithy-lang/smithy-rs/issues/1603), [aws-sdk-rust#586](https://github.com/awslabs/aws-sdk-rust/issues/586)) Client creation now panics if retries or timeouts are enabled without an async sleep implementation.
-    If you're using the Tokio runtime and have the `rt-tokio` feature enabled (which is enabled by default),
-    then you shouldn't notice this change at all.
-    Otherwise, if using something other than Tokio as the async runtime, the `AsyncSleep` trait must be implemented,
-    and that implementation given to the config builder via the `sleep_impl` method. Alternatively, retry can be
-    explicitly turned off by setting `max_attempts` to 1, which will result in successful client creation without an
-    async sleep implementation.
+  If you're using the Tokio runtime and have the `rt-tokio` feature enabled (which is enabled by default),
+  then you shouldn't notice this change at all.
+  Otherwise, if using something other than Tokio as the async runtime, the `AsyncSleep` trait must be implemented,
+  and that implementation given to the config builder via the `sleep_impl` method. Alternatively, retry can be
+  explicitly turned off by setting `max_attempts` to 1, which will result in successful client creation without an
+  async sleep implementation.
 - ⚠ (client, [smithy-rs#1603](https://github.com/smithy-lang/smithy-rs/issues/1603), [aws-sdk-rust#586](https://github.com/awslabs/aws-sdk-rust/issues/586)) The `default_async_sleep` method on the `Client` builder has been removed. The default async sleep is
-    wired up by default if none is provided.
+  wired up by default if none is provided.
 - ⚠ (client, [smithy-rs#976](https://github.com/smithy-lang/smithy-rs/issues/976), [smithy-rs#1710](https://github.com/smithy-lang/smithy-rs/issues/1710)) Removed the need to generate operation output and retry aliases in codegen.
 - ⚠ (client, [smithy-rs#1715](https://github.com/smithy-lang/smithy-rs/issues/1715), [smithy-rs#1717](https://github.com/smithy-lang/smithy-rs/issues/1717)) `ClassifyResponse` was renamed to `ClassifyRetry` and is no longer implemented for the unit type.
 - ⚠ (client, [smithy-rs#1715](https://github.com/smithy-lang/smithy-rs/issues/1715), [smithy-rs#1717](https://github.com/smithy-lang/smithy-rs/issues/1717)) The `with_retry_policy` and `retry_policy` functions on `aws_smithy_http::operation::Operation` have been
-    renamed to `with_retry_classifier` and `retry_classifier` respectively. Public member `retry_policy` on
-    `aws_smithy_http::operation::Parts` has been renamed to `retry_classifier`.
-
-**New this release:**
+  renamed to `with_retry_classifier` and `retry_classifier` respectively. Public member `retry_policy` on
+  `aws_smithy_http::operation::Parts` has been renamed to `retry_classifier`.
+
+**New this release:**
+
 - 🎉 (client, [smithy-rs#1647](https://github.com/smithy-lang/smithy-rs/issues/1647), [smithy-rs#1112](https://github.com/smithy-lang/smithy-rs/issues/1112)) Implemented customizable operations per [RFC-0017](https://smithy-lang.github.io/smithy-rs/design/rfcs/rfc0017_customizable_client_operations.html).
 
-    Before this change, modifying operations before sending them required using lower-level APIs:
-
-    ```rust
-    let input = SomeOperationInput::builder().some_value(5).build()?;
-
-    let operation = {
-        let op = input.make_operation(&service_config).await?;
-        let (request, response) = op.into_request_response();
-
-        let request = request.augment(|req, _props| {
-            req.headers_mut().insert(
-                HeaderName::from_static("x-some-header"),
-                HeaderValue::from_static("some-value")
-            );
-            Result::<_, Infallible>::Ok(req)
-        })?;
-
-        Operation::from_parts(request, response)
-    };
-
-    let response = smithy_client.call(operation).await?;
-    ```
-
-    Now, users may easily modify operations before sending with the `customize` method:
-
-    ```rust
-    let response = client.some_operation()
-        .some_value(5)
-        .customize()
-        .await?
-        .mutate_request(|mut req| {
-            req.headers_mut().insert(
-                HeaderName::from_static("x-some-header"),
-                HeaderValue::from_static("some-value")
-            );
-        })
-        .send()
-        .await?;
-    ```
+  Before this change, modifying operations before sending them required using lower-level APIs:
+
+  ```rust
+  let input = SomeOperationInput::builder().some_value(5).build()?;
+
+  let operation = {
+      let op = input.make_operation(&service_config).await?;
+      let (request, response) = op.into_request_response();
+
+      let request = request.augment(|req, _props| {
+          req.headers_mut().insert(
+              HeaderName::from_static("x-some-header"),
+              HeaderValue::from_static("some-value")
+          );
+          Result::<_, Infallible>::Ok(req)
+      })?;
+
+      Operation::from_parts(request, response)
+  };
+
+  let response = smithy_client.call(operation).await?;
+  ```
+
+  Now, users may easily modify operations before sending with the `customize` method:
+
+  ```rust
+  let response = client.some_operation()
+      .some_value(5)
+      .customize()
+      .await?
+      .mutate_request(|mut req| {
+          req.headers_mut().insert(
+              HeaderName::from_static("x-some-header"),
+              HeaderValue::from_static("some-value")
+          );
+      })
+      .send()
+      .await?;
+  ```
+
 - (client, [smithy-rs#1735](https://github.com/smithy-lang/smithy-rs/issues/1735), @vojtechkral) Lower log level of two info-level log messages.
 - (all, [smithy-rs#1710](https://github.com/smithy-lang/smithy-rs/issues/1710)) Added `writable` property to `RustType` and `RuntimeType` that returns them in `Writable` form
 - (all, [smithy-rs#1680](https://github.com/smithy-lang/smithy-rs/issues/1680), @ogudavid) Smithy IDL v2 mixins are now supported
@@ -2073,168 +2193,179 @@
 
 **Contributors**
 Thank you for your contributions! ❤
+
 - @ogudavid ([smithy-rs#1680](https://github.com/smithy-lang/smithy-rs/issues/1680))
 - @sugmanue ([smithy-rs#1725](https://github.com/smithy-lang/smithy-rs/issues/1725))
 - @vojtechkral ([smithy-rs#1735](https://github.com/smithy-lang/smithy-rs/issues/1735))
 
-August 31st, 2022
-=================
+# August 31st, 2022
+
 **Breaking Changes:**
+
 - ⚠🎉 (client, [smithy-rs#1598](https://github.com/smithy-lang/smithy-rs/issues/1598)) Previously, the config customizations that added functionality related to retry configs, timeout configs, and the
-    async sleep impl were defined in the smithy codegen module but were being loaded in the AWS codegen module. They
-    have now been updated to be loaded during smithy codegen. The affected classes are all defined in the
-    `software.amazon.smithy.rust.codegen.smithy.customizations` module of smithy codegen.` This change does not affect
-    the generated code.
-
-    These classes have been removed:
-    - `RetryConfigDecorator`
-    - `SleepImplDecorator`
-    - `TimeoutConfigDecorator`
-
-    These classes have been renamed:
-    - `RetryConfigProviderConfig` is now `RetryConfigProviderCustomization`
-    - `PubUseRetryConfig` is now `PubUseRetryConfigGenerator`
-    - `SleepImplProviderConfig` is now `SleepImplProviderCustomization`
-    - `TimeoutConfigProviderConfig` is now `TimeoutConfigProviderCustomization`
+  async sleep impl were defined in the smithy codegen module but were being loaded in the AWS codegen module. They
+  have now been updated to be loaded during smithy codegen. The affected classes are all defined in the
+  `software.amazon.smithy.rust.codegen.smithy.customizations` module of smithy codegen.` This change does not affect
+  the generated code.
+
+  These classes have been removed:
+
+  - `RetryConfigDecorator`
+  - `SleepImplDecorator`
+  - `TimeoutConfigDecorator`
+
+  These classes have been renamed:
+
+  - `RetryConfigProviderConfig` is now `RetryConfigProviderCustomization`
+  - `PubUseRetryConfig` is now `PubUseRetryConfigGenerator`
+  - `SleepImplProviderConfig` is now `SleepImplProviderCustomization`
+  - `TimeoutConfigProviderConfig` is now `TimeoutConfigProviderCustomization`
+
 - ⚠🎉 (all, [smithy-rs#1635](https://github.com/smithy-lang/smithy-rs/issues/1635), [smithy-rs#1416](https://github.com/smithy-lang/smithy-rs/issues/1416), @weihanglo) Support granular control of specifying runtime crate versions.
 
-    For code generation, the field `runtimeConfig.version` in smithy-build.json has been removed.
-    The new field `runtimeConfig.versions` is an object whose keys are runtime crate names (e.g. `aws-smithy-http`),
-    and values are user-specified versions.
-
-    If you previously set `version = "DEFAULT"`, the migration path is simple.
-    By setting `versions` with an empty object or just not setting it at all,
-    the version number of the code generator will be used as the version for all runtime crates.
-
-    If you specified a certain version such as `version = "0.47.0", you can migrate to a special reserved key `DEFAULT`.
-    The equivalent JSON config would look like:
-
-    ```json
-    {
-      "runtimeConfig": {
-          "versions": {
-              "DEFAULT": "0.47.0"
-          }
+  For code generation, the field `runtimeConfig.version` in smithy-build.json has been removed.
+  The new field `runtimeConfig.versions` is an object whose keys are runtime crate names (e.g. `aws-smithy-http`),
+  and values are user-specified versions.
+
+  If you previously set `version = "DEFAULT"`, the migration path is simple.
+  By setting `versions` with an empty object or just not setting it at all,
+  the version number of the code generator will be used as the version for all runtime crates.
+
+  If you specified a certain version such as `version = "0.47.0", you can migrate to a special reserved key `DEFAULT`.
+  The equivalent JSON config would look like:
+
+  ```json
+  {
+    "runtimeConfig": {
+      "versions": {
+        "DEFAULT": "0.47.0"
       }
     }
-    ```
-
-    Then all runtime crates are set with version 0.47.0 by default unless overridden by specific crates. For example,
-
-    ```json
-    {
-      "runtimeConfig": {
-          "versions": {
-              "DEFAULT": "0.47.0",
-              "aws-smithy-http": "0.47.1"
-          }
+  }
+  ```
+
+  Then all runtime crates are set with version 0.47.0 by default unless overridden by specific crates. For example,
+
+  ```json
+  {
+    "runtimeConfig": {
+      "versions": {
+        "DEFAULT": "0.47.0",
+        "aws-smithy-http": "0.47.1"
       }
     }
-    ```
-
-    implies that we're using `aws-smithy-http` 0.47.1 specifically. For the rest of the crates, it will default to 0.47.0.
+  }
+  ```
+
+  implies that we're using `aws-smithy-http` 0.47.1 specifically. For the rest of the crates, it will default to 0.47.0.
+
 - ⚠ (all, [smithy-rs#1623](https://github.com/smithy-lang/smithy-rs/issues/1623), @ogudavid) Remove @sensitive trait tests which applied trait to member. The ability to mark members with @sensitive was removed in Smithy 1.22.
 - ⚠ (server, [smithy-rs#1544](https://github.com/smithy-lang/smithy-rs/issues/1544)) Servers now allow requests' ACCEPT header values to be:
-    - `*/*`
-    - `type/*`
-    - `type/subtype`
+  - `*/*`
+  - `type/*`
+  - `type/subtype`
 - 🐛⚠ (all, [smithy-rs#1274](https://github.com/smithy-lang/smithy-rs/issues/1274)) Lossy converters into integer types for `aws_smithy_types::Number` have been
-    removed. Lossy converters into floating point types for
-    `aws_smithy_types::Number` have been suffixed with `_lossy`. If you were
-    directly using the integer lossy converters, we recommend you use the safe
-    converters.
-    _Before:_
-    ```rust
-    fn f1(n: aws_smithy_types::Number) {
-        let foo: f32 = n.to_f32(); // Lossy conversion!
-        let bar: u32 = n.to_u32(); // Lossy conversion!
-    }
-    ```
-    _After:_
-    ```rust
-    fn f1(n: aws_smithy_types::Number) {
-        use std::convert::TryInto; // Unnecessary import if you're using Rust 2021 edition.
-        let foo: f32 = n.try_into().expect("lossy conversion detected"); // Or handle the error instead of panicking.
-        // You can still do lossy conversions, but only into floating point types.
-        let foo: f32 = n.to_f32_lossy();
-        // To lossily convert into integer types, use an `as` cast directly.
-        let bar: u32 = n as u32; // Lossy conversion!
-    }
-    ```
+  removed. Lossy converters into floating point types for
+  `aws_smithy_types::Number` have been suffixed with `_lossy`. If you were
+  directly using the integer lossy converters, we recommend you use the safe
+  converters.
+  _Before:_
+  ```rust
+  fn f1(n: aws_smithy_types::Number) {
+      let foo: f32 = n.to_f32(); // Lossy conversion!
+      let bar: u32 = n.to_u32(); // Lossy conversion!
+  }
+  ```
+  _After:_
+  ```rust
+  fn f1(n: aws_smithy_types::Number) {
+      use std::convert::TryInto; // Unnecessary import if you're using Rust 2021 edition.
+      let foo: f32 = n.try_into().expect("lossy conversion detected"); // Or handle the error instead of panicking.
+      // You can still do lossy conversions, but only into floating point types.
+      let foo: f32 = n.to_f32_lossy();
+      // To lossily convert into integer types, use an `as` cast directly.
+      let bar: u32 = n as u32; // Lossy conversion!
+  }
+  ```
 - ⚠ (all, [smithy-rs#1699](https://github.com/smithy-lang/smithy-rs/issues/1699)) Bump [MSRV](https://github.com/awslabs/aws-sdk-rust#supported-rust-versions-msrv) from 1.58.1 to 1.61.0 per our policy.
 
 **New this release:**
+
 - 🎉 (all, [smithy-rs#1623](https://github.com/smithy-lang/smithy-rs/issues/1623), @ogudavid) Update Smithy dependency to 1.23.1. Models using version 2.0 of the IDL are now supported.
 - 🎉 (server, [smithy-rs#1551](https://github.com/smithy-lang/smithy-rs/issues/1551), @hugobast) There is a canonical and easier way to run smithy-rs on Lambda [see example].
 
-    [see example]: https://github.com/smithy-lang/smithy-rs/blob/main/rust-runtime/aws-smithy-http-server/examples/pokemon-service/src/lambda.rs
+  [see example]: https://github.com/smithy-lang/smithy-rs/blob/main/rust-runtime/aws-smithy-http-server/examples/pokemon-service/src/lambda.rs
+
 - 🐛 (all, [smithy-rs#1623](https://github.com/smithy-lang/smithy-rs/issues/1623), @ogudavid) Fix detecting sensitive members through their target shape having the @sensitive trait applied.
 - (all, [smithy-rs#1623](https://github.com/smithy-lang/smithy-rs/issues/1623), @ogudavid) Fix SetShape matching needing to occur before ListShape since it is now a subclass. Sets were deprecated in Smithy 1.22.
 - (all, [smithy-rs#1623](https://github.com/smithy-lang/smithy-rs/issues/1623), @ogudavid) Fix Union shape test data having an invalid empty union. Break fixed from Smithy 1.21 to Smithy 1.22.
 - (all, [smithy-rs#1612](https://github.com/smithy-lang/smithy-rs/issues/1612), @unexge) Add codegen version to generated package metadata
 - (client, [aws-sdk-rust#609](https://github.com/awslabs/aws-sdk-rust/issues/609)) It is now possible to exempt specific operations from XML body root checking. To do this, add the `AllowInvalidXmlRoot`
-    trait to the output struct of the operation you want to exempt.
+  trait to the output struct of the operation you want to exempt.
 
 **Contributors**
 Thank you for your contributions! ❤
+
 - @hugobast ([smithy-rs#1551](https://github.com/smithy-lang/smithy-rs/issues/1551))
 - @ogudavid ([smithy-rs#1623](https://github.com/smithy-lang/smithy-rs/issues/1623))
 - @unexge ([smithy-rs#1612](https://github.com/smithy-lang/smithy-rs/issues/1612))
 - @weihanglo ([smithy-rs#1416](https://github.com/smithy-lang/smithy-rs/issues/1416), [smithy-rs#1635](https://github.com/smithy-lang/smithy-rs/issues/1635))
 
-August 4th, 2022
-================
+# August 4th, 2022
+
 **Breaking Changes:**
+
 - ⚠🎉 (all, [smithy-rs#1570](https://github.com/smithy-lang/smithy-rs/issues/1570), @weihanglo) Support @deprecated trait for aggregate shapes
 - ⚠ (all, [smithy-rs#1157](https://github.com/smithy-lang/smithy-rs/issues/1157)) Rename EventStreamInput to EventStreamSender
 - ⚠ (all, [smithy-rs#1157](https://github.com/smithy-lang/smithy-rs/issues/1157)) The type of streaming unions that contain errors is generated without those errors.
-    Errors in a streaming union `Union` are generated as members of the type `UnionError`.
-    Taking Transcribe as an example, the `AudioStream` streaming union generates, in the client, both the `AudioStream` type:
-    ```rust
-    pub enum AudioStream {
-        AudioEvent(crate::model::AudioEvent),
-        Unknown,
-    }
-    ```
-    and its error type,
-    ```rust
-    pub struct AudioStreamError {
-        /// Kind of error that occurred.
-        pub kind: AudioStreamErrorKind,
-        /// Additional metadata about the error, including error code, message, and request ID.
-        pub(crate) meta: aws_smithy_types::Error,
-    }
-    ```
-    `AudioStreamErrorKind` contains all error variants for the union.
-    Before, the generated code looked as:
-    ```rust
-    pub enum AudioStream {
-        AudioEvent(crate::model::AudioEvent),
-        ... all error variants,
-        Unknown,
-    }
-    ```
+  Errors in a streaming union `Union` are generated as members of the type `UnionError`.
+  Taking Transcribe as an example, the `AudioStream` streaming union generates, in the client, both the `AudioStream` type:
+  ```rust
+  pub enum AudioStream {
+      AudioEvent(crate::model::AudioEvent),
+      Unknown,
+  }
+  ```
+  and its error type,
+  ```rust
+  pub struct AudioStreamError {
+      /// Kind of error that occurred.
+      pub kind: AudioStreamErrorKind,
+      /// Additional metadata about the error, including error code, message, and request ID.
+      pub(crate) meta: aws_smithy_types::Error,
+  }
+  ```
+  `AudioStreamErrorKind` contains all error variants for the union.
+  Before, the generated code looked as:
+  ```rust
+  pub enum AudioStream {
+      AudioEvent(crate::model::AudioEvent),
+      ... all error variants,
+      Unknown,
+  }
+  ```
 - ⚠ (all, [smithy-rs#1157](https://github.com/smithy-lang/smithy-rs/issues/1157)) `aws_smithy_http::event_stream::EventStreamSender` and `aws_smithy_http::event_stream::Receiver` are now generic over `<T, E>`,
-    where `T` is a streaming union and `E` the union's errors.
-    This means that event stream errors are now sent as `Err` of the union's error type.
-    With this example model:
-    ```smithy
-    @streaming union Event {
-        throttlingError: ThrottlingError
-    }
-    @error("client") structure ThrottlingError {}
-    ```
-    Before:
-    ```rust
-    stream! { yield Ok(Event::ThrottlingError ...) }
-    ```
-    After:
-    ```rust
-    stream! { yield Err(EventError::ThrottlingError ...) }
-    ```
-    An example from the SDK is in [transcribe streaming](https://github.com/smithy-lang/smithy-rs/blob/4f51dd450ea3234a7faf481c6025597f22f03805/aws/sdk/integration-tests/transcribestreaming/tests/test.rs#L80).
-
-**New this release:**
+  where `T` is a streaming union and `E` the union's errors.
+  This means that event stream errors are now sent as `Err` of the union's error type.
+  With this example model:
+  ```smithy
+  @streaming union Event {
+      throttlingError: ThrottlingError
+  }
+  @error("client") structure ThrottlingError {}
+  ```
+  Before:
+  ```rust
+  stream! { yield Ok(Event::ThrottlingError ...) }
+  ```
+  After:
+  ```rust
+  stream! { yield Err(EventError::ThrottlingError ...) }
+  ```
+  An example from the SDK is in [transcribe streaming](https://github.com/smithy-lang/smithy-rs/blob/4f51dd450ea3234a7faf481c6025597f22f03805/aws/sdk/integration-tests/transcribestreaming/tests/test.rs#L80).
+
+**New this release:**
+
 - 🎉 (all, [smithy-rs#1482](https://github.com/smithy-lang/smithy-rs/issues/1482)) Update codegen to generate support for flexible checksums.
 - (all, [smithy-rs#1520](https://github.com/smithy-lang/smithy-rs/issues/1520)) Add explicit cast during JSON deserialization in case of custom Symbol providers.
 - (all, [smithy-rs#1578](https://github.com/smithy-lang/smithy-rs/issues/1578), @lkts) Change detailed logs in CredentialsProviderChain from info to debug
@@ -2242,51 +2373,54 @@
 
 **Contributors**
 Thank you for your contributions! ❤
+
 - @lkts ([smithy-rs#1578](https://github.com/smithy-lang/smithy-rs/issues/1578))
 - @weihanglo ([smithy-rs#1570](https://github.com/smithy-lang/smithy-rs/issues/1570))
 
-July 20th, 2022
-===============
-**New this release:**
+# July 20th, 2022
+
+**New this release:**
+
 - 🎉 (all, [aws-sdk-rust#567](https://github.com/awslabs/aws-sdk-rust/issues/567)) Updated the smithy client's retry behavior to allow for a configurable initial backoff. Previously, the initial backoff
-    (named `r` in the code) was set to 2 seconds. This is not an ideal default for services that expect clients to quickly
-    retry failed request attempts. Now, users can set quicker (or slower) backoffs according to their needs.
+  (named `r` in the code) was set to 2 seconds. This is not an ideal default for services that expect clients to quickly
+  retry failed request attempts. Now, users can set quicker (or slower) backoffs according to their needs.
 - (all, [smithy-rs#1263](https://github.com/smithy-lang/smithy-rs/issues/1263)) Add checksum calculation and validation wrappers for HTTP bodies.
 - (all, [smithy-rs#1263](https://github.com/smithy-lang/smithy-rs/issues/1263)) `aws_smithy_http::header::append_merge_header_maps`, a function for merging two `HeaderMap`s, is now public.
 
-
-v0.45.0 (June 28th, 2022)
-=========================
+# v0.45.0 (June 28th, 2022)
+
 **Breaking Changes:**
+
 - ⚠ ([smithy-rs#932](https://github.com/smithy-lang/smithy-rs/issues/932)) Replaced use of `pin-project` with equivalent `pin-project-lite`. For pinned enum tuple variants and tuple structs, this
-    change requires that we switch to using enum struct variants and regular structs. Most of the structs and enums that
-    were updated had only private fields/variants and so have the same public API. However, this change does affect the
-    public API of `aws_smithy_http_tower::map_request::MapRequestFuture<F, E>`. The `Inner` and `Ready` variants contained a
-    single value. Each have been converted to struct variants and the inner value is now accessible by the `inner` field
-    instead of the `0` field.
-
-**New this release:**
+  change requires that we switch to using enum struct variants and regular structs. Most of the structs and enums that
+  were updated had only private fields/variants and so have the same public API. However, this change does affect the
+  public API of `aws_smithy_http_tower::map_request::MapRequestFuture<F, E>`. The `Inner` and `Ready` variants contained a
+  single value. Each have been converted to struct variants and the inner value is now accessible by the `inner` field
+  instead of the `0` field.
+
+**New this release:**
+
 - 🎉 ([smithy-rs#1411](https://github.com/smithy-lang/smithy-rs/issues/1411), [smithy-rs#1167](https://github.com/smithy-lang/smithy-rs/issues/1167)) Upgrade to Gradle 7. This change is not a breaking change, however, users of smithy-rs will need to switch to JDK 17
 - 🐛 ([smithy-rs#1505](https://github.com/smithy-lang/smithy-rs/issues/1505), @kiiadi) Fix issue with codegen on Windows where module names were incorrectly determined from filenames
 
 **Contributors**
 Thank you for your contributions! ❤
+
 - @kiiadi ([smithy-rs#1505](https://github.com/smithy-lang/smithy-rs/issues/1505))
-<!-- Do not manually edit this file, use `update-changelogs` -->
-v0.44.0 (June 22nd, 2022)
-=========================
-**New this release:**
+  <!-- Do not manually edit this file, use `update-changelogs` -->
+  # v0.44.0 (June 22nd, 2022)
+  **New this release:**
 - ([smithy-rs#1460](https://github.com/smithy-lang/smithy-rs/issues/1460)) Fix a potential bug with `ByteStream`'s implementation of `futures_core::stream::Stream` and add helpful error messages
-    for users on 32-bit systems that try to stream HTTP bodies larger than 4.29Gb.
+  for users on 32-bit systems that try to stream HTTP bodies larger than 4.29Gb.
 - 🐛 ([smithy-rs#1427](https://github.com/smithy-lang/smithy-rs/issues/1427), [smithy-rs#1465](https://github.com/smithy-lang/smithy-rs/issues/1465), [smithy-rs#1459](https://github.com/smithy-lang/smithy-rs/issues/1459)) Fix RustWriter bugs for `rustTemplate` and `docs` utility methods
 - 🐛 ([aws-sdk-rust#554](https://github.com/awslabs/aws-sdk-rust/issues/554)) Requests to Route53 that return `ResourceId`s often come with a prefix. When passing those IDs directly into another
-    request, the request would fail unless they manually stripped the prefix. Now, when making a request with a prefixed ID,
-    the prefix will be stripped automatically.
-
-
-v0.43.0 (June 9th, 2022)
-========================
-**New this release:**
+  request, the request would fail unless they manually stripped the prefix. Now, when making a request with a prefixed ID,
+  the prefix will be stripped automatically.
+
+# v0.43.0 (June 9th, 2022)
+
+**New this release:**
+
 - 🎉 ([smithy-rs#1381](https://github.com/smithy-lang/smithy-rs/issues/1381), @alonlud) Add ability to sign a request with all headers, or to change which headers are excluded from signing
 - 🎉 ([smithy-rs#1390](https://github.com/smithy-lang/smithy-rs/issues/1390)) Add method `ByteStream::into_async_read`. This makes it easy to convert `ByteStream`s into a struct implementing `tokio:io::AsyncRead`. Available on **crate feature** `rt-tokio` only.
 - ([smithy-rs#1404](https://github.com/smithy-lang/smithy-rs/issues/1404), @petrosagg) Add ability to specify a different rust crate name than the one derived from the package name
@@ -2294,310 +2428,327 @@
 
 **Contributors**
 Thank you for your contributions! ❤
+
 - @alonlud ([smithy-rs#1381](https://github.com/smithy-lang/smithy-rs/issues/1381))
 - @petrosagg ([smithy-rs#1404](https://github.com/smithy-lang/smithy-rs/issues/1404))
 
-v0.42.0 (May 13th, 2022)
-========================
+# v0.42.0 (May 13th, 2022)
+
 **Breaking Changes:**
+
 - ⚠🎉 ([aws-sdk-rust#494](https://github.com/awslabs/aws-sdk-rust/issues/494), [aws-sdk-rust#519](https://github.com/awslabs/aws-sdk-rust/issues/519)) The `aws_smithy_http::byte_stream::bytestream_util::FsBuilder` has been updated to allow for easier creation of
-    multi-part requests.
-
-    - `FsBuilder::offset` is a new method allowing users to specify an offset to start reading a file from.
-    - `FsBuilder::file_size` has been reworked into `FsBuilder::length` and is now used to specify the amount of data to read.
-
-    With these two methods, it's now simple to create a `ByteStream` that will read a single "chunk" of a file. The example
-    below demonstrates how you could divide a single `File` into consecutive chunks to create multiple `ByteStream`s.
-
-    ```rust
-    let example_file_path = Path::new("/example.txt");
-    let example_file_size = tokio::fs::metadata(&example_file_path).await.unwrap().len();
-    let chunks = 6;
-    let chunk_size = file_size / chunks;
-    let mut byte_streams = Vec::new();
-
-    for i in 0..chunks {
-        let length = if i == chunks - 1 {
-            // If we're on the last chunk, the length to read might be less than a whole chunk.
-            // We substract the size of all previous chunks from the total file size to get the
-            // size of the final chunk.
-            file_size - (i * chunk_size)
-        } else {
-            chunk_size
-        };
-
-        let byte_stream = ByteStream::read_from()
-            .path(&file_path)
-            .offset(i * chunk_size)
-            .length(length)
-            .build()
-            .await?;
-
-        byte_streams.push(byte_stream);
-    }
-
-    for chunk in byte_streams {
-        // Make requests to a service
-    }
-    ```
-
-**New this release:**
+  multi-part requests.
+
+  - `FsBuilder::offset` is a new method allowing users to specify an offset to start reading a file from.
+  - `FsBuilder::file_size` has been reworked into `FsBuilder::length` and is now used to specify the amount of data to read.
+
+  With these two methods, it's now simple to create a `ByteStream` that will read a single "chunk" of a file. The example
+  below demonstrates how you could divide a single `File` into consecutive chunks to create multiple `ByteStream`s.
+
+  ```rust
+  let example_file_path = Path::new("/example.txt");
+  let example_file_size = tokio::fs::metadata(&example_file_path).await.unwrap().len();
+  let chunks = 6;
+  let chunk_size = file_size / chunks;
+  let mut byte_streams = Vec::new();
+
+  for i in 0..chunks {
+      let length = if i == chunks - 1 {
+          // If we're on the last chunk, the length to read might be less than a whole chunk.
+          // We substract the size of all previous chunks from the total file size to get the
+          // size of the final chunk.
+          file_size - (i * chunk_size)
+      } else {
+          chunk_size
+      };
+
+      let byte_stream = ByteStream::read_from()
+          .path(&file_path)
+          .offset(i * chunk_size)
+          .length(length)
+          .build()
+          .await?;
+
+      byte_streams.push(byte_stream);
+  }
+
+  for chunk in byte_streams {
+      // Make requests to a service
+  }
+  ```
+
+**New this release:**
+
 - ([smithy-rs#1352](https://github.com/smithy-lang/smithy-rs/issues/1352)) Log a debug event when a retry is going to be peformed
 - ([smithy-rs#1332](https://github.com/smithy-lang/smithy-rs/issues/1332), @82marbag) Update generated crates to Rust 2021
 
 **Contributors**
 Thank you for your contributions! ❤
+
 - @82marbag ([smithy-rs#1332](https://github.com/smithy-lang/smithy-rs/issues/1332))
 
-0.41.0 (April 28th, 2022)
-=========================
-**Breaking Changes:**
+  # 0.41.0 (April 28th, 2022)
+
+  **Breaking Changes:**
+
 - ⚠ ([smithy-rs#1318](https://github.com/smithy-lang/smithy-rs/issues/1318)) Bump [MSRV](https://github.com/awslabs/aws-sdk-rust#supported-rust-versions-msrv) from 1.56.1 to 1.58.1 per our "two versions behind" policy.
 
 **New this release:**
+
 - ([smithy-rs#1307](https://github.com/smithy-lang/smithy-rs/issues/1307)) Add new trait for HTTP body callbacks. This is the first step to enabling us to implement optional checksum verification of requests and responses.
 - ([smithy-rs#1330](https://github.com/smithy-lang/smithy-rs/issues/1330)) Upgrade to Smithy 1.21.0
 
-
-0.40.2 (April 14th, 2022)
-=========================
+  # 0.40.2 (April 14th, 2022)
 
 **Breaking Changes:**
+
 - ⚠ ([aws-sdk-rust#490](https://github.com/awslabs/aws-sdk-rust/issues/490)) Update all runtime crates to [edition 2021](https://blog.rust-lang.org/2021/10/21/Rust-1.56.0.html)
 
 **New this release:**
+
 - ([smithy-rs#1262](https://github.com/smithy-lang/smithy-rs/issues/1262), @liubin) Fix link to Developer Guide in crate's README.md
 - ([smithy-rs#1301](https://github.com/smithy-lang/smithy-rs/issues/1301), @benesch) Update urlencoding crate to v2.1.0
 
 **Contributors**
 Thank you for your contributions! ❤
+
 - @benesch ([smithy-rs#1301](https://github.com/smithy-lang/smithy-rs/issues/1301))
 - @liubin ([smithy-rs#1262](https://github.com/smithy-lang/smithy-rs/issues/1262))
 
-0.39.0 (March 17, 2022)
-=======================
-**Breaking Changes:**
+  # 0.39.0 (March 17, 2022)
+
+  **Breaking Changes:**
+
 - ⚠ ([aws-sdk-rust#406](https://github.com/awslabs/aws-sdk-rust/issues/406)) `aws_types::config::Config` has been renamed to `aws_types:sdk_config::SdkConfig`. This is to better differentiate it
-    from service-specific configs like `aws_s3_sdk::Config`. If you were creating shared configs with
-    `aws_config::load_from_env()`, then you don't have to do anything. If you were directly referring to a shared config,
-    update your `use` statements and `struct` names.
-
-    _Before:_
-    ```rust
-    use aws_types::config::Config;
-
-    fn main() {
-        let config = Config::builder()
-        // config builder methods...
-        .build()
-        .await;
-    }
-    ```
-
-    _After:_
-    ```rust
-    use aws_types::SdkConfig;
-
-    fn main() {
-        let config = SdkConfig::builder()
-        // config builder methods...
-        .build()
-        .await;
-    }
-    ```
+  from service-specific configs like `aws_s3_sdk::Config`. If you were creating shared configs with
+  `aws_config::load_from_env()`, then you don't have to do anything. If you were directly referring to a shared config,
+  update your `use` statements and `struct` names.
+
+  _Before:_
+
+  ```rust
+  use aws_types::config::Config;
+
+  fn main() {
+      let config = Config::builder()
+      // config builder methods...
+      .build()
+      .await;
+  }
+  ```
+
+  _After:_
+
+  ```rust
+  use aws_types::SdkConfig;
+
+  fn main() {
+      let config = SdkConfig::builder()
+      // config builder methods...
+      .build()
+      .await;
+  }
+  ```
+
 - ⚠ ([smithy-rs#724](https://github.com/smithy-lang/smithy-rs/issues/724)) Timeout configuration has been refactored a bit. If you were setting timeouts through environment variables or an AWS
-    profile, then you shouldn't need to change anything. Take note, however, that we don't currently support HTTP connect,
-    read, write, or TLS negotiation timeouts. If you try to set any of those timeouts in your profile or environment, we'll
-    log a warning explaining that those timeouts don't currently do anything.
-
-    If you were using timeouts programmatically,
-    you'll need to update your code. In previous versions, timeout configuration was stored in a single `TimeoutConfig`
-    struct. In this new version, timeouts have been broken up into several different config structs that are then collected
-    in a `timeout::Config` struct. As an example, to get the API per-attempt timeout in previous versions you would access
-    it with `<your TimeoutConfig>.api_call_attempt_timeout()` and in this new version you would access it with
-    `<your timeout::Config>.api.call_attempt_timeout()`. We also made some unimplemented timeouts inaccessible in order to
-    avoid giving users the impression that setting them had an effect. We plan to re-introduce them once they're made
-    functional in a future update.
-
-**New this release:**
+  profile, then you shouldn't need to change anything. Take note, however, that we don't currently support HTTP connect,
+  read, write, or TLS negotiation timeouts. If you try to set any of those timeouts in your profile or environment, we'll
+  log a warning explaining that those timeouts don't currently do anything.
+
+  If you were using timeouts programmatically,
+  you'll need to update your code. In previous versions, timeout configuration was stored in a single `TimeoutConfig`
+  struct. In this new version, timeouts have been broken up into several different config structs that are then collected
+  in a `timeout::Config` struct. As an example, to get the API per-attempt timeout in previous versions you would access
+  it with `<your TimeoutConfig>.api_call_attempt_timeout()` and in this new version you would access it with
+  `<your timeout::Config>.api.call_attempt_timeout()`. We also made some unimplemented timeouts inaccessible in order to
+  avoid giving users the impression that setting them had an effect. We plan to re-introduce them once they're made
+  functional in a future update.
+
+**New this release:**
+
 - ([smithy-rs#1225](https://github.com/smithy-lang/smithy-rs/issues/1225)) `DynMiddleware` is now `clone`able
 - ([smithy-rs#1257](https://github.com/smithy-lang/smithy-rs/issues/1257)) HTTP request property bag now contains list of desired HTTP versions to use when making requests. This list is not currently used but will be in an upcoming update.
 
-
-0.38.0 (Februrary 24, 2022)
-===========================
-**Breaking Changes:**
+  # 0.38.0 (Februrary 24, 2022)
+
+  **Breaking Changes:**
+
 - ⚠ ([smithy-rs#1197](https://github.com/smithy-lang/smithy-rs/issues/1197)) `aws_smithy_types::retry::RetryKind` had its `NotRetryable` variant split into `UnretryableFailure` and `Unnecessary`. If you implement the `ClassifyResponse`, then successful responses need to return `Unnecessary`, and failures that shouldn't be retried need to return `UnretryableFailure`.
 - ⚠ ([smithy-rs#1209](https://github.com/smithy-lang/smithy-rs/issues/1209)) `aws_smithy_types::primitive::Encoder` is now a struct rather than an enum, but its usage remains the same.
 - ⚠ ([smithy-rs#1217](https://github.com/smithy-lang/smithy-rs/issues/1217)) `ClientBuilder` helpers `rustls()` and `native_tls()` now return `DynConnector` and use dynamic dispatch rather than returning their concrete connector type that would allow static dispatch. If static dispatch is desired, then manually construct a connector to give to the builder. For example, for rustls: `builder.connector(Adapter::builder().build(aws_smithy_client::conns::https()))` (where `Adapter` is in `aws_smithy_client::hyper_ext`).
 
 **New this release:**
+
 - 🐛 ([smithy-rs#1197](https://github.com/smithy-lang/smithy-rs/issues/1197)) Fixed a bug that caused clients to eventually stop retrying. The cross-request retry allowance wasn't being reimbursed upon receiving a successful response, so once this allowance reached zero, no further retries would ever be attempted.
 
-
-0.37.0 (February 18th, 2022)
-============================
-**Breaking Changes:**
+  # 0.37.0 (February 18th, 2022)
+
+  **Breaking Changes:**
+
 - ⚠ ([smithy-rs#1144](https://github.com/smithy-lang/smithy-rs/issues/1144)) Some APIs required that timeout configuration be specified with an `aws_smithy_client::timeout::Settings` struct while
-    others required an `aws_smithy_types::timeout::TimeoutConfig` struct. Both were equivalent. Now `aws_smithy_types::timeout::TimeoutConfig`
-    is used everywhere and `aws_smithy_client::timeout::Settings` has been removed. Here's how to migrate code your code that
-    depended on `timeout::Settings`:
-
-    The old way:
-    ```rust
-    let timeout = timeout::Settings::new()
-        .with_connect_timeout(Duration::from_secs(1))
-        .with_read_timeout(Duration::from_secs(2));
-    ```
-
-    The new way:
-    ```rust
-    // This example is passing values, so they're wrapped in `Option::Some`. You can disable a timeout by passing `None`.
-    let timeout = TimeoutConfig::new()
-        .with_connect_timeout(Some(Duration::from_secs(1)))
-        .with_read_timeout(Some(Duration::from_secs(2)));
-    ```
+  others required an `aws_smithy_types::timeout::TimeoutConfig` struct. Both were equivalent. Now `aws_smithy_types::timeout::TimeoutConfig`
+  is used everywhere and `aws_smithy_client::timeout::Settings` has been removed. Here's how to migrate code your code that
+  depended on `timeout::Settings`:
+
+  The old way:
+
+  ```rust
+  let timeout = timeout::Settings::new()
+      .with_connect_timeout(Duration::from_secs(1))
+      .with_read_timeout(Duration::from_secs(2));
+  ```
+
+  The new way:
+
+  ```rust
+  // This example is passing values, so they're wrapped in `Option::Some`. You can disable a timeout by passing `None`.
+  let timeout = TimeoutConfig::new()
+      .with_connect_timeout(Some(Duration::from_secs(1)))
+      .with_read_timeout(Some(Duration::from_secs(2)));
+  ```
+
 - ⚠ ([smithy-rs#1085](https://github.com/smithy-lang/smithy-rs/issues/1085)) Moved the following re-exports into a `types` module for all services:
-    - `<service>::AggregatedBytes` -> `<service>::types::AggregatedBytes`
-    - `<service>::Blob` -> `<service>::types::Blob`
-    - `<service>::ByteStream` -> `<service>::types::ByteStream`
-    - `<service>::DateTime` -> `<service>::types::DateTime`
-    - `<service>::SdkError` -> `<service>::types::SdkError`
+  - `<service>::AggregatedBytes` -> `<service>::types::AggregatedBytes`
+  - `<service>::Blob` -> `<service>::types::Blob`
+  - `<service>::ByteStream` -> `<service>::types::ByteStream`
+  - `<service>::DateTime` -> `<service>::types::DateTime`
+  - `<service>::SdkError` -> `<service>::types::SdkError`
 - ⚠ ([smithy-rs#1085](https://github.com/smithy-lang/smithy-rs/issues/1085)) `AggregatedBytes` and `ByteStream` are now only re-exported if the service has streaming operations,
-    and `Blob`/`DateTime` are only re-exported if the service uses them.
+  and `Blob`/`DateTime` are only re-exported if the service uses them.
 - ⚠ ([smithy-rs#1130](https://github.com/smithy-lang/smithy-rs/issues/1130)) MSRV increased from `1.54` to `1.56.1` per our 2-behind MSRV policy.
 
 **New this release:**
+
 - ([smithy-rs#1144](https://github.com/smithy-lang/smithy-rs/issues/1144)) `MakeConnectorFn`, `HttpConnector`, and `HttpSettings` have been moved from `aws_config::provider_config` to
-    `aws_smithy_client::http_connector`. This is in preparation for a later update that will change how connectors are
-    created and configured.
+  `aws_smithy_client::http_connector`. This is in preparation for a later update that will change how connectors are
+  created and configured.
 - ([smithy-rs#1123](https://github.com/smithy-lang/smithy-rs/issues/1123)) Refactor `Document` shape parser generation
 - ([smithy-rs#1085](https://github.com/smithy-lang/smithy-rs/issues/1085)) The `Client` and `Config` re-exports now have their documentation inlined in the service docs
 
-
-0.36.0 (January 26, 2022)
-=========================
-**New this release:**
+  # 0.36.0 (January 26, 2022)
+
+  **New this release:**
+
 - ([smithy-rs#1087](https://github.com/smithy-lang/smithy-rs/issues/1087)) Improve docs on `Endpoint::{mutable, immutable}`
 - ([smithy-rs#1118](https://github.com/smithy-lang/smithy-rs/issues/1118)) SDK examples now come from [`awsdocs/aws-doc-sdk-examples`](https://github.com/awsdocs/aws-doc-sdk-examples) rather than from `smithy-rs`
 - ([smithy-rs#1114](https://github.com/smithy-lang/smithy-rs/issues/1114), @mchoicpe-amazon) Provide SigningService creation via owned String
 
 **Contributors**
 Thank you for your contributions! ❤
+
 - @mchoicpe-amazon ([smithy-rs#1114](https://github.com/smithy-lang/smithy-rs/issues/1114))
 
-
-0.35.2 (January 20th, 2022)
-===========================
+  # 0.35.2 (January 20th, 2022)
+
+  _Changes only impact generated AWS SDK_
+
+# v0.35.1 (January 19th, 2022)
+
 _Changes only impact generated AWS SDK_
 
-v0.35.1 (January 19th, 2022)
-============================
-_Changes only impact generated AWS SDK_
-
-
-0.35.0 (January 19, 2022)
-=========================
-**New this release:**
+# 0.35.0 (January 19, 2022)
+
+**New this release:**
+
 - ([smithy-rs#1053](https://github.com/smithy-lang/smithy-rs/issues/1053)) Upgraded Smithy to 1.16.1
 - 🐛 ([smithy-rs#1069](https://github.com/smithy-lang/smithy-rs/issues/1069)) Fix broken link to `RetryMode` in client docs
 - 🐛 ([smithy-rs#1069](https://github.com/smithy-lang/smithy-rs/issues/1069)) Fix several doc links to raw identifiers (identifiers excaped with `r#`)
 - 🐛 ([smithy-rs#1069](https://github.com/smithy-lang/smithy-rs/issues/1069)) Reduce dependency recompilation in local dev
 - 🐛 ([aws-sdk-rust#405](https://github.com/awslabs/aws-sdk-rust/issues/405), [smithy-rs#1083](https://github.com/smithy-lang/smithy-rs/issues/1083)) Fixed paginator bug impacting EC2 describe VPCs (and others)
 
-
-
-v0.34.1 (January 10, 2022)
-==========================
-**New this release:**
+# v0.34.1 (January 10, 2022)
+
+**New this release:**
+
 - 🐛 (smithy-rs#1054, aws-sdk-rust#391) Fix critical paginator bug where an empty outputToken lead to a never ending stream.
 
-
-
-0.34.0 (January 6th, 2022)
-==========================
-**Breaking Changes:**
+  # 0.34.0 (January 6th, 2022)
+
+  **Breaking Changes:**
+
 - ⚠ (smithy-rs#990) Codegen will no longer produce builders and clients with methods that take `impl Into<T>` except for strings and boxed types.
 - ⚠ (smithy-rs#1003) The signature of `aws_smithy_protocol_test::validate_headers` was made more flexible but may require adjusting invocations slightly.
 
 **New this release:**
+
 - 🎉 (aws-sdk-rust#47, smithy-rs#1006) Add support for paginators! Paginated APIs now include `.into_paginator()` and (when supported) `.into_paginator().items()` to enable paginating responses automatically. The paginator API should be considered in preview and is subject to change pending customer feedback.
 - 🐛 (aws-sdk-rust#357) Generated docs will convert `<a>` tags with no `href` attribute to `<pre>` tags
 - (aws-sdk-rust#254, @jacco) Made fluent operation structs cloneable
 
 **Contributors**
 Thank you for your contributions! ❤
+
 - @jacco (aws-sdk-rust#254)
 
-
-v0.33.1 (December 15th, 2021)
-=============================
-**New this release:**
+# v0.33.1 (December 15th, 2021)
+
+**New this release:**
+
 - 🐛 (smithy-rs#979) Make `aws-smithy-client` a required dependency in generated services.
 
-
-
-v0.33.0 (December 15th, 2021)
-=============================
+# v0.33.0 (December 15th, 2021)
+
 **Breaking Changes:**
+
 - ⚠ (smithy-rs#930) Runtime crates no longer have default features. You must now specify the features that you want when you add a dependency to your `Cargo.toml`.
 
-    **Upgrade guide**
-
-    | before                          | after |
-    |---------------------------------|-------|
-    | `aws-smithy-async = "VERSION"`  | `aws-smithy-async = { version = "VERSION", features = ["rt-tokio"] }` |
-    | `aws-smithy-client = "VERSION"` | `aws-smithy-client = { version = "VERSION", features = ["client-hyper", "rustls", "rt-tokio"] }` |
-    | `aws-smithy-http = "VERSION"`   | `aws-smithy-http = { version = "VERSION", features = ["rt-tokio"] }` |
+  **Upgrade guide**
+
+  | before                          | after                                                                                            |
+  | ------------------------------- | ------------------------------------------------------------------------------------------------ |
+  | `aws-smithy-async = "VERSION"`  | `aws-smithy-async = { version = "VERSION", features = ["rt-tokio"] }`                            |
+  | `aws-smithy-client = "VERSION"` | `aws-smithy-client = { version = "VERSION", features = ["client-hyper", "rustls", "rt-tokio"] }` |
+  | `aws-smithy-http = "VERSION"`   | `aws-smithy-http = { version = "VERSION", features = ["rt-tokio"] }`                             |
+
 - ⚠ (smithy-rs#940) `aws_smithy_client::Client::https()` has been renamed to `dyn_https()`.
-    This is to clearly distinguish it from `rustls` and `native_tls` which do not use a boxed connector.
-
-**New this release:**
+  This is to clearly distinguish it from `rustls` and `native_tls` which do not use a boxed connector.
+
+**New this release:**
+
 - 🐛 (smithy-rs#957) Include non-service-specific examples in the generated root Cargo workspace
 - 🎉 (smithy-rs#922, smithy-rs#914) Add changelog automation to sdk-lints
 - 🐛 (aws-sdk-rust#317, smithy-rs#907) Removed spamming log message when a client was used without a sleep implementation, and
-    improved context and call to action in logged messages around missing sleep implementations.
+  improved context and call to action in logged messages around missing sleep implementations.
 - (smithy-rs#923) Use provided `sleep_impl` for retries instead of using Tokio directly.
 - (smithy-rs#920) Fix typos in module documentation for generated crates
 - 🐛 (aws-sdk-rust#301, smithy-rs#892) Avoid serializing repetitive `xmlns` attributes in generated XML serializers.
 - 🐛 (smithy-rs#953, aws-sdk-rust#331) Fixed a bug where certain characters caused a panic during URI encoding.
 
-
-
-v0.32.0 (December 2nd, 2021)
-=======================
+# v0.32.0 (December 2nd, 2021)
 
 - This release was a version bump to fix a version number conflict in crates.io
 
-v0.31.0 (December 2nd, 2021)
-=======================
+# v0.31.0 (December 2nd, 2021)
+
 **New this week**
+
 - Add docs.rs metadata section to all crates to document all features
 
-
-v0.30.0-alpha (November 23rd, 2021)
-===================================
+# v0.30.0-alpha (November 23rd, 2021)
 
 **New this week**
+
 - Improve docs on `aws-smithy-client` (smithy-rs#855)
 - Fix http-body dependency version (smithy-rs#883, aws-sdk-rust#305)
 - `SdkError` now includes a variant `TimeoutError` for when a request times out (smithy-rs#885)
 - Timeouts for requests are now configurable. You can set separate timeouts for each individual request attempt and all attempts made for a request. (smithy-rs#831)
 
 **Breaking Changes**
+
 - (aws-smithy-client): Extraneous `pub use SdkSuccess` removed from `aws_smithy_client::hyper_ext`. (smithy-rs#855)
 
-
-v0.29.0-alpha (November 11th, 2021)
-===================================
+# v0.29.0-alpha (November 11th, 2021)
 
 **Breaking Changes**
 
 Several breaking changes around `aws_smithy_types::Instant` were introduced by smithy-rs#849:
+
 - `aws_smithy_types::Instant` from was renamed to `DateTime` to avoid confusion with the standard library's monotonically non-decreasing `Instant` type.
 - `DateParseError` in `aws_smithy_types` has been renamed to `DateTimeParseError` to match the type that's being parsed.
 - The `chrono-conversions` feature and associated functions have been moved to the `aws-smithy-types-convert` crate.
+
   - Calls to `Instant::from_chrono` should be changed to:
+
     ```rust
     use aws_smithy_types::DateTime;
     use aws_smithy_types_convert::date_time::DateTimeExt;
@@ -2607,12 +2758,15 @@
     // For chrono::DateTime<FixedOffset>
     let date_time = DateTime::from_chrono_offset(chrono_date_time);
     ```
+
   - Calls to `instant.to_chrono()` should be changed to:
+
     ```rust
     use aws_smithy_types_convert::date_time::DateTimeExt;
 
     date_time.to_chrono_utc();
     ```
+
 - `Instant::from_system_time` and `Instant::to_system_time` have been changed to `From` trait implementations.
   - Calls to `from_system_time` should be changed to:
     ```rust
@@ -2645,15 +2799,14 @@
 - Conversions from `aws_smithy_types::DateTime` to `OffsetDateTime` from the `time` crate are now available from the `aws-smithy-types-convert` crate. (smithy-rs#849)
 - Fixed links to Usage Examples (smithy-rs#862, @floric)
 
-v0.28.0-alpha (November 11th, 2021)
-===================================
+# v0.28.0-alpha (November 11th, 2021)
 
 No changes since last release except for version bumping since older versions
 of the AWS SDK were failing to compile with the `0.27.0-alpha.2` version chosen
 for the previous release.
 
-v0.27.0-alpha.2 (November 9th, 2021)
-=======================
+# v0.27.0-alpha.2 (November 9th, 2021)
+
 **Breaking Changes**
 
 - Members named `builder` on model structs were renamed to `builder_value` so that their accessors don't conflict with the existing `builder()` methods (smithy-rs#842)
@@ -2664,12 +2817,14 @@
 - Omit trailing zeros from fraction when formatting HTTP dates in `aws-smithy-types` (smithy-rs#834)
 - Generated structs now have accessor methods for their members (smithy-rs#842)
 
-v0.27.0-alpha.1 (November 3rd, 2021)
-====================================
+# v0.27.0-alpha.1 (November 3rd, 2021)
+
 **Breaking Changes**
+
 - `<operation>.make_operation(&config)` is now an `async` function for all operations. Code should be updated to call `.await`. This will only impact users using the low-level API. (smithy-rs#797)
 
 **New this week**
+
 - SDK code generation now includes a version in addition to path parameters when the `version` parameter is included in smithy-build.json
 - `moduleDescription` in `smithy-build.json` settings is now optional
 - Upgrade to Smithy 1.12
@@ -2677,8 +2832,7 @@
 - Unions will optionally generate an `Unknown` variant to support parsing variants that don't exist on the client. These variants will fail to serialize if they are ever included in requests.
 - Fix generated docs on unions. (smithy-rs#826)
 
-v0.27 (October 20th, 2021)
-==========================
+# v0.27 (October 20th, 2021)
 
 **Breaking Changes**
 
@@ -2710,28 +2864,29 @@
 
 - Filled in missing docs for services in the rustdoc documentation (smithy-rs#779)
 
-v0.26 (October 15th, 2021)
-=======================
+# v0.26 (October 15th, 2021)
 
 **Breaking Changes**
 
-- :warning: The `rust-codegen` plugin now requires a `moduleDescription` in the *smithy-build.json* file. This
-  property goes into the generated *Cargo.toml* file as the package description. (smithy-rs#766)
+- :warning: The `rust-codegen` plugin now requires a `moduleDescription` in the _smithy-build.json_ file. This
+  property goes into the generated _Cargo.toml_ file as the package description. (smithy-rs#766)
 
 **New this week**
 
 - Add `RustSettings` to `CodegenContext` (smithy-rs#616, smithy-rs#752)
 - Prepare crate manifests for publishing to crates.io (smithy-rs#755)
-- Generated *Cargo.toml* files can now be customized (smithy-rs#766)
-
-v0.25.1 (October 11th, 2021)
-=========================
+- Generated _Cargo.toml_ files can now be customized (smithy-rs#766)
+
+# v0.25.1 (October 11th, 2021)
+
 **New this week**
+
 - :bug: Re-add missing deserialization operations that were missing because of a typo in `HttpBoundProtocolGenerator.kt`
 
-v0.25 (October 7th, 2021)
-=========================
+# v0.25 (October 7th, 2021)
+
 **Breaking changes**
+
 - :warning: MSRV increased from 1.52.1 to 1.53.0 per our 3-behind MSRV policy.
 - :warning: `smithy_client::retry::Config` field `max_retries` is renamed to `max_attempts`
   - This also brings a change to the semantics of the field. In the old version, setting `max_retries` to 3 would mean
@@ -2759,11 +2914,11 @@
 **Contributors**
 
 Thank you for your contributions! :heart:
-* @obi1kenobi (smithy-rs#719)
-* @guyilin-amazon (smithy-rs#750)
-
-v0.24 (September 24th, 2021)
-============================
+
+- @obi1kenobi (smithy-rs#719)
+- @guyilin-amazon (smithy-rs#750)
+
+# v0.24 (September 24th, 2021)
 
 **New This Week**
 
@@ -2776,17 +2931,17 @@
 - Add query param signing to the `aws-sigv4` crate (smithy-rs#707)
 - :bug: Update event stream `Receiver`s to be `Send` (smithy-rs#702, #aws-sdk-rust#224)
 
-v0.23 (September 14th, 2021)
-=======================
+# v0.23 (September 14th, 2021)
 
 **New This Week**
+
 - :bug: Fixes issue where `Content-Length` header could be duplicated leading to signing failure (aws-sdk-rust#220, smithy-rs#697)
 - :bug: Fixes naming collision during generation of model shapes that collide with `<operationname>Input` and `<operationname>Output` (#699)
 
-v0.22 (September 2nd, 2021)
-===========================
+# v0.22 (September 2nd, 2021)
 
 This release adds support for three commonly requested features:
+
 - More powerful credential chain
 - Support for constructing multiple clients from the same configuration
 - Support for Transcribe streaming and S3 Select
@@ -2794,6 +2949,7 @@
 In addition, this overhauls client configuration which lead to a number of breaking changes. Detailed changes are inline.
 
 Current Credential Provider Support:
+
 - [x] Environment variables
 - [x] Web Identity Token Credentials
 - [ ] Profile file support (partial)
@@ -2808,8 +2964,7 @@
 - [ ] IMDS
 - [ ] ECS
 
-Upgrade Guide
--------------
+## Upgrade Guide
 
 ### If you use `<sdk>::Client::from_env`
 
@@ -2818,10 +2973,10 @@
 profile file and web identity token profiles.
 
 1. Add a dependency on `aws-config`:
-     ```toml
-     [dependencies]
-     aws-config = { git = "https://github.com/awslabs/aws-sdk-rust", tag = "v0.0.17-alpha" }
-     ```
+   ```toml
+   [dependencies]
+   aws-config = { git = "https://github.com/awslabs/aws-sdk-rust", tag = "v0.0.17-alpha" }
+   ```
 2. Update your client creation code:
    ```rust
    // `shared_config` can be used to construct multiple different service clients!
@@ -2836,10 +2991,11 @@
 the default chain. Note that when you switch to `aws-config`, support for profile files and web identity tokens will be added.
 
 1. Add a dependency on `aws-config`:
-     ```toml
-     [dependencies]
-     aws-config = { git = "https://github.com/awslabs/aws-sdk-rust", tag = "v0.0.17-alpha" }
-     ```
+
+   ```toml
+   [dependencies]
+   aws-config = { git = "https://github.com/awslabs/aws-sdk-rust", tag = "v0.0.17-alpha" }
+   ```
 
 2. Update your client creation code:
 
@@ -2860,6 +3016,7 @@
    ```
 
 ### If you used `aws-auth-providers`
+
 All credential providers that were in `aws-auth-providers` have been moved to `aws-config`. Unless you have a specific use case
 for a specific credential provider, you should use the default provider chain:
 
@@ -2874,6 +3031,7 @@
 The original `ProvideCredentials` trait has been removed. The return type has been changed to by a custom future.
 
 For synchronous use cases:
+
 ```rust
 use aws_types::credentials::{ProvideCredentials, future};
 
@@ -2892,6 +3050,7 @@
 ```
 
 For asynchronous use cases:
+
 ```rust
 use aws_types::credentials::{ProvideCredentials, future, Result};
 
@@ -2913,8 +3072,7 @@
 }
 ```
 
-Changes
--------
+## Changes
 
 **Breaking Changes**
 
@@ -2922,6 +3080,7 @@
 - `AsyncProvideCredentials` has been renamed to `ProvideCredentials`. The original non-async provide credentials has been
   removed. See the migration guide above.
 - `<sevicename>::from_env()` has been removed (#675). A drop-in replacement is available:
+
   1. Add a dependency on `aws-config`:
      ```toml
      [dependencies]
@@ -2965,9 +3124,7 @@
 - Add Event Stream support for restJson1 and restXml (#653, #667)
 - Add NowOrLater future to smithy-async (#672)
 
-
-v0.21 (August 19th, 2021)
-=========================
+# v0.21 (August 19th, 2021)
 
 **New This Week**
 
@@ -2988,8 +3145,7 @@
 - Add Event Stream support to aws-sigv4 (#648)
 - Add support for the smithy auth trait. This enables authorizations that explicitly disable authorization to work when no credentials have been provided. (#652)
 
-v0.20 (August 10th, 2021)
-=========================
+# v0.20 (August 10th, 2021)
 
 **Breaking changes**
 
@@ -3005,11 +3161,13 @@
   a client to request data from a service. The fix should be as simple as removing `<SdkBody>` in the example below:
 
   Before:
+
   ```rust
   let output = <Query as ParseHttpResponse<SdkBody>>::parse_loaded(&parser, &response).unwrap();
   ```
 
   After:
+
   ```rust
   let output = <Query as ParseHttpResponse>::parse_loaded(&parser, &response).unwrap();
   ```
@@ -3021,8 +3179,7 @@
 - Add `Sender`/`Receiver` implementations for Event Stream (#639)
 - Bring in the latest AWS models (#630)
 
-v0.19 (August 3rd, 2021)
-========================
+# v0.19 (August 3rd, 2021)
 
 IoT Data Plane is now available! If you discover it isn't functioning as expected, please let us know!
 
@@ -3048,13 +3205,11 @@
 
 - @trevorrobertsjr (#622)
 
-v0.18.1 (July 27th 2021)
-========================
+# v0.18.1 (July 27th 2021)
 
 - Remove timestreamwrite and timestreamquery from the generated services (#613)
 
-v0.18 (July 27th 2021)
-======================
+# v0.18 (July 27th 2021)
 
 **Breaking changes**
 
@@ -3072,8 +3227,7 @@
 - Add windows to the test matrix (#594)
 - :bug: Bugfix: Constrain RFC-3339 timestamp formatting to microsecond precision (#596)
 
-v0.17 (July 15th 2021)
-======================
+# v0.17 (July 15th 2021)
 
 **New this Week**
 
@@ -3088,8 +3242,7 @@
 
 - @eagletmt (#566)
 
-v0.16 (July 6th 2021)
-=====================
+# v0.16 (July 6th 2021)
 
 **New this Week**
 
@@ -3116,8 +3269,7 @@
 
 - landonxjames (#579)
 
-v0.15 (June 29th 2021)
-======================
+# v0.15 (June 29th 2021)
 
 This week, we've added EKS, ECR and Cloudwatch. The JSON deserialization implementation has been replaced, please be on
 the lookout for potential issues.
@@ -3147,8 +3299,7 @@
 
 - @eagletmt (#531)
 
-v0.14 (June 22nd 2021)
-======================
+# v0.14 (June 22nd 2021)
 
 This week, we've added CloudWatch Logs support and fixed several bugs in the generated S3 clients. There are a few
 breaking changes this week.
@@ -3184,8 +3335,7 @@
 - @eagletmt (#525)
 - @zekisherif (#515)
 
-v0.13 (June 15th 2021)
-======================
+# v0.13 (June 15th 2021)
 
 Smithy-rs now has codegen support for all AWS services! This week, we've added CloudFormation, SageMaker, EC2, and SES.
 More details below.
@@ -3218,8 +3368,7 @@
 
 Thanks!!
 
-v0.12 (June 8th 2021)
-=====================
+# v0.12 (June 8th 2021)
 
 Starting this week, smithy-rs now has codegen support for all AWS services except EC2. This week we’ve added MediaLive,
 MediaPackage, SNS, Batch, STS, RDS, RDSData, Route53, and IAM. More details below.
@@ -3255,8 +3404,7 @@
 
 Thanks!!
 
-v0.11 (June 1st, 2021)
-======================
+# v0.11 (June 1st, 2021)
 
 **New this week:**
 
