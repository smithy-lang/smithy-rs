# Smithy Rust
Smithy code generators for Rust

## Setup
1. `./gradlew` will setup gradle for you
2. Running tests requires a working Rust installation. See [Rust docs](https://www.rust-lang.org/learn/get-started) for
installation instructions on your platform.

## Run tests
```./tesh.sh```

This will run all the unit tests, codegen an example model end-to-end and validates that the generated code compiles.

## Development
For development, pre-commit hooks may be useful. Setup:
```
brew install pre-commit # (or appropriate for your platform: https://pre-commit.com/)
<<<<<<< HEAD
pre-commit --install
=======
pre-commit install
>>>>>>> 86dc5db5
```<|MERGE_RESOLUTION|>--- conflicted
+++ resolved
@@ -15,9 +15,5 @@
 For development, pre-commit hooks may be useful. Setup:
 ```
 brew install pre-commit # (or appropriate for your platform: https://pre-commit.com/)
-<<<<<<< HEAD
-pre-commit --install
-=======
 pre-commit install
->>>>>>> 86dc5db5
 ```