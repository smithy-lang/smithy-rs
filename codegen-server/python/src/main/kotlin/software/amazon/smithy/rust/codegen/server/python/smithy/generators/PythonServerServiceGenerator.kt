--- conflicted
+++ resolved
@@ -38,15 +38,9 @@
     }
 
     override fun renderExtras(operations: List<OperationShape>) {
-<<<<<<< HEAD
         rustCrate.withModule(RustModule.public("python_server_application", "Python server and application implementation.")) {
-            PythonApplicationGenerator(context, operations)
+            PythonApplicationGenerator(context, protocol, operations)
                 .render(this)
-=======
-        rustCrate.withModule(RustModule.public("python_server_application", "Python server and application implementation.")) { writer ->
-            PythonApplicationGenerator(context, protocol, operations)
-                .render(writer)
->>>>>>> aacaf160
         }
     }
 }