/*
 * Copyright Amazon.com, Inc. or its affiliates. All Rights Reserved.
 * SPDX-License-Identifier: Apache-2.0
 */

package software.amazon.smithy.rust.codegen.server.smithy.generators.protocol

import software.amazon.smithy.model.Model
import software.amazon.smithy.model.shapes.OperationShape
import software.amazon.smithy.model.shapes.ResourceShape
import software.amazon.smithy.model.shapes.ServiceShape
import software.amazon.smithy.rust.codegen.rustlang.Writable
import software.amazon.smithy.rust.codegen.rustlang.asType
import software.amazon.smithy.rust.codegen.rustlang.rustTemplate
import software.amazon.smithy.rust.codegen.rustlang.writable
import software.amazon.smithy.rust.codegen.server.smithy.ServerCargoDependency
import software.amazon.smithy.rust.codegen.server.smithy.ServerRuntimeType
import software.amazon.smithy.rust.codegen.smithy.CoreCodegenContext
import software.amazon.smithy.rust.codegen.smithy.RuntimeConfig
import software.amazon.smithy.rust.codegen.smithy.RuntimeType
import software.amazon.smithy.rust.codegen.smithy.protocols.AwsJson
import software.amazon.smithy.rust.codegen.smithy.protocols.AwsJsonVersion
import software.amazon.smithy.rust.codegen.smithy.protocols.Protocol
import software.amazon.smithy.rust.codegen.smithy.protocols.RestJson
import software.amazon.smithy.rust.codegen.smithy.protocols.RestXml
import software.amazon.smithy.rust.codegen.util.orNull

fun allOperationShapes(service: ServiceShape, model: Model): List<OperationShape> {
    val resourceOperationShapes = service
        .resources
        .mapNotNull { model.getShape(it).orNull() }
        .mapNotNull { it as? ResourceShape }
        .flatMap { it.allOperations }
        .mapNotNull { model.getShape(it).orNull() }
        .mapNotNull { it as? OperationShape }
    val operationShapes = service.operations.mapNotNull { model.getShape(it).orNull() }.mapNotNull { it as? OperationShape }
    return resourceOperationShapes + operationShapes
}

interface ServerProtocol : Protocol {
    /** Returns the Rust marker struct enjoying `OperationShape`. */
    fun markerStruct(): RuntimeType

    /** Returns the Rust router type. */
    fun routerType(): RuntimeType

    // TODO(Decouple): Perhaps this should lean on a Rust interface.
    /**
     * Returns the construction of the `routerType` given a `ServiceShape`, a collection of operation values
     * (`self.operation_name`, ...), and the `Model`.
     */
    fun routerConstruction(service: ServiceShape, operationValues: Iterable<Writable>, model: Model): Writable

    companion object {
        /** Upgrades the core protocol to a `ServerProtocol`. */
        fun fromCoreProtocol(protocol: Protocol): ServerProtocol = when (protocol) {
            is AwsJson -> ServerAwsJsonProtocol.fromCoreProtocol(protocol)
            is RestJson -> ServerRestJsonProtocol.fromCoreProtocol(protocol)
            is RestXml -> ServerRestXmlProtocol.fromCoreProtocol(protocol)
            else -> throw IllegalStateException("unsupported protocol")
        }
    }
}

class ServerAwsJsonProtocol(
    coreCodegenContext: CoreCodegenContext,
    awsJsonVersion: AwsJsonVersion,
) : AwsJson(coreCodegenContext, awsJsonVersion), ServerProtocol {
    private val runtimeConfig = coreCodegenContext.runtimeConfig
    private val codegenScope = arrayOf(
        "SmithyHttpServer" to ServerCargoDependency.SmithyHttpServer(runtimeConfig).asType(),
    )
    private val symbolProvider = coreCodegenContext.symbolProvider

    companion object {
        fun fromCoreProtocol(awsJson: AwsJson): ServerAwsJsonProtocol = ServerAwsJsonProtocol(awsJson.coreCodegenContext, awsJson.version)
    }

    override fun markerStruct(): RuntimeType {
        val name = when (version) {
            is AwsJsonVersion.Json10 -> {
                "AwsJson10"
            }
            is AwsJsonVersion.Json11 -> {
                "AwsJson11"
            }
        }
        return ServerRuntimeType.Protocol(name, runtimeConfig)
    }

    override fun routerType() = RuntimeType("AwsJsonRouter", ServerCargoDependency.SmithyHttpServer(runtimeConfig), "${runtimeConfig.crateSrcPrefix}_http_server::routing::routers::aws_json")

    override fun routerConstruction(service: ServiceShape, operationValues: Iterable<Writable>, model: Model): Writable = writable {
        val allOperationShapes = allOperationShapes(service, model)

        // TODO(restore): This causes a panic: "symbol visitor should not be invoked in service shapes"
        // val serviceName = symbolProvider.toSymbol(service).name
        val serviceName = service.id.name
        val pairs = writable {
            for ((operation, operationValue) in allOperationShapes.zip(operationValues)) {
                val operationName = symbolProvider.toSymbol(operation).name
                rustTemplate(
                    """
                    (
                        String::from("$serviceName.$operationName"),
                        #{SmithyHttpServer}::routing::Route::new(#{OperationValue:W})
                    ),
                    """,
                    "OperationValue" to operationValue,
                    *codegenScope,
                )
            }
        }
        rustTemplate(
            """
            #{Router}::from_iter([#{Pairs:W}])
            """,
            "Router" to routerType(),
            "Pairs" to pairs,
        )
    }
}

private fun restRouterType(runtimeConfig: RuntimeConfig) = RuntimeType("RestRouter", ServerCargoDependency.SmithyHttpServer(runtimeConfig), "${runtimeConfig.crateSrcPrefix}_http_server::routing::routers::rest")

private fun restRouterConstruction(
    protocol: ServerProtocol,
    service: ServiceShape,
    operationValues: Iterable<Writable>,
    model: Model,
    coreCodegenContext: CoreCodegenContext,
): Writable = writable {
    val allOperationShapes = allOperationShapes(service, model)

    // TODO(restore): This causes a panic: "symbol visitor should not be invoked in service shapes"
    // val serviceName = symbolProvider.toSymbol(service).name
    val serviceName = service.id.name
    val pairs = writable {
        for ((operationShape, operationValue) in allOperationShapes.zip(operationValues)) {
            val operationName = coreCodegenContext.symbolProvider.toSymbol(operationShape).name
            val key = protocol.serverRouterRequestSpec(
                operationShape,
                operationName,
                serviceName,
                ServerCargoDependency.SmithyHttpServer(coreCodegenContext.runtimeConfig).asType().member("routing::request_spec"),
            )
            rustTemplate(
                """
                (
                    #{Key:W},
                    #{SmithyHttpServer}::routing::Route::new(#{OperationValue:W})
                ),
                """,
                "Key" to key,
                "OperationValue" to operationValue,
                "SmithyHttpServer" to ServerCargoDependency.SmithyHttpServer(coreCodegenContext.runtimeConfig).asType(),
            )
        }
    }
    rustTemplate(
        """
        #{Router}::from_iter([#{Pairs:W}])
        """,
        "Router" to protocol.routerType(),
        "Pairs" to pairs,
    )
}

class ServerRestJsonProtocol(
    coreCodegenContext: CoreCodegenContext,
<<<<<<< HEAD
) : RestJson(coreCodegenContext), ServerProtocol {
    val runtimeConfig = coreCodegenContext.runtimeConfig

    companion object {
        fun fromCoreProtocol(restJson: RestJson): ServerRestJsonProtocol = ServerRestJsonProtocol(restJson.coreCodegenContext)
    }

    override fun markerStruct() = RuntimeType("AwsRestJson1", ServerCargoDependency.SmithyHttpServer(runtimeConfig), "${runtimeConfig.crateSrcPrefix}_http_server::protocols")

    override fun routerType() = restRouterType(runtimeConfig)

    override fun routerConstruction(service: ServiceShape, operationValues: Iterable<Writable>, model: Model): Writable = restRouterConstruction(this, service, operationValues, model, coreCodegenContext)
=======
    coreProtocol: RestJson,
) : RestProtocol(coreCodegenContext, coreProtocol) {
    override fun markerStruct() = ServerRuntimeType.Protocol("AwsRestJson1", runtimeConfig)
>>>>>>> e35a7f1a
}

class ServerRestXmlProtocol(
    coreCodegenContext: CoreCodegenContext,
<<<<<<< HEAD
) : RestXml(coreCodegenContext), ServerProtocol {
    val runtimeConfig = coreCodegenContext.runtimeConfig

    companion object {
        fun fromCoreProtocol(restXml: RestXml): ServerRestXmlProtocol {
            return ServerRestXmlProtocol(restXml.coreCodegenContext)
        }
    }

    override fun markerStruct() = RuntimeType("AwsRestXml", ServerCargoDependency.SmithyHttpServer(runtimeConfig), "${runtimeConfig.crateSrcPrefix}_http_server::protocols")

    override fun routerType() = restRouterType(runtimeConfig)

    override fun routerConstruction(service: ServiceShape, operationValues: Iterable<Writable>, model: Model): Writable = restRouterConstruction(this, service, operationValues, model, coreCodegenContext)
=======
    coreProtocol: RestXml,
) : RestProtocol(coreCodegenContext, coreProtocol) {
    override fun markerStruct() = ServerRuntimeType.Protocol("AwsRestXml", runtimeConfig)
>>>>>>> e35a7f1a
}<|MERGE_RESOLUTION|>--- conflicted
+++ resolved
@@ -168,7 +168,6 @@
 
 class ServerRestJsonProtocol(
     coreCodegenContext: CoreCodegenContext,
-<<<<<<< HEAD
 ) : RestJson(coreCodegenContext), ServerProtocol {
     val runtimeConfig = coreCodegenContext.runtimeConfig
 
@@ -176,21 +175,15 @@
         fun fromCoreProtocol(restJson: RestJson): ServerRestJsonProtocol = ServerRestJsonProtocol(restJson.coreCodegenContext)
     }
 
-    override fun markerStruct() = RuntimeType("AwsRestJson1", ServerCargoDependency.SmithyHttpServer(runtimeConfig), "${runtimeConfig.crateSrcPrefix}_http_server::protocols")
+    override fun markerStruct() = ServerRuntimeType.Protocol("AwsRestJson1", runtimeConfig)
 
     override fun routerType() = restRouterType(runtimeConfig)
 
     override fun routerConstruction(service: ServiceShape, operationValues: Iterable<Writable>, model: Model): Writable = restRouterConstruction(this, service, operationValues, model, coreCodegenContext)
-=======
-    coreProtocol: RestJson,
-) : RestProtocol(coreCodegenContext, coreProtocol) {
-    override fun markerStruct() = ServerRuntimeType.Protocol("AwsRestJson1", runtimeConfig)
->>>>>>> e35a7f1a
 }
 
 class ServerRestXmlProtocol(
     coreCodegenContext: CoreCodegenContext,
-<<<<<<< HEAD
 ) : RestXml(coreCodegenContext), ServerProtocol {
     val runtimeConfig = coreCodegenContext.runtimeConfig
 
@@ -200,14 +193,9 @@
         }
     }
 
-    override fun markerStruct() = RuntimeType("AwsRestXml", ServerCargoDependency.SmithyHttpServer(runtimeConfig), "${runtimeConfig.crateSrcPrefix}_http_server::protocols")
+    override fun markerStruct() = ServerRuntimeType.Protocol("AwsRestXml", runtimeConfig)
 
     override fun routerType() = restRouterType(runtimeConfig)
 
     override fun routerConstruction(service: ServiceShape, operationValues: Iterable<Writable>, model: Model): Writable = restRouterConstruction(this, service, operationValues, model, coreCodegenContext)
-=======
-    coreProtocol: RestXml,
-) : RestProtocol(coreCodegenContext, coreProtocol) {
-    override fun markerStruct() = ServerRuntimeType.Protocol("AwsRestXml", runtimeConfig)
->>>>>>> e35a7f1a
 }