/*
 * Copyright Amazon.com, Inc. or its affiliates. All Rights Reserved.
 * SPDX-License-Identifier: Apache-2.0
 */

package software.amazon.smithy.rust.codegen.server.smithy

import software.amazon.smithy.build.PluginContext
import software.amazon.smithy.codegen.core.ReservedWordSymbolProvider
import software.amazon.smithy.model.Model
import software.amazon.smithy.model.shapes.ServiceShape
import software.amazon.smithy.rust.codegen.core.rustlang.RustReservedWordSymbolProvider
import software.amazon.smithy.rust.codegen.core.smithy.BaseSymbolMetadataProvider
import software.amazon.smithy.rust.codegen.core.smithy.CodegenTarget
import software.amazon.smithy.rust.codegen.core.smithy.EventStreamSymbolProvider
import software.amazon.smithy.rust.codegen.core.smithy.RustSymbolProviderConfig
import software.amazon.smithy.rust.codegen.core.smithy.StreamingShapeMetadataProvider
import software.amazon.smithy.rust.codegen.core.smithy.StreamingShapeSymbolProvider
import software.amazon.smithy.rust.codegen.core.smithy.SymbolVisitor
import software.amazon.smithy.rust.codegen.server.smithy.customizations.CustomValidationExceptionWithReasonDecorator
import software.amazon.smithy.rust.codegen.server.smithy.customizations.ServerRequiredCustomizations
import software.amazon.smithy.rust.codegen.server.smithy.customizations.SmithyValidationExceptionDecorator
import software.amazon.smithy.rust.codegen.server.smithy.customize.CombinedServerCodegenDecorator
import software.amazon.smithy.rust.codegen.server.smithy.customize.ServerCodegenDecorator
import software.amazon.smithy.rust.codegen.server.smithy.testutil.ServerDecoratableBuildPlugin
import java.util.logging.Level
import java.util.logging.Logger

/**
 * Rust Server Codegen Plugin
 *
 * This is the entrypoint for code generation, triggered by the smithy-build plugin.
 * `resources/META-INF.services/software.amazon.smithy.build.SmithyBuildPlugin` refers to this class by name which
 * enables the smithy-build plugin to invoke `execute` with all Smithy plugin context + models.
 */
class RustServerCodegenPlugin : ServerDecoratableBuildPlugin() {
    private val logger = Logger.getLogger(javaClass.name)

    override fun getName(): String = "rust-server-codegen"

    /**
     * See [software.amazon.smithy.rust.codegen.client.smithy.RustClientCodegenPlugin].
     */
    override fun executeWithDecorator(
        context: PluginContext,
        vararg decorator: ServerCodegenDecorator,
    ) {
        Logger.getLogger(ReservedWordSymbolProvider::class.java.name).level = Level.OFF
        val codegenDecorator =
            CombinedServerCodegenDecorator.fromClasspath(
                context,
                ServerRequiredCustomizations(),
                SmithyValidationExceptionDecorator(),
                CustomValidationExceptionWithReasonDecorator(),
                *decorator,
            )
        logger.info("Loaded plugin to generate pure Rust bindings for the server SDK")
        ServerCodegenVisitor(context, codegenDecorator).execute()
    }

    companion object {
        /**
         * See [software.amazon.smithy.rust.codegen.client.smithy.RustClientCodegenPlugin].
         */
        fun baseSymbolProvider(
            model: Model,
            serviceShape: ServiceShape,
            rustSymbolProviderConfig: RustSymbolProviderConfig,
            constrainedTypes: Boolean = true,
            includeConstrainedShapeProvider: Boolean = true,
        ) =
            SymbolVisitor(model, serviceShape = serviceShape, config = rustSymbolProviderConfig)
                // Generate public constrained types for directly constrained shapes.
<<<<<<< HEAD
                .let { if (constrainedTypes) ConstrainedShapeSymbolProvider(it, serviceShape) else it }
                // Generate different types for EventStream shapes (e.g. transcribe streaming)
                .let { EventStreamSymbolProvider(symbolVisitorConfig.runtimeConfig, it, CodegenTarget.SERVER) }
=======
                .let { if (includeConstrainedShapeProvider) ConstrainedShapeSymbolProvider(it, model, serviceShape, constrainedTypes) else it }
                // Generate different types for EventStream shapes (e.g. transcribe streaming)
                .let { EventStreamSymbolProvider(rustSymbolProviderConfig.runtimeConfig, it, model, CodegenTarget.SERVER) }
>>>>>>> afb1f16c
                // Generate [ByteStream] instead of `Blob` for streaming binary shapes (e.g. S3 GetObject)
                .let { StreamingShapeSymbolProvider(it) }
                // Add Rust attributes (like `#[derive(PartialEq)]`) to generated shapes
                .let { BaseSymbolMetadataProvider(it, additionalAttributes = listOf()) }
                // Constrained shapes generate newtypes that need the same derives we place on types generated from aggregate shapes.
                .let { ConstrainedShapeSymbolMetadataProvider(it, constrainedTypes) }
                // Streaming shapes need different derives (e.g. they cannot derive `PartialEq`)
                .let { StreamingShapeMetadataProvider(it) }
                // Derive `Eq` and `Hash` if possible.
                .let { DeriveEqAndHashSymbolMetadataProvider(it) }
                // Rename shapes that clash with Rust reserved words & and other SDK specific features e.g. `send()` cannot
                // be the name of an operation input
                .let { RustReservedWordSymbolProvider(it) }
    }
}<|MERGE_RESOLUTION|>--- conflicted
+++ resolved
@@ -71,15 +71,9 @@
         ) =
             SymbolVisitor(model, serviceShape = serviceShape, config = rustSymbolProviderConfig)
                 // Generate public constrained types for directly constrained shapes.
-<<<<<<< HEAD
-                .let { if (constrainedTypes) ConstrainedShapeSymbolProvider(it, serviceShape) else it }
+                .let { if (includeConstrainedShapeProvider) ConstrainedShapeSymbolProvider(it, serviceShape, constrainedTypes) else it }
                 // Generate different types for EventStream shapes (e.g. transcribe streaming)
-                .let { EventStreamSymbolProvider(symbolVisitorConfig.runtimeConfig, it, CodegenTarget.SERVER) }
-=======
-                .let { if (includeConstrainedShapeProvider) ConstrainedShapeSymbolProvider(it, model, serviceShape, constrainedTypes) else it }
-                // Generate different types for EventStream shapes (e.g. transcribe streaming)
-                .let { EventStreamSymbolProvider(rustSymbolProviderConfig.runtimeConfig, it, model, CodegenTarget.SERVER) }
->>>>>>> afb1f16c
+                .let { EventStreamSymbolProvider(rustSymbolProviderConfig.runtimeConfig, it, CodegenTarget.SERVER) }
                 // Generate [ByteStream] instead of `Blob` for streaming binary shapes (e.g. S3 GetObject)
                 .let { StreamingShapeSymbolProvider(it) }
                 // Add Rust attributes (like `#[derive(PartialEq)]`) to generated shapes
