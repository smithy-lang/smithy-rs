/*
 * Copyright Amazon.com, Inc. or its affiliates. All Rights Reserved.
 * SPDX-License-Identifier: Apache-2.0
 */

package software.amazon.smithy.rust.codegen.server.smithy.protocols

import software.amazon.smithy.model.traits.ErrorTrait
import software.amazon.smithy.rust.codegen.core.rustlang.Writable
import software.amazon.smithy.rust.codegen.core.rustlang.escape
import software.amazon.smithy.rust.codegen.core.rustlang.rust
import software.amazon.smithy.rust.codegen.core.rustlang.writable
import software.amazon.smithy.rust.codegen.core.smithy.generators.http.HttpBindingCustomization
import software.amazon.smithy.rust.codegen.core.smithy.generators.protocol.ProtocolSupport
import software.amazon.smithy.rust.codegen.core.smithy.protocols.AwsJsonVersion
import software.amazon.smithy.rust.codegen.core.smithy.protocols.HttpBindingResolver
import software.amazon.smithy.rust.codegen.core.smithy.protocols.ProtocolGeneratorFactory
import software.amazon.smithy.rust.codegen.core.smithy.protocols.awsJsonFieldName
import software.amazon.smithy.rust.codegen.core.smithy.protocols.parse.JsonParserCustomization
import software.amazon.smithy.rust.codegen.core.smithy.protocols.serialize.JsonSerializerCustomization
import software.amazon.smithy.rust.codegen.core.smithy.protocols.serialize.JsonSerializerGenerator
import software.amazon.smithy.rust.codegen.core.smithy.protocols.serialize.JsonSerializerSection
import software.amazon.smithy.rust.codegen.core.smithy.protocols.serialize.StructuredDataSerializerGenerator
import software.amazon.smithy.rust.codegen.core.util.hasTrait
import software.amazon.smithy.rust.codegen.server.smithy.ServerCodegenContext
import software.amazon.smithy.rust.codegen.server.smithy.customizations.BeforeIteratingOverMapOrCollectionJsonCustomization
import software.amazon.smithy.rust.codegen.server.smithy.customizations.BeforeSerializingMemberJsonCustomization
import software.amazon.smithy.rust.codegen.server.smithy.generators.protocol.ServerAwsJsonProtocol
import software.amazon.smithy.rust.codegen.server.smithy.generators.protocol.ServerProtocol

/**
 * AwsJson 1.0 and 1.1 server-side protocol factory. This factory creates the [ServerHttpBoundProtocolGenerator]
 * with AwsJson specific configurations.
 */
class ServerAwsJsonFactory(
    private val version: AwsJsonVersion,
    private val additionalParserCustomizations: List<JsonParserCustomization> = listOf(),
    private val additionalServerHttpBoundProtocolCustomizations: List<ServerHttpBoundProtocolCustomization> = listOf(),
    private val additionalHttpBindingCustomizations: List<HttpBindingCustomization> = listOf(),
) : ProtocolGeneratorFactory<ServerHttpBoundProtocolGenerator, ServerCodegenContext> {
    override fun protocol(codegenContext: ServerCodegenContext): ServerProtocol =
        ServerAwsJsonProtocol(codegenContext, version, additionalParserCustomizations)

    override fun buildProtocolGenerator(codegenContext: ServerCodegenContext): ServerHttpBoundProtocolGenerator =
        ServerHttpBoundProtocolGenerator(
            codegenContext,
            protocol(codegenContext),
            additionalServerHttpBoundProtocolCustomizations,
            additionalHttpBindingCustomizations,
        )

    override fun support(): ProtocolSupport {
        return ProtocolSupport(
            // Client support
            requestSerialization = false,
            requestBodySerialization = false,
            responseDeserialization = false,
            errorDeserialization = false,
            // Server support
            requestDeserialization = true,
            requestBodyDeserialization = true,
            responseSerialization = true,
            errorSerialization = true,
        )
    }
}

/**
 * AwsJson requires errors to be serialized in server responses with an additional `__type` field. This
 * customization writes the right field depending on the version of the AwsJson protocol.
 *
 * From the specs:
 * - https://smithy.io/2.0/aws/protocols/aws-json-1_0-protocol.html#operation-error-serialization
 * - https://smithy.io/2.0/aws/protocols/aws-json-1_1-protocol.html#operation-error-serialization
 *
 * > Error responses in the <awsJson1_x> protocol are serialized identically to standard responses with one additional
 * > component to distinguish which error is contained. New server-side protocol implementations SHOULD use a body
 * > field named __type
 */
class ServerAwsJsonError(private val awsJsonVersion: AwsJsonVersion) : JsonSerializerCustomization() {
<<<<<<< HEAD
    override fun section(section: JsonSerializerSection): Writable = when (section) {
        is JsonSerializerSection.ServerError -> writable {
            if (section.structureShape.hasTrait<ErrorTrait>()) {
                val typeId = when (awsJsonVersion) {
                    // AwsJson 1.0 wants the whole shape ID (namespace#Shape).
                    // https://smithy.io/2.0/aws/protocols/aws-json-1_0-protocol.html#operation-error-serialization
                    AwsJsonVersion.Json10 -> section.structureShape.id.toString()
                    // AwsJson 1.1 wants only the shape name (Shape).
                    // https://smithy.io/2.0/aws/protocols/aws-json-1_1-protocol.html#operation-error-serialization
                    AwsJsonVersion.Json11 -> section.structureShape.id.name.toString()
=======
    override fun section(section: JsonSerializerSection): Writable =
        when (section) {
            is JsonSerializerSection.ServerError ->
                writable {
                    if (section.structureShape.hasTrait<ErrorTrait>()) {
                        val typeId =
                            when (awsJsonVersion) {
                                // AwsJson 1.0 wants the whole shape ID (namespace#Shape).
                                // https://awslabs.github.io/smithy/1.0/spec/aws/aws-json-1_0-protocol.html#operation-error-serialization
                                AwsJsonVersion.Json10 -> section.structureShape.id.toString()
                                // AwsJson 1.1 wants only the shape name (Shape).
                                // https://awslabs.github.io/smithy/1.0/spec/aws/aws-json-1_1-protocol.html#operation-error-serialization
                                AwsJsonVersion.Json11 -> section.structureShape.id.name.toString()
                            }
                        rust("""${section.jsonObject}.key("__type").string("${escape(typeId)}");""")
                    }
>>>>>>> c2e50d0c
                }

            else -> emptySection
        }
}

/**
 * AwsJson requires operation errors to be serialized in server response with an additional `__type` field. This class
 * customizes [JsonSerializerGenerator] to add this functionality.
 *
 * https://smithy.io/2.0/aws/protocols/aws-json-1_0-protocol.html#operation-error-serialization
 */
class ServerAwsJsonSerializerGenerator(
    private val codegenContext: ServerCodegenContext,
    private val httpBindingResolver: HttpBindingResolver,
    private val awsJsonVersion: AwsJsonVersion,
    private val jsonSerializerGenerator: JsonSerializerGenerator =
        JsonSerializerGenerator(
            codegenContext,
            httpBindingResolver,
            ::awsJsonFieldName,
            customizations =
                listOf(
                    ServerAwsJsonError(awsJsonVersion),
                    BeforeIteratingOverMapOrCollectionJsonCustomization(codegenContext),
                    BeforeSerializingMemberJsonCustomization(codegenContext),
                ),
        ),
) : StructuredDataSerializerGenerator by jsonSerializerGenerator<|MERGE_RESOLUTION|>--- conflicted
+++ resolved
@@ -78,18 +78,6 @@
  * > field named __type
  */
 class ServerAwsJsonError(private val awsJsonVersion: AwsJsonVersion) : JsonSerializerCustomization() {
-<<<<<<< HEAD
-    override fun section(section: JsonSerializerSection): Writable = when (section) {
-        is JsonSerializerSection.ServerError -> writable {
-            if (section.structureShape.hasTrait<ErrorTrait>()) {
-                val typeId = when (awsJsonVersion) {
-                    // AwsJson 1.0 wants the whole shape ID (namespace#Shape).
-                    // https://smithy.io/2.0/aws/protocols/aws-json-1_0-protocol.html#operation-error-serialization
-                    AwsJsonVersion.Json10 -> section.structureShape.id.toString()
-                    // AwsJson 1.1 wants only the shape name (Shape).
-                    // https://smithy.io/2.0/aws/protocols/aws-json-1_1-protocol.html#operation-error-serialization
-                    AwsJsonVersion.Json11 -> section.structureShape.id.name.toString()
-=======
     override fun section(section: JsonSerializerSection): Writable =
         when (section) {
             is JsonSerializerSection.ServerError ->
@@ -98,15 +86,14 @@
                         val typeId =
                             when (awsJsonVersion) {
                                 // AwsJson 1.0 wants the whole shape ID (namespace#Shape).
-                                // https://awslabs.github.io/smithy/1.0/spec/aws/aws-json-1_0-protocol.html#operation-error-serialization
+                                // https://smithy.io/2.0/aws/protocols/aws-json-1_0-protocol.html#operation-error-serialization
                                 AwsJsonVersion.Json10 -> section.structureShape.id.toString()
                                 // AwsJson 1.1 wants only the shape name (Shape).
-                                // https://awslabs.github.io/smithy/1.0/spec/aws/aws-json-1_1-protocol.html#operation-error-serialization
+                                // https://smithy.io/2.0/aws/protocols/aws-json-1_1-protocol.html#operation-error-serialization
                                 AwsJsonVersion.Json11 -> section.structureShape.id.name.toString()
                             }
                         rust("""${section.jsonObject}.key("__type").string("${escape(typeId)}");""")
                     }
->>>>>>> c2e50d0c
                 }
 
             else -> emptySection
