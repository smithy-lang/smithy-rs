/*
 * Copyright Amazon.com, Inc. or its affiliates. All Rights Reserved.
 * SPDX-License-Identifier: Apache-2.0
 */

package software.amazon.smithy.rust.codegen.server.smithy

import software.amazon.smithy.model.Model
import software.amazon.smithy.model.shapes.BlobShape
import software.amazon.smithy.model.shapes.ByteShape
import software.amazon.smithy.model.shapes.EnumShape
import software.amazon.smithy.model.shapes.IntegerShape
import software.amazon.smithy.model.shapes.ListShape
import software.amazon.smithy.model.shapes.LongShape
import software.amazon.smithy.model.shapes.MapShape
import software.amazon.smithy.model.shapes.MemberShape
import software.amazon.smithy.model.shapes.OperationShape
import software.amazon.smithy.model.shapes.ServiceShape
import software.amazon.smithy.model.shapes.SetShape
import software.amazon.smithy.model.shapes.Shape
import software.amazon.smithy.model.shapes.ShapeId
import software.amazon.smithy.model.shapes.ShortShape
import software.amazon.smithy.model.traits.LengthTrait
import software.amazon.smithy.model.traits.RangeTrait
import software.amazon.smithy.model.traits.RequiredTrait
import software.amazon.smithy.model.traits.StreamingTrait
import software.amazon.smithy.model.traits.Trait
import software.amazon.smithy.model.traits.UniqueItemsTrait
import software.amazon.smithy.rust.codegen.core.smithy.DirectedWalker
import software.amazon.smithy.rust.codegen.core.smithy.traits.SyntheticEventStreamUnionTrait
import software.amazon.smithy.rust.codegen.core.util.expectTrait
import software.amazon.smithy.rust.codegen.core.util.hasTrait
import software.amazon.smithy.rust.codegen.core.util.inputShape
import software.amazon.smithy.rust.codegen.core.util.orNull
import java.util.logging.Level

private sealed class UnsupportedConstraintMessageKind {
    private val constraintTraitsUberIssue = "https://github.com/awslabs/smithy-rs/issues/1401"

    fun intoLogMessage(ignoreUnsupportedConstraints: Boolean): LogMessage {
        fun buildMessage(intro: String, willSupport: Boolean, trackingIssue: String? = null, canBeIgnored: Boolean = true): String {
            var msg = """
                    $intro
                    This is not supported in the smithy-rs server SDK."""
            if (willSupport) {
                msg += """
                    It will be supported in the future."""
            }
            if (trackingIssue != null) {
                msg += """
                    For more information, and to report if you're affected by this, please use the tracking issue: $trackingIssue."""
            }
            if (canBeIgnored) {
                msg += """
                    If you want to go ahead and generate the server SDK ignoring unsupported constraint traits, set the key `ignoreUnsupportedConstraints`
                    inside the `runtimeConfig.codegen` JSON object in your `smithy-build.json` to `true`."""
            }
            return msg.trimIndent().replace("\n", " ")
        }

        fun buildMessageShapeHasUnsupportedConstraintTrait(
            shape: Shape,
            constraintTrait: Trait,
            trackingIssue: String,
        ) =
            buildMessage(
                "The ${shape.type} shape `${shape.id}` has the constraint trait `${constraintTrait.toShapeId()}` attached.",
                willSupport = true,
                trackingIssue,
            )

        val level = if (ignoreUnsupportedConstraints) Level.WARNING else Level.SEVERE

        return when (this) {
            is UnsupportedConstraintOnMemberShape -> LogMessage(
                level,
                buildMessageShapeHasUnsupportedConstraintTrait(shape, constraintTrait, constraintTraitsUberIssue),
            )

            is UnsupportedConstraintOnShapeReachableViaAnEventStream -> LogMessage(
                Level.SEVERE,
                buildMessage(
                    """
                    The ${shape.type} shape `${shape.id}` has the constraint trait `${constraintTrait.toShapeId()}` attached.
                    This shape is also part of an event stream; it is unclear what the semantics for constrained shapes in event streams are.
                    Please remove the trait from the shape to synthesize your model.
                    """.trimIndent().replace("\n", " "),
                    willSupport = false,
                    "https://github.com/awslabs/smithy/issues/1388",
                    canBeIgnored = false,
                ),
            )

            is UnsupportedLengthTraitOnStreamingBlobShape -> LogMessage(
                level,
                buildMessage(
                    """
                    The ${shape.type} shape `${shape.id}` has both the `${lengthTrait.toShapeId()}` and `${streamingTrait.toShapeId()}` constraint traits attached.
                    It is unclear what the semantics for streaming blob shapes are.
                    """.trimIndent().replace("\n", " "),
                    willSupport = false,
                    "https://github.com/awslabs/smithy/issues/1389",
                ),
            )

            is UnsupportedRangeTraitOnShape -> LogMessage(
                level,
                buildMessageShapeHasUnsupportedConstraintTrait(shape, rangeTrait, constraintTraitsUberIssue),
            )

            is UnsupportedUniqueItemsTraitOnShape -> LogMessage(
                level,
                buildMessageShapeHasUnsupportedConstraintTrait(shape, uniqueItemsTrait, constraintTraitsUberIssue),
            )

            is UnsupportedMapShapeReachableFromUniqueItemsList -> LogMessage(
                Level.SEVERE,
                buildMessage(
                    """
                    The map shape `${mapShape.id}` is reachable from the list shape `${listShape.id}`, which has the 
                    `@uniqueItems` trait attached.
                    """.trimIndent().replace("\n", " "),
                    willSupport = false,
                    trackingIssue = "https://github.com/awslabs/smithy/issues/1567",
                    canBeIgnored = false,
                ),
            )
        }
    }
}

private data class OperationWithConstrainedInputWithoutValidationException(val shape: OperationShape)
private data class UnsupportedConstraintOnMemberShape(val shape: MemberShape, val constraintTrait: Trait) :
    UnsupportedConstraintMessageKind()

private data class UnsupportedConstraintOnShapeReachableViaAnEventStream(val shape: Shape, val constraintTrait: Trait) :
    UnsupportedConstraintMessageKind()

private data class UnsupportedLengthTraitOnStreamingBlobShape(
    val shape: BlobShape,
    val lengthTrait: LengthTrait,
    val streamingTrait: StreamingTrait,
) : UnsupportedConstraintMessageKind()

private data class UnsupportedRangeTraitOnShape(val shape: Shape, val rangeTrait: RangeTrait) :
    UnsupportedConstraintMessageKind()

private data class UnsupportedUniqueItemsTraitOnShape(val shape: Shape, val uniqueItemsTrait: UniqueItemsTrait) :
    UnsupportedConstraintMessageKind()

private data class UnsupportedMapShapeReachableFromUniqueItemsList(
    val listShape: ListShape,
    val uniqueItemsTrait: UniqueItemsTrait,
    val mapShape: MapShape,
) : UnsupportedConstraintMessageKind()

data class LogMessage(val level: Level, val message: String)
data class ValidationResult(val shouldAbort: Boolean, val messages: List<LogMessage>) :
    Throwable(message = messages.joinToString("\n") { it.message })

private val unsupportedConstraintsOnMemberShapes = allConstraintTraits - RequiredTrait::class.java

/**
 * Validate that all constrained operations have the shape [validationExceptionShapeId] shape attached to their errors.
 */
fun validateOperationsWithConstrainedInputHaveValidationExceptionAttached(
    model: Model,
    service: ServiceShape,
    validationExceptionShapeId: ShapeId,
): ValidationResult {
    // Traverse the model and error out if an operation uses constrained input, but it does not have
    // `ValidationException` attached in `errors`. https://github.com/awslabs/smithy-rs/pull/1199#discussion_r809424783
    // TODO(https://github.com/awslabs/smithy-rs/issues/1401): This check will go away once we add support for
    //  `disableDefaultValidation` set to `true`, allowing service owners to map from constraint violations to operation errors.
    val walker = DirectedWalker(model)
    val operationsWithConstrainedInputWithoutValidationExceptionSet = walker.walkShapes(service)
        .filterIsInstance<OperationShape>()
        .asSequence()
        .filter { operationShape ->
            // Walk the shapes reachable via this operation input.
            walker.walkShapes(operationShape.inputShape(model))
                .any { it is SetShape || it is EnumShape || it.hasConstraintTrait() }
        }
        .filter { !it.errors.contains(validationExceptionShapeId) }
        .map { OperationWithConstrainedInputWithoutValidationException(it) }
        .toSet()

    val messages =
        operationsWithConstrainedInputWithoutValidationExceptionSet.map {
            LogMessage(
                Level.SEVERE,
                """
                Operation ${it.shape.id} takes in input that is constrained
                (https://awslabs.github.io/smithy/2.0/spec/constraint-traits.html), and as such can fail with a
                validation exception. You must model this behavior in the operation shape in your model file.
                """.trimIndent().replace("\n", " ") +
                    """

                    ```smithy
                    use $validationExceptionShapeId

                    operation ${it.shape.id.name} {
                        ...
                        errors: [..., ${validationExceptionShapeId.name}] // <-- Add this.
                    }
                    ```
                    """.trimIndent(),
            )
        }

    return ValidationResult(shouldAbort = messages.any { it.level == Level.SEVERE }, messages)
}

fun validateUnsupportedConstraints(
    model: Model,
    service: ServiceShape,
    codegenConfig: ServerCodegenConfig,
): ValidationResult {
    // Traverse the model and error out if:
    val walker = DirectedWalker(model)

    // 1. Constraint traits on streaming blob shapes are used. Their semantics are unclear.
    // TODO(https://github.com/awslabs/smithy/issues/1389)
    val unsupportedLengthTraitOnStreamingBlobShapeSet = walker
        .walkShapes(service)
        .asSequence()
        .filterIsInstance<BlobShape>()
        .filter { it.hasTrait<LengthTrait>() && it.hasTrait<StreamingTrait>() }
        .map { UnsupportedLengthTraitOnStreamingBlobShape(it, it.expectTrait(), it.expectTrait()) }
        .toSet()

    // 2. Constraint traits in event streams are used. Their semantics are unclear.
    // TODO(https://github.com/awslabs/smithy/issues/1388)
    val eventStreamShapes = walker
        .walkShapes(service)
        .asSequence()
        .filter { it.hasTrait<SyntheticEventStreamUnionTrait>() }
    val unsupportedConstraintOnNonErrorShapeReachableViaAnEventStreamSet = eventStreamShapes
        .flatMap { walker.walkShapes(it) }
        .filterMapShapesToTraits(allConstraintTraits)
        .map { (shape, trait) -> UnsupportedConstraintOnShapeReachableViaAnEventStream(shape, trait) }
        .toSet()
    val eventStreamErrors = eventStreamShapes.map {
        it.expectTrait<SyntheticEventStreamUnionTrait>()
    }.map { it.errorMembers }
    val unsupportedConstraintErrorShapeReachableViaAnEventStreamSet = eventStreamErrors
        .flatMap { it }
        .flatMap { walker.walkShapes(it) }
        .filterMapShapesToTraits(allConstraintTraits)
        .map { (shape, trait) -> UnsupportedConstraintOnShapeReachableViaAnEventStream(shape, trait) }
        .toSet()
    val unsupportedConstraintShapeReachableViaAnEventStreamSet =
        unsupportedConstraintOnNonErrorShapeReachableViaAnEventStreamSet + unsupportedConstraintErrorShapeReachableViaAnEventStreamSet

    // 3. Range trait used on unsupported shapes.
    // TODO(https://github.com/awslabs/smithy-rs/issues/1401)
    val unsupportedRangeTraitOnShapeSet = walker
        .walkShapes(service)
        .asSequence()
        .filterNot { it is IntegerShape || it is ShortShape || it is LongShape || it is ByteShape }
        .filterMapShapesToTraits(setOf(RangeTrait::class.java))
        .map { (shape, rangeTrait) -> UnsupportedRangeTraitOnShape(shape, rangeTrait as RangeTrait) }
        .toSet()

    // 5. `@uniqueItems` cannot reach a map shape.
    // See https://github.com/awslabs/smithy/issues/1567.
    val mapShapeReachableFromUniqueItemsListShapeSet = walker
        .walkShapes(service)
        .asSequence()
        .filterMapShapesToTraits(setOf(UniqueItemsTrait::class.java))
        .flatMap { (listShape, uniqueItemsTrait) ->
            walker.walkShapes(listShape).filterIsInstance<MapShape>().map { mapShape ->
                UnsupportedMapShapeReachableFromUniqueItemsList(
                    listShape as ListShape,
                    uniqueItemsTrait as UniqueItemsTrait,
                    mapShape,
                )
            }
        }
        .toSet()

    val messages =
<<<<<<< HEAD
        unsupportedConstraintOnMemberShapeSet.map { it.intoLogMessage(codegenConfig.ignoreUnsupportedConstraints) } +
            unsupportedLengthTraitOnStreamingBlobShapeSet.map {
                it.intoLogMessage(codegenConfig.ignoreUnsupportedConstraints)
            } +
            unsupportedConstraintShapeReachableViaAnEventStreamSet.map {
                it.intoLogMessage(codegenConfig.ignoreUnsupportedConstraints)
            } +
            unsupportedRangeTraitOnShapeSet.map { it.intoLogMessage(codegenConfig.ignoreUnsupportedConstraints) }
=======
        unsupportedLengthTraitOnStreamingBlobShapeSet.map { it.intoLogMessage(codegenConfig.ignoreUnsupportedConstraints) } +
            unsupportedConstraintShapeReachableViaAnEventStreamSet.map { it.intoLogMessage(codegenConfig.ignoreUnsupportedConstraints) } +
            unsupportedRangeTraitOnShapeSet.map { it.intoLogMessage(codegenConfig.ignoreUnsupportedConstraints) } +
            mapShapeReachableFromUniqueItemsListShapeSet.map { it.intoLogMessage(codegenConfig.ignoreUnsupportedConstraints) }
>>>>>>> ec1a5515

    return ValidationResult(shouldAbort = messages.any { it.level == Level.SEVERE }, messages)
}

/**
 * Returns a sequence over pairs `(shape, trait)`.
 * The returned sequence contains one pair per shape in the input iterable that has attached a trait contained in  [traits].
 */
private fun Sequence<Shape>.filterMapShapesToTraits(traits: Set<Class<out Trait>>): Sequence<Pair<Shape, Trait>> =
    this.map { shape -> shape to traits.mapNotNull { shape.getTrait(it).orNull() } }
        .flatMap { (shape, traits) -> traits.map { shape to it } }<|MERGE_RESOLUTION|>--- conflicted
+++ resolved
@@ -40,7 +40,7 @@
     fun intoLogMessage(ignoreUnsupportedConstraints: Boolean): LogMessage {
         fun buildMessage(intro: String, willSupport: Boolean, trackingIssue: String? = null, canBeIgnored: Boolean = true): String {
             var msg = """
-                    $intro
+                $intro
                     This is not supported in the smithy-rs server SDK."""
             if (willSupport) {
                 msg += """
@@ -117,7 +117,7 @@
                 Level.SEVERE,
                 buildMessage(
                     """
-                    The map shape `${mapShape.id}` is reachable from the list shape `${listShape.id}`, which has the 
+                    The map shape `${mapShape.id}` is reachable from the list shape `${listShape.id}`, which has the
                     `@uniqueItems` trait attached.
                     """.trimIndent().replace("\n", " "),
                     willSupport = false,
@@ -280,21 +280,16 @@
         .toSet()
 
     val messages =
-<<<<<<< HEAD
-        unsupportedConstraintOnMemberShapeSet.map { it.intoLogMessage(codegenConfig.ignoreUnsupportedConstraints) } +
-            unsupportedLengthTraitOnStreamingBlobShapeSet.map {
-                it.intoLogMessage(codegenConfig.ignoreUnsupportedConstraints)
-            } +
+        unsupportedLengthTraitOnStreamingBlobShapeSet.map {
+            it.intoLogMessage(codegenConfig.ignoreUnsupportedConstraints)
+        } +
             unsupportedConstraintShapeReachableViaAnEventStreamSet.map {
                 it.intoLogMessage(codegenConfig.ignoreUnsupportedConstraints)
             } +
-            unsupportedRangeTraitOnShapeSet.map { it.intoLogMessage(codegenConfig.ignoreUnsupportedConstraints) }
-=======
-        unsupportedLengthTraitOnStreamingBlobShapeSet.map { it.intoLogMessage(codegenConfig.ignoreUnsupportedConstraints) } +
-            unsupportedConstraintShapeReachableViaAnEventStreamSet.map { it.intoLogMessage(codegenConfig.ignoreUnsupportedConstraints) } +
             unsupportedRangeTraitOnShapeSet.map { it.intoLogMessage(codegenConfig.ignoreUnsupportedConstraints) } +
-            mapShapeReachableFromUniqueItemsListShapeSet.map { it.intoLogMessage(codegenConfig.ignoreUnsupportedConstraints) }
->>>>>>> ec1a5515
+            mapShapeReachableFromUniqueItemsListShapeSet.map {
+                it.intoLogMessage(codegenConfig.ignoreUnsupportedConstraints)
+            }
 
     return ValidationResult(shouldAbort = messages.any { it.level == Level.SEVERE }, messages)
 }
