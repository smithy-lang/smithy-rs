--- conflicted
+++ resolved
@@ -6,13 +6,10 @@
 package software.amazon.smithy.rust.codegen.server.smithy.generators.http
 
 import software.amazon.smithy.codegen.core.Symbol
-<<<<<<< HEAD
+import software.amazon.smithy.model.shapes.ByteShape
 import software.amazon.smithy.model.shapes.CollectionShape
-=======
-import software.amazon.smithy.model.shapes.ByteShape
 import software.amazon.smithy.model.shapes.IntegerShape
 import software.amazon.smithy.model.shapes.LongShape
->>>>>>> 4c779651
 import software.amazon.smithy.model.shapes.OperationShape
 import software.amazon.smithy.model.shapes.Shape
 import software.amazon.smithy.model.shapes.ShortShape
@@ -98,11 +95,7 @@
                     codegenContext.settings.codegenConfig.publicConstrainedTypes,
                 )
             ) {
-<<<<<<< HEAD
-                if (section.context.shape.isIntegerShape || section.context.shape is CollectionShape) {
-=======
-                if (section.context.shape is IntegerShape || section.context.shape is ShortShape || section.context.shape is LongShape || section.context.shape is ByteShape) {
->>>>>>> 4c779651
+                if (section.context.shape is IntegerShape || section.context.shape is ShortShape || section.context.shape is LongShape || section.context.shape is ByteShape || section.context.shape is CollectionShape) {
                     section.context.valueExpression =
                         ValueExpression.Reference("&${section.context.valueExpression.name.removePrefix("&")}.0")
                 }
