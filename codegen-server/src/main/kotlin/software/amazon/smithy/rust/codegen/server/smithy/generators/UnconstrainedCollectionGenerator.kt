/*
 * Copyright Amazon.com, Inc. or its affiliates. All Rights Reserved.
 * SPDX-License-Identifier: Apache-2.0
 */

package software.amazon.smithy.rust.codegen.server.smithy.generators

import software.amazon.smithy.model.shapes.CollectionShape
import software.amazon.smithy.rust.codegen.core.rustlang.RustWriter
import software.amazon.smithy.rust.codegen.core.rustlang.rustTemplate
import software.amazon.smithy.rust.codegen.core.smithy.RuntimeType
import software.amazon.smithy.rust.codegen.core.smithy.makeMaybeConstrained
import software.amazon.smithy.rust.codegen.core.smithy.module
import software.amazon.smithy.rust.codegen.server.smithy.PubCrateConstraintViolationSymbolProvider
import software.amazon.smithy.rust.codegen.server.smithy.ServerCodegenContext
import software.amazon.smithy.rust.codegen.server.smithy.canReachConstrainedShape
import software.amazon.smithy.rust.codegen.server.smithy.isDirectlyConstrained

/**
 * Generates a Rust type for a constrained collection shape that is able to hold values for the corresponding
 * _unconstrained_ shape. This type is a [RustType.Opaque] wrapper tuple newtype holding a `Vec`. Upon request parsing,
 * server deserializers use this type to store the incoming values without enforcing the modeled constraints. Only after
 * the full request has been parsed are constraints enforced, via the `impl TryFrom<UnconstrainedSymbol> for
 * ConstrainedSymbol`.
 *
 * This type is never exposed to the user; it is always `pub(crate)`. Only the deserializers use it.
 *
 * Consult [UnconstrainedShapeSymbolProvider] for more details and for an example.
 */
class UnconstrainedCollectionGenerator(
    val codegenContext: ServerCodegenContext,
    private val unconstrainedModuleWriter: RustWriter,
    private val modelsModuleWriter: RustWriter,
    val shape: CollectionShape,
) {
    private val model = codegenContext.model
    private val symbolProvider = codegenContext.symbolProvider
    private val unconstrainedShapeSymbolProvider = codegenContext.unconstrainedShapeSymbolProvider
    private val pubCrateConstrainedShapeSymbolProvider = codegenContext.pubCrateConstrainedShapeSymbolProvider
    private val publicConstrainedTypes = codegenContext.settings.codegenConfig.publicConstrainedTypes
    private val constraintViolationSymbolProvider =
        with(codegenContext.constraintViolationSymbolProvider) {
            if (publicConstrainedTypes) {
                this
            } else {
                PubCrateConstraintViolationSymbolProvider(this)
            }
        }
    private val constrainedShapeSymbolProvider = codegenContext.constrainedShapeSymbolProvider
    private val constrainedSymbol = if (shape.isDirectlyConstrained(symbolProvider)) {
        constrainedShapeSymbolProvider.toSymbol(shape)
    } else {
        pubCrateConstrainedShapeSymbolProvider.toSymbol(shape)
    }

    fun render() {
        check(shape.canReachConstrainedShape(model, symbolProvider))

        val symbol = unconstrainedShapeSymbolProvider.toSymbol(shape)
        val name = symbol.name
        val innerShape = model.expectShape(shape.member.target)
        val innerUnconstrainedSymbol = unconstrainedShapeSymbolProvider.toSymbol(innerShape)
        val constraintViolationSymbol = constraintViolationSymbolProvider.toSymbol(shape)
        val innerConstraintViolationSymbol = constraintViolationSymbolProvider.toSymbol(innerShape)

        unconstrainedModuleWriter.withInlineModule(symbol.module()) {
            rustTemplate(
                """
                ##[derive(Debug, Clone)]
                pub(crate) struct $name(pub(crate) std::vec::Vec<#{InnerUnconstrainedSymbol}>);

                impl From<$name> for #{MaybeConstrained} {
                    fn from(value: $name) -> Self {
                        Self::Unconstrained(value)
                    }
                }

                impl #{TryFrom}<$name> for #{ConstrainedSymbol} {
                    type Error = #{ConstraintViolationSymbol};

                    fn try_from(value: $name) -> Result<Self, Self::Error> {
                        let res: Result<_, (usize, #{InnerConstraintViolationSymbol})> = value
                            .0
                            .into_iter()
                            .enumerate()
                            .map(|(idx, inner)| inner.try_into().map_err(|inner_violation| (idx, inner_violation)))
                            .collect();
                        res.map(Self)
<<<<<<< HEAD
                           .map_err(|(idx, inner_violation)| #{ConstraintViolationSymbol}::Member(idx, inner_violation))
=======
                           .map_err(|(idx, inner_violation)| #{ConstraintViolationSymbol}(idx, inner_violation))
>>>>>>> 27020be3
                    }
                }
                """,
                "InnerUnconstrainedSymbol" to innerUnconstrainedSymbol,
                "InnerConstraintViolationSymbol" to innerConstraintViolationSymbol,
                "ConstrainedSymbol" to constrainedSymbol,
                "ConstraintViolationSymbol" to constraintViolationSymbol,
                "MaybeConstrained" to constrainedSymbol.makeMaybeConstrained(),
                "TryFrom" to RuntimeType.TryFrom,
            )
        }
<<<<<<< HEAD
=======

        modelsModuleWriter.withInlineModule(constraintViolationSymbol.module()) {
            // The first component of the tuple struct is the index in the collection where the first constraint
            // violation was found.
            rustTemplate(
                """
                ##[derive(Debug, PartialEq)]
                pub struct $constraintViolationName(
                    pub(crate) usize,
                    pub(crate) #{InnerConstraintViolationSymbol}
                );
                """,
                "InnerConstraintViolationSymbol" to innerConstraintViolationSymbol,
            )

            if (shape.isReachableFromOperationInput()) {
                rustTemplate(
                    """
                    impl $constraintViolationName {
                        pub(crate) fn as_validation_exception_field(self, path: #{String}) -> crate::model::ValidationExceptionField {
                            self.1.as_validation_exception_field(format!("{}/{}", path, &self.0))
                        }
                    }
                    """,
                    "String" to RuntimeType.String,
                )
            }
        }
>>>>>>> 27020be3
    }
}<|MERGE_RESOLUTION|>--- conflicted
+++ resolved
@@ -86,11 +86,7 @@
                             .map(|(idx, inner)| inner.try_into().map_err(|inner_violation| (idx, inner_violation)))
                             .collect();
                         res.map(Self)
-<<<<<<< HEAD
                            .map_err(|(idx, inner_violation)| #{ConstraintViolationSymbol}::Member(idx, inner_violation))
-=======
-                           .map_err(|(idx, inner_violation)| #{ConstraintViolationSymbol}(idx, inner_violation))
->>>>>>> 27020be3
                     }
                 }
                 """,
@@ -102,36 +98,5 @@
                 "TryFrom" to RuntimeType.TryFrom,
             )
         }
-<<<<<<< HEAD
-=======
-
-        modelsModuleWriter.withInlineModule(constraintViolationSymbol.module()) {
-            // The first component of the tuple struct is the index in the collection where the first constraint
-            // violation was found.
-            rustTemplate(
-                """
-                ##[derive(Debug, PartialEq)]
-                pub struct $constraintViolationName(
-                    pub(crate) usize,
-                    pub(crate) #{InnerConstraintViolationSymbol}
-                );
-                """,
-                "InnerConstraintViolationSymbol" to innerConstraintViolationSymbol,
-            )
-
-            if (shape.isReachableFromOperationInput()) {
-                rustTemplate(
-                    """
-                    impl $constraintViolationName {
-                        pub(crate) fn as_validation_exception_field(self, path: #{String}) -> crate::model::ValidationExceptionField {
-                            self.1.as_validation_exception_field(format!("{}/{}", path, &self.0))
-                        }
-                    }
-                    """,
-                    "String" to RuntimeType.String,
-                )
-            }
-        }
->>>>>>> 27020be3
     }
 }