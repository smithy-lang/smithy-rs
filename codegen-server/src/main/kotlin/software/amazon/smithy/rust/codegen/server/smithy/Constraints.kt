/*
 * Copyright Amazon.com, Inc. or its affiliates. All Rights Reserved.
 * SPDX-License-Identifier: Apache-2.0
 */

package software.amazon.smithy.rust.codegen.server.smithy

import software.amazon.smithy.codegen.core.SymbolProvider
import software.amazon.smithy.model.Model
import software.amazon.smithy.model.neighbor.Walker
import software.amazon.smithy.model.shapes.CollectionShape
import software.amazon.smithy.model.shapes.IntegerShape
import software.amazon.smithy.model.shapes.MapShape
import software.amazon.smithy.model.shapes.MemberShape
import software.amazon.smithy.model.shapes.Shape
import software.amazon.smithy.model.shapes.SimpleShape
import software.amazon.smithy.model.shapes.StringShape
import software.amazon.smithy.model.shapes.StructureShape
import software.amazon.smithy.model.shapes.UnionShape
import software.amazon.smithy.model.traits.EnumTrait
import software.amazon.smithy.model.traits.LengthTrait
import software.amazon.smithy.model.traits.PatternTrait
import software.amazon.smithy.model.traits.RangeTrait
import software.amazon.smithy.model.traits.RequiredTrait
import software.amazon.smithy.model.traits.Trait
import software.amazon.smithy.model.traits.UniqueItemsTrait
import software.amazon.smithy.rust.codegen.core.smithy.isOptional
import software.amazon.smithy.rust.codegen.core.util.UNREACHABLE
import software.amazon.smithy.rust.codegen.core.util.hasTrait

/**
 * This file contains utilities to work with constrained shapes.
 */

/**
 * Whether the shape has any trait that could cause a request to be rejected with a constraint violation, _whether
 * we support it or not_.
 */
fun Shape.hasConstraintTrait() =
    hasTrait<LengthTrait>() ||
        hasTrait<EnumTrait>() ||
        hasTrait<UniqueItemsTrait>() ||
        hasTrait<PatternTrait>() ||
        hasTrait<RangeTrait>() ||
        hasTrait<RequiredTrait>()

val supportedStringConstraintTraits: List<Class<out Trait>> = listOf(LengthTrait::class.java, PatternTrait::class.java)

/**
 * We say a shape is _directly_ constrained if:
 *
 *     - it has a constraint trait, or;
 *     - in the case of it being an aggregate shape, one of its member shapes has a constraint trait.
 *
 * Note that an aggregate shape whose member shapes do not have constraint traits but that has a member whose target is
 * a constrained shape is _not_ directly constrained.
 *
 * At the moment only a subset of constraint traits are implemented on a subset of shapes; that's why we match against
 * a subset of shapes in each arm, and check for a subset of constraint traits attached to the shape in the arm's
 * (with these subsets being smaller than what [the spec] accounts for).
 *
 * [the spec]: https://awslabs.github.io/smithy/2.0/spec/constraint-traits.html
 */
fun Shape.isDirectlyConstrained(symbolProvider: SymbolProvider): Boolean = when (this) {
    is StructureShape -> {
        // TODO(https://github.com/awslabs/smithy-rs/issues/1302, https://github.com/awslabs/smithy/issues/1179):
        //  The only reason why the functions in this file have
        //  to take in a `SymbolProvider` is because non-`required` blob streaming members are interpreted as
        //  `required`, so we can't use `member.isOptional` here.
        this.members().map { symbolProvider.toSymbol(it) }.any { !it.isOptional() }
    }
    is MapShape -> this.hasTrait<LengthTrait>()
<<<<<<< HEAD
    is StringShape -> this.hasTrait<EnumTrait>() || this.hasTrait<LengthTrait>()
    is IntegerShape -> this.hasTrait<RangeTrait>()
=======
    is StringShape -> this.hasTrait<EnumTrait>() || supportedStringConstraintTraits.any { this.hasTrait(it) }
>>>>>>> eafbe808
    else -> false
}

fun MemberShape.hasConstraintTraitOrTargetHasConstraintTrait(model: Model, symbolProvider: SymbolProvider): Boolean =
    this.isDirectlyConstrained(symbolProvider) || (model.expectShape(this.target).isDirectlyConstrained(symbolProvider))

fun Shape.isTransitivelyButNotDirectlyConstrained(model: Model, symbolProvider: SymbolProvider): Boolean =
    !this.isDirectlyConstrained(symbolProvider) && this.canReachConstrainedShape(model, symbolProvider)

fun Shape.canReachConstrainedShape(model: Model, symbolProvider: SymbolProvider): Boolean =
    if (this is MemberShape) {
        // TODO(https://github.com/awslabs/smithy-rs/issues/1401) Constraint traits on member shapes are not implemented
        //  yet. Also, note that a walker over a member shape can, perhaps counterintuitively, reach the _containing_ shape,
        //  so we can't simply delegate to the `else` branch when we implement them.
        this.targetCanReachConstrainedShape(model, symbolProvider)
    } else {
        Walker(model).walkShapes(this).toSet().any { it.isDirectlyConstrained(symbolProvider) }
    }

fun MemberShape.targetCanReachConstrainedShape(model: Model, symbolProvider: SymbolProvider): Boolean =
    model.expectShape(this.target).canReachConstrainedShape(model, symbolProvider)

fun Shape.hasPublicConstrainedWrapperTupleType(model: Model, publicConstrainedTypes: Boolean): Boolean = when (this) {
    is MapShape -> publicConstrainedTypes && this.hasTrait<LengthTrait>()
<<<<<<< HEAD
    is StringShape -> !this.hasTrait<EnumTrait>() && (publicConstrainedTypes && this.hasTrait<LengthTrait>())
    is IntegerShape -> publicConstrainedTypes && this.hasTrait<RangeTrait>()
=======
    is StringShape -> !this.hasTrait<EnumTrait>() && (publicConstrainedTypes && supportedStringConstraintTraits.any(this::hasTrait))
>>>>>>> eafbe808
    is MemberShape -> model.expectShape(this.target).hasPublicConstrainedWrapperTupleType(model, publicConstrainedTypes)
    else -> false
}

fun Shape.wouldHaveConstrainedWrapperTupleTypeWerePublicConstrainedTypesEnabled(model: Model): Boolean =
    hasPublicConstrainedWrapperTupleType(model, true)

/**
 * Helper function to determine whether a shape will map to a _public_ constrained wrapper tuple type.
 *
 * This function is used in core code generators, so it takes in a [CodegenContext] that is downcast
 * to [ServerCodegenContext] when generating servers.
 */
fun workingWithPublicConstrainedWrapperTupleType(shape: Shape, model: Model, publicConstrainedTypes: Boolean): Boolean =
    shape.hasPublicConstrainedWrapperTupleType(model, publicConstrainedTypes)

/**
 * Returns whether a shape's type _name_ contains a non-public type when `publicConstrainedTypes` is `false`.
 *
 * For example, a `Vec<crate::model::LengthString>` contains a non-public type, because `crate::model::LengthString`
 * is `pub(crate)` when `publicConstrainedTypes` is `false`
 *
 * Note that a structure shape's type _definition_ may contain non-public types, but its _name_ is always public.
 *
 * Note how we short-circuit on `publicConstrainedTypes = true`, but we still require it to be passed in instead of laying
 * the responsibility on the caller, for API safety usage.
 */
fun Shape.typeNameContainsNonPublicType(
    model: Model,
    symbolProvider: SymbolProvider,
    publicConstrainedTypes: Boolean,
): Boolean = !publicConstrainedTypes && when (this) {
    is SimpleShape -> wouldHaveConstrainedWrapperTupleTypeWerePublicConstrainedTypesEnabled(model)
    is MemberShape -> model.expectShape(this.target).typeNameContainsNonPublicType(model, symbolProvider, publicConstrainedTypes)
    is CollectionShape -> this.canReachConstrainedShape(model, symbolProvider)
    is MapShape -> this.canReachConstrainedShape(model, symbolProvider)
    is StructureShape, is UnionShape -> false
    else -> UNREACHABLE("the above arms should be exhaustive, but we received shape: $this")
}<|MERGE_RESOLUTION|>--- conflicted
+++ resolved
@@ -70,12 +70,8 @@
         this.members().map { symbolProvider.toSymbol(it) }.any { !it.isOptional() }
     }
     is MapShape -> this.hasTrait<LengthTrait>()
-<<<<<<< HEAD
-    is StringShape -> this.hasTrait<EnumTrait>() || this.hasTrait<LengthTrait>()
+    is StringShape -> this.hasTrait<EnumTrait>() || supportedStringConstraintTraits.any { this.hasTrait(it) }
     is IntegerShape -> this.hasTrait<RangeTrait>()
-=======
-    is StringShape -> this.hasTrait<EnumTrait>() || supportedStringConstraintTraits.any { this.hasTrait(it) }
->>>>>>> eafbe808
     else -> false
 }
 
@@ -100,12 +96,8 @@
 
 fun Shape.hasPublicConstrainedWrapperTupleType(model: Model, publicConstrainedTypes: Boolean): Boolean = when (this) {
     is MapShape -> publicConstrainedTypes && this.hasTrait<LengthTrait>()
-<<<<<<< HEAD
-    is StringShape -> !this.hasTrait<EnumTrait>() && (publicConstrainedTypes && this.hasTrait<LengthTrait>())
+    is StringShape -> !this.hasTrait<EnumTrait>() && (publicConstrainedTypes && supportedStringConstraintTraits.any(this::hasTrait))
     is IntegerShape -> publicConstrainedTypes && this.hasTrait<RangeTrait>()
-=======
-    is StringShape -> !this.hasTrait<EnumTrait>() && (publicConstrainedTypes && supportedStringConstraintTraits.any(this::hasTrait))
->>>>>>> eafbe808
     is MemberShape -> model.expectShape(this.target).hasPublicConstrainedWrapperTupleType(model, publicConstrainedTypes)
     else -> false
 }
