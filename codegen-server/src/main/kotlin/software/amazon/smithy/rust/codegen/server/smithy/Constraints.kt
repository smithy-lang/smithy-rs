/*
 * Copyright Amazon.com, Inc. or its affiliates. All Rights Reserved.
 * SPDX-License-Identifier: Apache-2.0
 */

package software.amazon.smithy.rust.codegen.server.smithy

import software.amazon.smithy.codegen.core.SymbolProvider
import software.amazon.smithy.model.Model
import software.amazon.smithy.model.neighbor.Walker
import software.amazon.smithy.model.shapes.ByteShape
import software.amazon.smithy.model.shapes.CollectionShape
import software.amazon.smithy.model.shapes.IntegerShape
import software.amazon.smithy.model.shapes.LongShape
import software.amazon.smithy.model.shapes.MapShape
import software.amazon.smithy.model.shapes.MemberShape
import software.amazon.smithy.model.shapes.Shape
import software.amazon.smithy.model.shapes.ShortShape
import software.amazon.smithy.model.shapes.SimpleShape
import software.amazon.smithy.model.shapes.StringShape
import software.amazon.smithy.model.shapes.StructureShape
import software.amazon.smithy.model.shapes.UnionShape
import software.amazon.smithy.model.traits.EnumTrait
import software.amazon.smithy.model.traits.LengthTrait
import software.amazon.smithy.model.traits.PatternTrait
import software.amazon.smithy.model.traits.RangeTrait
import software.amazon.smithy.model.traits.RequiredTrait
import software.amazon.smithy.model.traits.UniqueItemsTrait
import software.amazon.smithy.rust.codegen.core.smithy.CodegenContext
import software.amazon.smithy.rust.codegen.core.smithy.isOptional
import software.amazon.smithy.rust.codegen.core.util.UNREACHABLE
import software.amazon.smithy.rust.codegen.core.util.hasTrait

/**
 * This file contains utilities to work with constrained shapes.
 */

/**
 * Whether the shape has any trait that could cause a request to be rejected with a constraint violation, _whether
 * we support it or not_.
 */
fun Shape.hasConstraintTrait() =
    allConstraintTraits.any(this::hasTrait)

val allConstraintTraits = setOf(
    LengthTrait::class.java,
    PatternTrait::class.java,
    RangeTrait::class.java,
    UniqueItemsTrait::class.java,
    EnumTrait::class.java,
    RequiredTrait::class.java,
)

val supportedStringConstraintTraits = setOf(LengthTrait::class.java, PatternTrait::class.java)

/**
 * Supported constraint traits for the `list` and `set` shapes.
 */
val supportedCollectionConstraintTraits = setOf(
    LengthTrait::class.java,
    // TODO(https://github.com/awslabs/smithy-rs/issues/1670): Not yet supported.
    // UniqueItemsTrait::class.java
)

/**
 * We say a shape is _directly_ constrained if:
 *
 *     - it has a constraint trait, or;
 *     - in the case of it being an aggregate shape, one of its member shapes has a constraint trait.
 *
 * Note that an aggregate shape whose member shapes do not have constraint traits but that has a member whose target is
 * a constrained shape is _not_ directly constrained.
 *
 * At the moment only a subset of constraint traits are implemented on a subset of shapes; that's why we match against
 * a subset of shapes in each arm, and check for a subset of constraint traits attached to the shape in the arm's
 * (with these subsets being smaller than what [the spec] accounts for).
 *
 * [the spec]: https://awslabs.github.io/smithy/2.0/spec/constraint-traits.html
 */
fun Shape.isDirectlyConstrained(symbolProvider: SymbolProvider): Boolean = when (this) {
    is StructureShape -> {
        // TODO(https://github.com/awslabs/smithy-rs/issues/1302, https://github.com/awslabs/smithy/issues/1179):
        //  The only reason why the functions in this file have
        //  to take in a `SymbolProvider` is because non-`required` blob streaming members are interpreted as
        //  `required`, so we can't use `member.isOptional` here.
        this.members().map { symbolProvider.toSymbol(it) }.any { !it.isOptional() }
    }

    is MapShape -> this.hasTrait<LengthTrait>()
    is StringShape -> this.hasTrait<EnumTrait>() || supportedStringConstraintTraits.any { this.hasTrait(it) }
<<<<<<< HEAD
    is CollectionShape -> supportedCollectionConstraintTraits.any { this.hasTrait(it) }
    is IntegerShape -> this.hasTrait<RangeTrait>()
=======
    is IntegerShape, is ShortShape, is LongShape, is ByteShape -> this.hasTrait<RangeTrait>()
>>>>>>> 4c779651
    else -> false
}

fun MemberShape.hasConstraintTraitOrTargetHasConstraintTrait(model: Model, symbolProvider: SymbolProvider): Boolean =
    this.isDirectlyConstrained(symbolProvider) || (model.expectShape(this.target).isDirectlyConstrained(symbolProvider))

fun Shape.isTransitivelyButNotDirectlyConstrained(model: Model, symbolProvider: SymbolProvider): Boolean =
    !this.isDirectlyConstrained(symbolProvider) && this.canReachConstrainedShape(model, symbolProvider)

fun Shape.canReachConstrainedShape(model: Model, symbolProvider: SymbolProvider): Boolean =
    if (this is MemberShape) {
        // TODO(https://github.com/awslabs/smithy-rs/issues/1401) Constraint traits on member shapes are not implemented
        //  yet. Also, note that a walker over a member shape can, perhaps counterintuitively, reach the _containing_ shape,
        //  so we can't simply delegate to the `else` branch when we implement them.
        this.targetCanReachConstrainedShape(model, symbolProvider)
    } else {
        Walker(model).walkShapes(this).toSet().any { it.isDirectlyConstrained(symbolProvider) }
    }

fun MemberShape.targetCanReachConstrainedShape(model: Model, symbolProvider: SymbolProvider): Boolean =
    model.expectShape(this.target).canReachConstrainedShape(model, symbolProvider)

fun Shape.hasPublicConstrainedWrapperTupleType(model: Model, publicConstrainedTypes: Boolean): Boolean = when (this) {
    is CollectionShape -> publicConstrainedTypes && supportedCollectionConstraintTraits.any(this::hasTrait)
    is MapShape -> publicConstrainedTypes && this.hasTrait<LengthTrait>()
    is StringShape -> !this.hasTrait<EnumTrait>() && (publicConstrainedTypes && supportedStringConstraintTraits.any(this::hasTrait))
    is IntegerShape, is ShortShape, is LongShape, is ByteShape -> publicConstrainedTypes && this.hasTrait<RangeTrait>()
    is MemberShape -> model.expectShape(this.target).hasPublicConstrainedWrapperTupleType(model, publicConstrainedTypes)
    else -> false
}

fun Shape.wouldHaveConstrainedWrapperTupleTypeWerePublicConstrainedTypesEnabled(model: Model): Boolean =
    hasPublicConstrainedWrapperTupleType(model, true)

/**
 * Helper function to determine whether a shape will map to a _public_ constrained wrapper tuple type.
 *
 * This function is used in core code generators, so it takes in a [CodegenContext] that is downcast
 * to [ServerCodegenContext] when generating servers.
 */
fun workingWithPublicConstrainedWrapperTupleType(shape: Shape, model: Model, publicConstrainedTypes: Boolean): Boolean =
    shape.hasPublicConstrainedWrapperTupleType(model, publicConstrainedTypes)

/**
 * Returns whether a shape's type _name_ contains a non-public type when `publicConstrainedTypes` is `false`.
 *
 * For example, a `Vec<crate::model::LengthString>` contains a non-public type, because `crate::model::LengthString`
 * is `pub(crate)` when `publicConstrainedTypes` is `false`
 *
 * Note that a structure shape's type _definition_ may contain non-public types, but its _name_ is always public.
 *
 * Note how we short-circuit on `publicConstrainedTypes = true`, but we still require it to be passed in instead of laying
 * the responsibility on the caller, for API safety usage.
 */
fun Shape.typeNameContainsNonPublicType(
    model: Model,
    symbolProvider: SymbolProvider,
    publicConstrainedTypes: Boolean,
): Boolean = !publicConstrainedTypes && when (this) {
    is SimpleShape -> wouldHaveConstrainedWrapperTupleTypeWerePublicConstrainedTypesEnabled(model)
    is MemberShape -> model.expectShape(this.target)
        .typeNameContainsNonPublicType(model, symbolProvider, publicConstrainedTypes)

    is CollectionShape -> this.canReachConstrainedShape(model, symbolProvider)
    is MapShape -> this.canReachConstrainedShape(model, symbolProvider)
    is StructureShape, is UnionShape -> false
    else -> UNREACHABLE("the above arms should be exhaustive, but we received shape: $this")
}<|MERGE_RESOLUTION|>--- conflicted
+++ resolved
@@ -88,12 +88,8 @@
 
     is MapShape -> this.hasTrait<LengthTrait>()
     is StringShape -> this.hasTrait<EnumTrait>() || supportedStringConstraintTraits.any { this.hasTrait(it) }
-<<<<<<< HEAD
     is CollectionShape -> supportedCollectionConstraintTraits.any { this.hasTrait(it) }
-    is IntegerShape -> this.hasTrait<RangeTrait>()
-=======
     is IntegerShape, is ShortShape, is LongShape, is ByteShape -> this.hasTrait<RangeTrait>()
->>>>>>> 4c779651
     else -> false
 }
 
