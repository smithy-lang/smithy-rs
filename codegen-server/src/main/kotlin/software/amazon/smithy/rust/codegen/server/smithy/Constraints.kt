/*
 * Copyright Amazon.com, Inc. or its affiliates. All Rights Reserved.
 * SPDX-License-Identifier: Apache-2.0
 */

package software.amazon.smithy.rust.codegen.server.smithy

import software.amazon.smithy.codegen.core.SymbolProvider
import software.amazon.smithy.model.Model
import software.amazon.smithy.model.neighbor.Walker
import software.amazon.smithy.model.shapes.CollectionShape
import software.amazon.smithy.model.shapes.IntegerShape
import software.amazon.smithy.model.shapes.MapShape
import software.amazon.smithy.model.shapes.MemberShape
import software.amazon.smithy.model.shapes.Shape
import software.amazon.smithy.model.shapes.SimpleShape
import software.amazon.smithy.model.shapes.StringShape
import software.amazon.smithy.model.shapes.StructureShape
import software.amazon.smithy.model.shapes.UnionShape
import software.amazon.smithy.model.traits.EnumTrait
import software.amazon.smithy.model.traits.LengthTrait
import software.amazon.smithy.model.traits.PatternTrait
import software.amazon.smithy.model.traits.RangeTrait
import software.amazon.smithy.model.traits.RequiredTrait
import software.amazon.smithy.model.traits.Trait
import software.amazon.smithy.model.traits.UniqueItemsTrait
import software.amazon.smithy.rust.codegen.core.smithy.isOptional
import software.amazon.smithy.rust.codegen.core.util.UNREACHABLE
import software.amazon.smithy.rust.codegen.core.util.hasTrait

/**
 * This file contains utilities to work with constrained shapes.
 */

/**
 * Whether the shape has any trait that could cause a request to be rejected with a constraint violation, _whether
 * we support it or not_.
 */
fun Shape.hasConstraintTrait() =
    allConstraintTraits.any(this::hasTrait)

val allConstraintTraits = setOf(
    LengthTrait::class.java,
    PatternTrait::class.java,
    RangeTrait::class.java,
    UniqueItemsTrait::class.java,
    EnumTrait::class.java,
    RequiredTrait::class.java,
)

val supportedStringConstraintTraits: List<Class<out Trait>> = listOf(LengthTrait::class.java, PatternTrait::class.java)

/**
 * Supported constraint traits for the `list` and `set` shapes.
 */
val supportedCollectionConstraintTraits: List<Class<out Trait>> = listOf(
    LengthTrait::class.java,
    // TODO(https://github.com/awslabs/smithy-rs/issues/1670): Not yet supported.
    // UniqueItemsTrait::class.java
)

/**
 * We say a shape is _directly_ constrained if:
 *
 *     - it has a constraint trait, or;
 *     - in the case of it being an aggregate shape, one of its member shapes has a constraint trait.
 *
 * Note that an aggregate shape whose member shapes do not have constraint traits but that has a member whose target is
 * a constrained shape is _not_ directly constrained.
 *
 * At the moment only a subset of constraint traits are implemented on a subset of shapes; that's why we match against
 * a subset of shapes in each arm, and check for a subset of constraint traits attached to the shape in the arm's
 * (with these subsets being smaller than what [the spec] accounts for).
 *
 * [the spec]: https://awslabs.github.io/smithy/2.0/spec/constraint-traits.html
 */
fun Shape.isDirectlyConstrained(symbolProvider: SymbolProvider): Boolean = when (this) {
    is StructureShape -> {
        // TODO(https://github.com/awslabs/smithy-rs/issues/1302, https://github.com/awslabs/smithy/issues/1179):
        //  The only reason why the functions in this file have
        //  to take in a `SymbolProvider` is because non-`required` blob streaming members are interpreted as
        //  `required`, so we can't use `member.isOptional` here.
        this.members().map { symbolProvider.toSymbol(it) }.any { !it.isOptional() }
    }

    is MapShape -> this.hasTrait<LengthTrait>()
    is StringShape -> this.hasTrait<EnumTrait>() || supportedStringConstraintTraits.any { this.hasTrait(it) }
<<<<<<< HEAD
    is CollectionShape -> supportedCollectionConstraintTraits.any { this.hasTrait(it) }
=======
    is IntegerShape -> this.hasTrait<RangeTrait>()
>>>>>>> ec9588b1
    else -> false
}

fun MemberShape.hasConstraintTraitOrTargetHasConstraintTrait(model: Model, symbolProvider: SymbolProvider): Boolean =
    this.isDirectlyConstrained(symbolProvider) || (model.expectShape(this.target).isDirectlyConstrained(symbolProvider))

fun Shape.isTransitivelyButNotDirectlyConstrained(model: Model, symbolProvider: SymbolProvider): Boolean =
    !this.isDirectlyConstrained(symbolProvider) && this.canReachConstrainedShape(model, symbolProvider)

fun Shape.canReachConstrainedShape(model: Model, symbolProvider: SymbolProvider): Boolean =
    if (this is MemberShape) {
        // TODO(https://github.com/awslabs/smithy-rs/issues/1401) Constraint traits on member shapes are not implemented
        //  yet. Also, note that a walker over a member shape can, perhaps counterintuitively, reach the _containing_ shape,
        //  so we can't simply delegate to the `else` branch when we implement them.
        this.targetCanReachConstrainedShape(model, symbolProvider)
    } else {
        Walker(model).walkShapes(this).toSet().any { it.isDirectlyConstrained(symbolProvider) }
    }

fun MemberShape.targetCanReachConstrainedShape(model: Model, symbolProvider: SymbolProvider): Boolean =
    model.expectShape(this.target).canReachConstrainedShape(model, symbolProvider)

fun Shape.hasPublicConstrainedWrapperTupleType(model: Model, publicConstrainedTypes: Boolean): Boolean = when (this) {
    is CollectionShape -> publicConstrainedTypes && supportedCollectionConstraintTraits.any(this::hasTrait)
    is MapShape -> publicConstrainedTypes && this.hasTrait<LengthTrait>()
    is StringShape -> !this.hasTrait<EnumTrait>() && (publicConstrainedTypes && supportedStringConstraintTraits.any(this::hasTrait))
    is IntegerShape -> publicConstrainedTypes && this.hasTrait<RangeTrait>()
    is MemberShape -> model.expectShape(this.target).hasPublicConstrainedWrapperTupleType(model, publicConstrainedTypes)
    else -> false
}

fun Shape.wouldHaveConstrainedWrapperTupleTypeWerePublicConstrainedTypesEnabled(model: Model): Boolean =
    hasPublicConstrainedWrapperTupleType(model, true)

/**
 * Helper function to determine whether a shape will map to a _public_ constrained wrapper tuple type.
 *
 * This function is used in core code generators, so it takes in a [CodegenContext] that is downcast
 * to [ServerCodegenContext] when generating servers.
 */
fun workingWithPublicConstrainedWrapperTupleType(shape: Shape, model: Model, publicConstrainedTypes: Boolean): Boolean =
    shape.hasPublicConstrainedWrapperTupleType(model, publicConstrainedTypes)

/**
 * Returns whether a shape's type _name_ contains a non-public type when `publicConstrainedTypes` is `false`.
 *
 * For example, a `Vec<crate::model::LengthString>` contains a non-public type, because `crate::model::LengthString`
 * is `pub(crate)` when `publicConstrainedTypes` is `false`
 *
 * Note that a structure shape's type _definition_ may contain non-public types, but its _name_ is always public.
 *
 * Note how we short-circuit on `publicConstrainedTypes = true`, but we still require it to be passed in instead of laying
 * the responsibility on the caller, for API safety usage.
 */
fun Shape.typeNameContainsNonPublicType(
    model: Model,
    symbolProvider: SymbolProvider,
    publicConstrainedTypes: Boolean,
): Boolean = !publicConstrainedTypes && when (this) {
    is SimpleShape -> wouldHaveConstrainedWrapperTupleTypeWerePublicConstrainedTypesEnabled(model)
    is MemberShape -> model.expectShape(this.target)
        .typeNameContainsNonPublicType(model, symbolProvider, publicConstrainedTypes)

    is CollectionShape -> this.canReachConstrainedShape(model, symbolProvider)
    is MapShape -> this.canReachConstrainedShape(model, symbolProvider)
    is StructureShape, is UnionShape -> false
    else -> UNREACHABLE("the above arms should be exhaustive, but we received shape: $this")
}<|MERGE_RESOLUTION|>--- conflicted
+++ resolved
@@ -85,11 +85,8 @@
 
     is MapShape -> this.hasTrait<LengthTrait>()
     is StringShape -> this.hasTrait<EnumTrait>() || supportedStringConstraintTraits.any { this.hasTrait(it) }
-<<<<<<< HEAD
     is CollectionShape -> supportedCollectionConstraintTraits.any { this.hasTrait(it) }
-=======
     is IntegerShape -> this.hasTrait<RangeTrait>()
->>>>>>> ec9588b1
     else -> false
 }
 
