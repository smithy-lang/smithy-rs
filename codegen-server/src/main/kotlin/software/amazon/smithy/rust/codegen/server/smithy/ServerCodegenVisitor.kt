/*
 * Copyright Amazon.com, Inc. or its affiliates. All Rights Reserved.
 * SPDX-License-Identifier: Apache-2.0
 */

package software.amazon.smithy.rust.codegen.server.smithy

import software.amazon.smithy.build.PluginContext
import software.amazon.smithy.codegen.core.CodegenException
import software.amazon.smithy.model.Model
import software.amazon.smithy.model.knowledge.NullableIndex
import software.amazon.smithy.model.neighbor.Walker
import software.amazon.smithy.model.shapes.BlobShape
import software.amazon.smithy.model.shapes.ByteShape
import software.amazon.smithy.model.shapes.CollectionShape
import software.amazon.smithy.model.shapes.IntegerShape
import software.amazon.smithy.model.shapes.ListShape
import software.amazon.smithy.model.shapes.LongShape
import software.amazon.smithy.model.shapes.MapShape
import software.amazon.smithy.model.shapes.OperationShape
import software.amazon.smithy.model.shapes.ServiceShape
import software.amazon.smithy.model.shapes.SetShape
import software.amazon.smithy.model.shapes.Shape
import software.amazon.smithy.model.shapes.ShapeVisitor
import software.amazon.smithy.model.shapes.ShortShape
import software.amazon.smithy.model.shapes.StringShape
import software.amazon.smithy.model.shapes.StructureShape
import software.amazon.smithy.model.shapes.UnionShape
import software.amazon.smithy.model.traits.EnumTrait
import software.amazon.smithy.model.traits.LengthTrait
import software.amazon.smithy.model.transform.ModelTransformer
import software.amazon.smithy.rust.codegen.core.rustlang.RustModule
import software.amazon.smithy.rust.codegen.core.rustlang.RustWriter
import software.amazon.smithy.rust.codegen.core.smithy.CodegenTarget
import software.amazon.smithy.rust.codegen.core.smithy.ConstrainedModule
import software.amazon.smithy.rust.codegen.core.smithy.CoreRustSettings
import software.amazon.smithy.rust.codegen.core.smithy.ModelsModule
import software.amazon.smithy.rust.codegen.core.smithy.RustCrate
import software.amazon.smithy.rust.codegen.core.smithy.SymbolVisitorConfig
import software.amazon.smithy.rust.codegen.core.smithy.UnconstrainedModule
import software.amazon.smithy.rust.codegen.core.smithy.generators.StructureGenerator
import software.amazon.smithy.rust.codegen.core.smithy.generators.UnionGenerator
import software.amazon.smithy.rust.codegen.core.smithy.generators.error.eventStreamErrorSymbol
import software.amazon.smithy.rust.codegen.core.smithy.generators.implBlock
import software.amazon.smithy.rust.codegen.core.smithy.protocols.ProtocolGeneratorFactory
import software.amazon.smithy.rust.codegen.core.smithy.transformers.EventStreamNormalizer
import software.amazon.smithy.rust.codegen.core.smithy.transformers.OperationNormalizer
import software.amazon.smithy.rust.codegen.core.smithy.transformers.RecursiveShapeBoxer
import software.amazon.smithy.rust.codegen.core.smithy.transformers.eventStreamErrors
import software.amazon.smithy.rust.codegen.core.smithy.transformers.operationErrors
import software.amazon.smithy.rust.codegen.core.util.CommandFailed
import software.amazon.smithy.rust.codegen.core.util.hasEventStreamMember
import software.amazon.smithy.rust.codegen.core.util.hasTrait
import software.amazon.smithy.rust.codegen.core.util.isEventStream
import software.amazon.smithy.rust.codegen.core.util.runCommand
import software.amazon.smithy.rust.codegen.server.smithy.customize.ServerCodegenDecorator
import software.amazon.smithy.rust.codegen.server.smithy.generators.CollectionConstraintViolationGenerator
import software.amazon.smithy.rust.codegen.server.smithy.generators.CollectionTraitInfo
import software.amazon.smithy.rust.codegen.server.smithy.generators.ConstrainedBlobGenerator
import software.amazon.smithy.rust.codegen.server.smithy.generators.ConstrainedCollectionGenerator
import software.amazon.smithy.rust.codegen.server.smithy.generators.ConstrainedMapGenerator
import software.amazon.smithy.rust.codegen.server.smithy.generators.ConstrainedNumberGenerator
import software.amazon.smithy.rust.codegen.server.smithy.generators.ConstrainedStringGenerator
import software.amazon.smithy.rust.codegen.server.smithy.generators.ConstrainedTraitForEnumGenerator
import software.amazon.smithy.rust.codegen.server.smithy.generators.MapConstraintViolationGenerator
import software.amazon.smithy.rust.codegen.server.smithy.generators.PubCrateConstrainedCollectionGenerator
import software.amazon.smithy.rust.codegen.server.smithy.generators.PubCrateConstrainedMapGenerator
import software.amazon.smithy.rust.codegen.server.smithy.generators.ServerBuilderGenerator
import software.amazon.smithy.rust.codegen.server.smithy.generators.ServerBuilderGeneratorWithoutPublicConstrainedTypes
import software.amazon.smithy.rust.codegen.server.smithy.generators.ServerEnumGenerator
import software.amazon.smithy.rust.codegen.server.smithy.generators.ServerOperationErrorGenerator
import software.amazon.smithy.rust.codegen.server.smithy.generators.ServerServiceGenerator
import software.amazon.smithy.rust.codegen.server.smithy.generators.ServerStructureConstrainedTraitImpl
import software.amazon.smithy.rust.codegen.server.smithy.generators.UnconstrainedCollectionGenerator
import software.amazon.smithy.rust.codegen.server.smithy.generators.UnconstrainedMapGenerator
import software.amazon.smithy.rust.codegen.server.smithy.generators.UnconstrainedUnionGenerator
import software.amazon.smithy.rust.codegen.server.smithy.generators.protocol.ServerProtocol
import software.amazon.smithy.rust.codegen.server.smithy.generators.protocol.ServerProtocolGenerator
import software.amazon.smithy.rust.codegen.server.smithy.protocols.ServerProtocolLoader
import software.amazon.smithy.rust.codegen.server.smithy.traits.isReachableFromOperationInput
import software.amazon.smithy.rust.codegen.server.smithy.transformers.AttachValidationExceptionToConstrainedOperationInputsInAllowList
import software.amazon.smithy.rust.codegen.server.smithy.transformers.RemoveEbsModelValidationException
import software.amazon.smithy.rust.codegen.server.smithy.transformers.ShapesReachableFromOperationInputTagger
import java.util.logging.Logger

/**
 * Entrypoint for server-side code generation. This class will walk the in-memory model and
 * generate all the needed types by calling the accept() function on the available shapes.
 */
open class ServerCodegenVisitor(
    context: PluginContext,
    private val codegenDecorator: ServerCodegenDecorator,
) : ShapeVisitor.Default<Unit>() {

    protected val logger = Logger.getLogger(javaClass.name)
    protected var settings = ServerRustSettings.from(context.model, context.settings)

    protected var rustCrate: RustCrate
    private val fileManifest = context.fileManifest
    protected var model: Model
    protected var codegenContext: ServerCodegenContext
    protected var protocolGeneratorFactory: ProtocolGeneratorFactory<ServerProtocolGenerator, ServerCodegenContext>
    protected var protocolGenerator: ServerProtocolGenerator

    init {
        val symbolVisitorConfig =
            SymbolVisitorConfig(
                runtimeConfig = settings.runtimeConfig,
                renameExceptions = false,
                nullabilityCheckMode = NullableIndex.CheckMode.SERVER,
            )

        val baseModel = baselineTransform(context.model)
        val service = settings.getService(baseModel)
        val (protocol, generator) =
            ServerProtocolLoader(
                codegenDecorator.protocols(
                    service.id,
                    ServerProtocolLoader.DefaultProtocols,
                ),
            )
                .protocolFor(context.model, service)
        protocolGeneratorFactory = generator

        model = codegenDecorator.transformModel(service, baseModel)

        val serverSymbolProviders = ServerSymbolProviders.from(
            model,
            service,
            symbolVisitorConfig,
            settings.codegenConfig.publicConstrainedTypes,
            RustCodegenServerPlugin::baseSymbolProvider,
        )

        codegenContext = ServerCodegenContext(
            model,
            serverSymbolProviders.symbolProvider,
            service,
            protocol,
            settings,
            serverSymbolProviders.unconstrainedShapeSymbolProvider,
            serverSymbolProviders.constrainedShapeSymbolProvider,
            serverSymbolProviders.constraintViolationSymbolProvider,
            serverSymbolProviders.pubCrateConstrainedShapeSymbolProvider,
        )

        rustCrate = RustCrate(context.fileManifest, codegenContext.symbolProvider, settings.codegenConfig)
        protocolGenerator = protocolGeneratorFactory.buildProtocolGenerator(codegenContext)
    }

    /**
     * Base model transformation applied to all services.
     * See below for details.
     */
    protected fun baselineTransform(model: Model) =
        model
            // Flattens mixins out of the model and removes them from the model
            .let { ModelTransformer.create().flattenAndRemoveMixins(it) }
            // Add errors attached at the service level to the models
            .let { ModelTransformer.create().copyServiceErrorsToOperations(it, settings.getService(it)) }
            // Add `Box<T>` to recursive shapes as necessary
            .let(RecursiveShapeBoxer::transform)
            // Normalize operations by adding synthetic input and output shapes to every operation
            .let(OperationNormalizer::transform)
            // Remove the EBS model's own `ValidationException`, which collides with `smithy.framework#ValidationException`
            .let(RemoveEbsModelValidationException::transform)
            // Attach the `smithy.framework#ValidationException` error to operations whose inputs are constrained,
            // if they belong to a service in an allowlist
            .let(AttachValidationExceptionToConstrainedOperationInputsInAllowList::transform)
            // Tag aggregate shapes reachable from operation input
            .let(ShapesReachableFromOperationInputTagger::transform)
            // Normalize event stream operations
            .let(EventStreamNormalizer::transform)

    /**
     * Exposure purely for unit test purposes.
     */
    internal fun baselineTransformInternalTest(model: Model) =
        baselineTransform(model)

    /**
     * Execute code generation
     *
     * 1. Load the service from [CoreRustSettings].
     * 2. Traverse every shape in the closure of the service.
     * 3. Loop through each shape and visit them (calling the override functions in this class)
     * 4. Call finalization tasks specified by decorators.
     * 5. Write the in-memory buffers out to files.
     *
     * The main work of code generation (serializers, protocols, etc.) is handled in `fn serviceShape` below.
     */
    fun execute() {
        val service = settings.getService(model)
        logger.warning(
            "[rust-server-codegen] Generating Rust server for service $service, protocol ${codegenContext.protocol}",
        )

        for (validationResult in listOf(
            validateOperationsWithConstrainedInputHaveValidationExceptionAttached(
                model,
                service,
            ),
            validateUnsupportedConstraints(model, service, codegenContext.settings.codegenConfig),
        )) {
            for (logMessage in validationResult.messages) {
                // TODO(https://github.com/awslabs/smithy-rs/issues/1756): These are getting duplicated.
                logger.log(logMessage.level, logMessage.message)
            }
            if (validationResult.shouldAbort) {
                throw CodegenException("Unsupported constraints feature used; see error messages above for resolution")
            }
        }

        val serviceShapes = Walker(model).walkShapes(service)
        serviceShapes.forEach { it.accept(this) }
        codegenDecorator.extras(codegenContext, rustCrate)
        rustCrate.finalize(
            settings,
            model,
            codegenDecorator.crateManifestCustomizations(codegenContext),
            codegenDecorator.libRsCustomizations(codegenContext, listOf()),
            // TODO(https://github.com/awslabs/smithy-rs/issues/1287): Remove once the server codegen is far enough along.
            requireDocs = false,
        )
        try {
            "cargo fmt".runCommand(
                fileManifest.baseDir,
                timeout = settings.codegenConfig.formatTimeoutSeconds.toLong(),
            )
        } catch (err: CommandFailed) {
            logger.info(
                "[rust-server-codegen] Failed to run cargo fmt: [${service.id}]\n${err.output}",
            )
        }
        logger.info("[rust-server-codegen] Rust server generation complete!")
    }

    override fun getDefault(shape: Shape?) {}

    /**
     * Structure Shape Visitor
     *
     * For each structure shape, generate:
     * - A Rust structure for the shape ([StructureGenerator]).
     * - A builder for the shape.
     *
     * This function _does not_ generate any serializers.
     */
    override fun structureShape(shape: StructureShape) {
        logger.info("[rust-server-codegen] Generating a structure $shape")
        rustCrate.useShapeWriter(shape) {
            StructureGenerator(model, codegenContext.symbolProvider, this, shape).render(CodegenTarget.SERVER)

            renderStructureShapeBuilder(shape, this)
        }
    }

    protected fun renderStructureShapeBuilder(
        shape: StructureShape,
        writer: RustWriter,
    ) {
        if (codegenContext.settings.codegenConfig.publicConstrainedTypes || shape.isReachableFromOperationInput()) {
            val serverBuilderGenerator = ServerBuilderGenerator(codegenContext, shape)
            serverBuilderGenerator.render(writer)

            if (codegenContext.settings.codegenConfig.publicConstrainedTypes) {
                writer.implBlock(shape, codegenContext.symbolProvider) {
                    serverBuilderGenerator.renderConvenienceMethod(this)
                }
            }
        }

        if (shape.isReachableFromOperationInput()) {
            ServerStructureConstrainedTraitImpl(
                codegenContext.symbolProvider,
                codegenContext.settings.codegenConfig.publicConstrainedTypes,
                shape,
                writer,
            ).render()
        }

        if (!codegenContext.settings.codegenConfig.publicConstrainedTypes) {
            val serverBuilderGeneratorWithoutPublicConstrainedTypes =
                ServerBuilderGeneratorWithoutPublicConstrainedTypes(codegenContext, shape)
            serverBuilderGeneratorWithoutPublicConstrainedTypes.render(writer)

            writer.implBlock(shape, codegenContext.symbolProvider) {
                serverBuilderGeneratorWithoutPublicConstrainedTypes.renderConvenienceMethod(this)
            }
        }
    }

    override fun listShape(shape: ListShape) = collectionShape(shape)
    override fun setShape(shape: SetShape) = collectionShape(shape)

    private fun collectionShape(shape: CollectionShape) {
        val renderUnconstrainedList =
            shape.isReachableFromOperationInput() && shape.canReachConstrainedShape(
                model,
                codegenContext.symbolProvider,
            )
        val isDirectlyConstrained = shape.isDirectlyConstrained(codegenContext.symbolProvider)

        if (renderUnconstrainedList) {
            logger.info("[rust-server-codegen] Generating an unconstrained type for collection shape $shape")
            rustCrate.withModule(UnconstrainedModule) {
                UnconstrainedCollectionGenerator(
                    codegenContext,
                    this,
                    shape,
                ).render()
            }

            if (!isDirectlyConstrained) {
                logger.info("[rust-server-codegen] Generating a constrained type for collection shape $shape")
                rustCrate.withModule(ConstrainedModule) {
                    PubCrateConstrainedCollectionGenerator(codegenContext, this, shape).render()
                }
            }
        }

        val constraintsInfo = CollectionTraitInfo.fromShape(shape)
        if (isDirectlyConstrained) {
            rustCrate.withModule(ModelsModule) {
                ConstrainedCollectionGenerator(
                    codegenContext,
                    this,
                    shape,
                    constraintsInfo,
                    if (renderUnconstrainedList) codegenContext.unconstrainedShapeSymbolProvider.toSymbol(shape) else null,
                ).render()
            }
        }

        if (isDirectlyConstrained || renderUnconstrainedList) {
            rustCrate.withModule(ModelsModule) {
                CollectionConstraintViolationGenerator(codegenContext, this, shape, constraintsInfo).render()
            }
        }
    }

    override fun mapShape(shape: MapShape) {
        val renderUnconstrainedMap =
            shape.isReachableFromOperationInput() && shape.canReachConstrainedShape(
                model,
                codegenContext.symbolProvider,
            )
        val isDirectlyConstrained = shape.isDirectlyConstrained(codegenContext.symbolProvider)

        if (renderUnconstrainedMap) {
            logger.info("[rust-server-codegen] Generating an unconstrained type for map $shape")
            rustCrate.withModule(UnconstrainedModule) {
                UnconstrainedMapGenerator(codegenContext, this, shape).render()
            }

            if (!isDirectlyConstrained) {
                logger.info("[rust-server-codegen] Generating a constrained type for map $shape")
                rustCrate.withModule(ConstrainedModule) {
                    PubCrateConstrainedMapGenerator(codegenContext, this, shape).render()
                }
            }
        }

        if (isDirectlyConstrained) {
            rustCrate.withModule(ModelsModule) {
                ConstrainedMapGenerator(
                    codegenContext,
                    this,
                    shape,
                    if (renderUnconstrainedMap) codegenContext.unconstrainedShapeSymbolProvider.toSymbol(shape) else null,
                ).render()
            }
        }

        if (isDirectlyConstrained || renderUnconstrainedMap) {
            rustCrate.withModule(ModelsModule) {
                MapConstraintViolationGenerator(codegenContext, this, shape).render()
            }
        }
    }

    /**
     * Enum Shape Visitor
     *
     * Although raw strings require no code generation, enums are actually [EnumTrait] applied to string shapes.
     */
    override fun stringShape(shape: StringShape) {
        fun serverEnumGeneratorFactory(codegenContext: ServerCodegenContext, writer: RustWriter, shape: StringShape) =
            ServerEnumGenerator(codegenContext, writer, shape)
        stringShape(shape, ::serverEnumGeneratorFactory)
    }

    override fun integerShape(shape: IntegerShape) {
        if (shape.isDirectlyConstrained(codegenContext.symbolProvider)) {
            logger.info("[rust-server-codegen] Generating a constrained integer $shape")
            rustCrate.withModule(ModelsModule) {
                ConstrainedNumberGenerator(codegenContext, this, shape).render()
            }
        }
    }

    override fun shortShape(shape: ShortShape) {
        if (shape.isDirectlyConstrained(codegenContext.symbolProvider)) {
            logger.info("[rust-server-codegen] Generating a constrained short $shape")
            rustCrate.withModule(ModelsModule) {
                ConstrainedNumberGenerator(codegenContext, this, shape).render()
            }
        }
    }

    override fun longShape(shape: LongShape) {
        if (shape.isDirectlyConstrained(codegenContext.symbolProvider)) {
            logger.info("[rust-server-codegen] Generating a constrained long $shape")
            rustCrate.withModule(ModelsModule) {
                ConstrainedNumberGenerator(codegenContext, this, shape).render()
            }
        }
    }

    override fun byteShape(shape: ByteShape) {
        if (shape.isDirectlyConstrained(codegenContext.symbolProvider)) {
            logger.info("[rust-server-codegen] Generating a constrained byte $shape")
            rustCrate.withModule(ModelsModule) {
                ConstrainedNumberGenerator(codegenContext, this, shape).render()
            }
        }
    }

    protected fun stringShape(
        shape: StringShape,
        enumShapeGeneratorFactory: (codegenContext: ServerCodegenContext, writer: RustWriter, shape: StringShape) -> ServerEnumGenerator,
    ) {
        if (shape.hasTrait<EnumTrait>()) {
            logger.info("[rust-server-codegen] Generating an enum $shape")
            rustCrate.useShapeWriter(shape) {
                enumShapeGeneratorFactory(codegenContext, this, shape).render()
                ConstrainedTraitForEnumGenerator(model, codegenContext.symbolProvider, this, shape).render()
            }
        }

        if (shape.hasTrait<EnumTrait>() && shape.hasTrait<LengthTrait>()) {
            logger.warning(
                """
                String shape $shape has an `enum` trait and the `length` trait. This is valid according to the Smithy
                IDL v1 spec, but it's unclear what the semantics are. In any case, the Smithy core libraries should enforce the
                constraints (which it currently does not), not each code generator.
                See https://github.com/awslabs/smithy/issues/1121f for more information.
                """.trimIndent().replace("\n", " "),
            )
        } else if (!shape.hasTrait<EnumTrait>() && shape.isDirectlyConstrained(codegenContext.symbolProvider)) {
            logger.info("[rust-server-codegen] Generating a constrained string $shape")
            rustCrate.withModule(ModelsModule) {
                ConstrainedStringGenerator(codegenContext, this, shape).render()
            }
        }
    }

    /**
     * Union Shape Visitor
     *
     * Generate an `enum` for union shapes.
     *
     * This function _does not_ generate any serializers.
     */
    override fun unionShape(shape: UnionShape) {
        logger.info("[rust-server-codegen] Generating an union shape $shape")
        rustCrate.useShapeWriter(shape) {
            UnionGenerator(model, codegenContext.symbolProvider, this, shape, renderUnknownVariant = false).render()
        }

        if (shape.isReachableFromOperationInput() && shape.canReachConstrainedShape(
                model,
                codegenContext.symbolProvider,
            )
        ) {
            logger.info("[rust-server-codegen] Generating an unconstrained type for union shape $shape")
            rustCrate.withModule(UnconstrainedModule) unconstrainedModuleWriter@{
                rustCrate.withModule(ModelsModule) modelsModuleWriter@{
                    UnconstrainedUnionGenerator(
                        codegenContext,
                        this@unconstrainedModuleWriter,
                        this@modelsModuleWriter,
                        shape,
                    ).render()
                }
            }
        }

        if (shape.isEventStream()) {
            rustCrate.withModule(RustModule.Error) {
                val symbol = codegenContext.symbolProvider.toSymbol(shape)
                val errors = shape.eventStreamErrors()
                    .map { model.expectShape(it.asMemberShape().get().target, StructureShape::class.java) }
                val errorSymbol = shape.eventStreamErrorSymbol(codegenContext.symbolProvider)
                ServerOperationErrorGenerator(model, codegenContext.symbolProvider, symbol, errors)
                    .renderErrors(this, errorSymbol, symbol)
            }
        }
    }

    /**
     * Generate service-specific code for the model:
     * - Serializers
     * - Deserializers
     * - Fluent client
     * - Trait implementations
     * - Protocol tests
     * - Operation structures
     */
    override fun serviceShape(shape: ServiceShape) {
        logger.info("[rust-server-codegen] Generating a service $shape")
        ServerServiceGenerator(
            rustCrate,
            protocolGenerator,
            protocolGeneratorFactory.support(),
            protocolGeneratorFactory.protocol(codegenContext) as ServerProtocol,
            codegenContext,
        )
            .render()
    }

<<<<<<< HEAD
    override fun blobShape(shape: BlobShape) {
        logger.info("[rust-server-codegen] Generating a service $shape")
        if (shape.hasEventStreamMember(model)) {
            return super.blobShape(shape)
        }

        if (shape.isDirectlyConstrained(codegenContext.symbolProvider)) {
            rustCrate.withModule(ModelsModule) {
                ConstrainedBlobGenerator(codegenContext, this, shape).render()
            }
=======
    /**
     * Generate errors for operation shapes
     */
    override fun operationShape(shape: OperationShape) {
        rustCrate.withModule(RustModule.Error) {
            val symbol = codegenContext.symbolProvider.toSymbol(shape)
            ServerOperationErrorGenerator(
                model,
                codegenContext.symbolProvider,
                symbol,
                shape.operationErrors(model).map { it.asStructureShape().get() },
            ).render(this)
>>>>>>> 5363c41c
        }
    }
}<|MERGE_RESOLUTION|>--- conflicted
+++ resolved
@@ -519,18 +519,6 @@
             .render()
     }
 
-<<<<<<< HEAD
-    override fun blobShape(shape: BlobShape) {
-        logger.info("[rust-server-codegen] Generating a service $shape")
-        if (shape.hasEventStreamMember(model)) {
-            return super.blobShape(shape)
-        }
-
-        if (shape.isDirectlyConstrained(codegenContext.symbolProvider)) {
-            rustCrate.withModule(ModelsModule) {
-                ConstrainedBlobGenerator(codegenContext, this, shape).render()
-            }
-=======
     /**
      * Generate errors for operation shapes
      */
@@ -543,7 +531,19 @@
                 symbol,
                 shape.operationErrors(model).map { it.asStructureShape().get() },
             ).render(this)
->>>>>>> 5363c41c
+        }
+    }
+
+    override fun blobShape(shape: BlobShape) {
+        logger.info("[rust-server-codegen] Generating a service $shape")
+        if (shape.hasEventStreamMember(model)) {
+            return super.blobShape(shape)
+        }
+
+        if (shape.isDirectlyConstrained(codegenContext.symbolProvider)) {
+            rustCrate.withModule(ModelsModule) {
+                ConstrainedBlobGenerator(codegenContext, this, shape).render()
+            }
         }
     }
 }