--- conflicted
+++ resolved
@@ -34,11 +34,7 @@
 import software.amazon.smithy.rust.codegen.server.smithy.generators.UnconstrainedMapGenerator
 import software.amazon.smithy.rust.codegen.server.smithy.protocols.ServerProtocolLoader
 import software.amazon.smithy.rust.codegen.smithy.CodegenContext
-<<<<<<< HEAD
-import software.amazon.smithy.rust.codegen.smithy.CodegenMode
 import software.amazon.smithy.rust.codegen.smithy.Constrained
-=======
->>>>>>> c503debb
 import software.amazon.smithy.rust.codegen.smithy.DefaultPublicModules
 import software.amazon.smithy.rust.codegen.smithy.ModelsModule
 import software.amazon.smithy.rust.codegen.smithy.PubCrateConstrainedShapeSymbolProvider
@@ -134,19 +130,15 @@
         pubCrateConstrainedShapeSymbolProvider = PubCrateConstrainedShapeSymbolProvider(symbolProvider, model, service)
         constraintViolationSymbolProvider = ConstraintViolationSymbolProvider(symbolProvider, model, service)
 
-<<<<<<< HEAD
         codegenContext = CodegenContext(
             model,
             symbolProvider,
             service,
             protocol,
             settings,
-            mode = CodegenMode.Server,
+            target = CodegenTarget.SERVER,
             unconstrainedShapeSymbolProvider
         )
-=======
-        codegenContext = CodegenContext(model, symbolProvider, service, protocol, settings, target = CodegenTarget.SERVER)
->>>>>>> c503debb
 
         rustCrate = RustCrate(context.fileManifest, symbolProvider, DefaultPublicModules, settings.codegenConfig)
         protocolGenerator = protocolGeneratorFactory.buildProtocolGenerator(codegenContext)
