/*
 * Copyright Amazon.com, Inc. or its affiliates. All Rights Reserved.
 * SPDX-License-Identifier: Apache-2.0
 */

package software.amazon.smithy.rust.codegen.server.smithy.protocols

import software.amazon.smithy.aws.traits.protocols.AwsJson1_0Trait
import software.amazon.smithy.aws.traits.protocols.AwsJson1_1Trait
import software.amazon.smithy.aws.traits.protocols.RestJson1Trait
import software.amazon.smithy.aws.traits.protocols.RestXmlTrait
import software.amazon.smithy.codegen.core.Symbol
import software.amazon.smithy.model.knowledge.HttpBindingIndex
import software.amazon.smithy.model.node.ExpectationNotMetException
import software.amazon.smithy.model.shapes.BooleanShape
import software.amazon.smithy.model.shapes.CollectionShape
import software.amazon.smithy.model.shapes.MapShape
import software.amazon.smithy.model.shapes.NumberShape
import software.amazon.smithy.model.shapes.OperationShape
import software.amazon.smithy.model.shapes.Shape
import software.amazon.smithy.model.shapes.StringShape
import software.amazon.smithy.model.shapes.StructureShape
import software.amazon.smithy.model.traits.ErrorTrait
import software.amazon.smithy.model.traits.HttpErrorTrait
import software.amazon.smithy.model.traits.HttpPayloadTrait
import software.amazon.smithy.model.traits.HttpTrait
import software.amazon.smithy.model.traits.MediaTypeTrait
<<<<<<< HEAD
import software.amazon.smithy.rust.codegen.client.rustlang.Attribute
import software.amazon.smithy.rust.codegen.client.rustlang.CargoDependency
import software.amazon.smithy.rust.codegen.client.rustlang.RustModule
import software.amazon.smithy.rust.codegen.client.rustlang.RustType
import software.amazon.smithy.rust.codegen.client.rustlang.RustWriter
import software.amazon.smithy.rust.codegen.client.rustlang.Writable
import software.amazon.smithy.rust.codegen.client.rustlang.asType
import software.amazon.smithy.rust.codegen.client.rustlang.conditionalBlock
import software.amazon.smithy.rust.codegen.client.rustlang.rust
import software.amazon.smithy.rust.codegen.client.rustlang.rustBlock
import software.amazon.smithy.rust.codegen.client.rustlang.rustBlockTemplate
import software.amazon.smithy.rust.codegen.client.rustlang.rustTemplate
import software.amazon.smithy.rust.codegen.client.rustlang.stripOuter
import software.amazon.smithy.rust.codegen.client.rustlang.withBlock
import software.amazon.smithy.rust.codegen.client.rustlang.withBlockTemplate
import software.amazon.smithy.rust.codegen.client.rustlang.writable
import software.amazon.smithy.rust.codegen.client.smithy.RuntimeType
import software.amazon.smithy.rust.codegen.client.smithy.ServerCodegenContext
import software.amazon.smithy.rust.codegen.client.smithy.canReachConstrainedShape
import software.amazon.smithy.rust.codegen.client.smithy.customize.OperationCustomization
import software.amazon.smithy.rust.codegen.client.smithy.generators.CodegenTarget
import software.amazon.smithy.rust.codegen.client.smithy.generators.StructureGenerator
import software.amazon.smithy.rust.codegen.client.smithy.generators.TypeConversionGenerator
import software.amazon.smithy.rust.codegen.client.smithy.generators.error.errorSymbol
import software.amazon.smithy.rust.codegen.client.smithy.generators.http.HttpMessageType
import software.amazon.smithy.rust.codegen.client.smithy.generators.protocol.MakeOperationGenerator
import software.amazon.smithy.rust.codegen.client.smithy.generators.protocol.ProtocolGenerator
import software.amazon.smithy.rust.codegen.client.smithy.generators.protocol.ProtocolTraitImplGenerator
import software.amazon.smithy.rust.codegen.client.smithy.generators.serverBuilderSymbol
import software.amazon.smithy.rust.codegen.client.smithy.generators.setterName
import software.amazon.smithy.rust.codegen.client.smithy.isOptional
import software.amazon.smithy.rust.codegen.client.smithy.mapRustType
import software.amazon.smithy.rust.codegen.client.smithy.protocols.HttpBindingDescriptor
import software.amazon.smithy.rust.codegen.client.smithy.protocols.HttpBoundProtocolPayloadGenerator
import software.amazon.smithy.rust.codegen.client.smithy.protocols.HttpLocation
import software.amazon.smithy.rust.codegen.client.smithy.protocols.parse.StructuredDataParserGenerator
import software.amazon.smithy.rust.codegen.client.smithy.transformers.operationErrors
import software.amazon.smithy.rust.codegen.client.smithy.wrapOptional
=======
import software.amazon.smithy.rust.codegen.core.rustlang.Attribute
import software.amazon.smithy.rust.codegen.core.rustlang.CargoDependency
import software.amazon.smithy.rust.codegen.core.rustlang.RustModule
import software.amazon.smithy.rust.codegen.core.rustlang.RustType
import software.amazon.smithy.rust.codegen.core.rustlang.RustWriter
import software.amazon.smithy.rust.codegen.core.rustlang.Writable
import software.amazon.smithy.rust.codegen.core.rustlang.asType
import software.amazon.smithy.rust.codegen.core.rustlang.conditionalBlock
import software.amazon.smithy.rust.codegen.core.rustlang.render
import software.amazon.smithy.rust.codegen.core.rustlang.rust
import software.amazon.smithy.rust.codegen.core.rustlang.rustBlock
import software.amazon.smithy.rust.codegen.core.rustlang.rustBlockTemplate
import software.amazon.smithy.rust.codegen.core.rustlang.rustTemplate
import software.amazon.smithy.rust.codegen.core.rustlang.withBlock
import software.amazon.smithy.rust.codegen.core.rustlang.withBlockTemplate
import software.amazon.smithy.rust.codegen.core.rustlang.writable
import software.amazon.smithy.rust.codegen.core.smithy.CodegenTarget
import software.amazon.smithy.rust.codegen.core.smithy.RuntimeType
import software.amazon.smithy.rust.codegen.core.smithy.customize.OperationCustomization
import software.amazon.smithy.rust.codegen.core.smithy.extractSymbolFromOption
import software.amazon.smithy.rust.codegen.core.smithy.generators.StructureGenerator
import software.amazon.smithy.rust.codegen.core.smithy.generators.TypeConversionGenerator
import software.amazon.smithy.rust.codegen.core.smithy.generators.builderSymbol
import software.amazon.smithy.rust.codegen.core.smithy.generators.error.errorSymbol
import software.amazon.smithy.rust.codegen.core.smithy.generators.http.HttpMessageType
import software.amazon.smithy.rust.codegen.core.smithy.generators.protocol.MakeOperationGenerator
import software.amazon.smithy.rust.codegen.core.smithy.generators.protocol.ProtocolTraitImplGenerator
import software.amazon.smithy.rust.codegen.core.smithy.generators.setterName
import software.amazon.smithy.rust.codegen.core.smithy.isOptional
import software.amazon.smithy.rust.codegen.core.smithy.protocols.HttpBindingDescriptor
import software.amazon.smithy.rust.codegen.core.smithy.protocols.HttpBoundProtocolPayloadGenerator
import software.amazon.smithy.rust.codegen.core.smithy.protocols.HttpLocation
import software.amazon.smithy.rust.codegen.core.smithy.protocols.parse.StructuredDataParserGenerator
import software.amazon.smithy.rust.codegen.core.smithy.toOptional
>>>>>>> 89a6e589
import software.amazon.smithy.rust.codegen.core.smithy.traits.SyntheticInputTrait
import software.amazon.smithy.rust.codegen.core.smithy.transformers.operationErrors
import software.amazon.smithy.rust.codegen.core.smithy.wrapOptional
import software.amazon.smithy.rust.codegen.core.util.dq
import software.amazon.smithy.rust.codegen.core.util.expectTrait
import software.amazon.smithy.rust.codegen.core.util.findStreamingMember
import software.amazon.smithy.rust.codegen.core.util.getTrait
import software.amazon.smithy.rust.codegen.core.util.hasStreamingMember
import software.amazon.smithy.rust.codegen.core.util.hasTrait
import software.amazon.smithy.rust.codegen.core.util.inputShape
import software.amazon.smithy.rust.codegen.core.util.isStreaming
import software.amazon.smithy.rust.codegen.core.util.outputShape
import software.amazon.smithy.rust.codegen.core.util.toPascalCase
import software.amazon.smithy.rust.codegen.core.util.toSnakeCase
import software.amazon.smithy.rust.codegen.server.smithy.ServerCargoDependency
import software.amazon.smithy.rust.codegen.server.smithy.ServerCodegenContext
import software.amazon.smithy.rust.codegen.server.smithy.ServerRuntimeType
import software.amazon.smithy.rust.codegen.server.smithy.generators.http.ServerRequestBindingGenerator
import software.amazon.smithy.rust.codegen.server.smithy.generators.http.ServerResponseBindingGenerator
import software.amazon.smithy.rust.codegen.server.smithy.generators.protocol.ServerProtocol
import software.amazon.smithy.rust.codegen.server.smithy.generators.protocol.ServerProtocolGenerator
import java.util.logging.Logger

/**
 * Implement operations' input parsing and output serialization. Protocols can plug their own implementations
 * and overrides by creating a protocol factory inheriting from this class and feeding it to the [ServerProtocolLoader].
 * See `ServerRestJson.kt` for more info.
 */
class ServerHttpBoundProtocolGenerator(
    codegenContext: ServerCodegenContext,
    protocol: ServerProtocol,
) : ServerProtocolGenerator(
    codegenContext,
    protocol,
    MakeOperationGenerator(
        codegenContext,
        protocol,
        HttpBoundProtocolPayloadGenerator(codegenContext, protocol),
        public = true,
        includeDefaultPayloadHeaders = true,
    ),
    ServerHttpBoundProtocolTraitImplGenerator(codegenContext, protocol),
) {
    // Define suffixes for operation input / output / error wrappers
    companion object {
        const val OPERATION_INPUT_WRAPPER_SUFFIX = "OperationInputWrapper"
        const val OPERATION_OUTPUT_WRAPPER_SUFFIX = "OperationOutputWrapper"
    }
}

/*
 * Generate all operation input parsers and output serializers for streaming and
 * non-streaming types.
 */
private class ServerHttpBoundProtocolTraitImplGenerator(
    private val codegenContext: ServerCodegenContext,
    private val protocol: ServerProtocol,
) : ProtocolTraitImplGenerator {
    private val logger = Logger.getLogger(javaClass.name)
    private val symbolProvider = codegenContext.symbolProvider
    private val unconstrainedShapeSymbolProvider = codegenContext.unconstrainedShapeSymbolProvider
    private val model = codegenContext.model
    private val runtimeConfig = codegenContext.runtimeConfig
    private val httpBindingResolver = protocol.httpBindingResolver
    private val operationDeserModule = RustModule.private("operation_deser")
    private val operationSerModule = RustModule.private("operation_ser")
    private val typeConversionGenerator = TypeConversionGenerator(model, symbolProvider, runtimeConfig)
    private val serverProtocol = ServerProtocol.fromCoreProtocol(protocol)

    private val codegenScope = arrayOf(
        "AsyncTrait" to ServerCargoDependency.AsyncTrait.asType(),
        "Cow" to ServerRuntimeType.Cow,
        "DateTime" to RuntimeType.DateTime(runtimeConfig),
        "FormUrlEncoded" to ServerCargoDependency.FormUrlEncoded.asType(),
        "HttpBody" to CargoDependency.HttpBody.asType(),
        "header_util" to CargoDependency.SmithyHttp(runtimeConfig).asType().member("header"),
        "Hyper" to CargoDependency.Hyper.asType(),
        "LazyStatic" to CargoDependency.LazyStatic.asType(),
        "Mime" to ServerCargoDependency.Mime.asType(),
        "Nom" to ServerCargoDependency.Nom.asType(),
        "OnceCell" to ServerCargoDependency.OnceCell.asType(),
        "PercentEncoding" to CargoDependency.PercentEncoding.asType(),
        "Regex" to CargoDependency.Regex.asType(),
        "SmithyHttp" to CargoDependency.SmithyHttp(runtimeConfig).asType(),
        "SmithyHttpServer" to ServerCargoDependency.SmithyHttpServer(runtimeConfig).asType(),
        "RuntimeError" to ServerRuntimeType.RuntimeError(runtimeConfig),
        "RequestRejection" to ServerRuntimeType.RequestRejection(runtimeConfig),
        "ResponseRejection" to ServerRuntimeType.ResponseRejection(runtimeConfig),
        "http" to RuntimeType.http,
    )

    override fun generateTraitImpls(operationWriter: RustWriter, operationShape: OperationShape, customizations: List<OperationCustomization>) {
        val inputSymbol = symbolProvider.toSymbol(operationShape.inputShape(model))
        val outputSymbol = symbolProvider.toSymbol(operationShape.outputShape(model))

        operationWriter.renderTraits(inputSymbol, outputSymbol, operationShape)
    }

    /*
     * Generation of `from_request` and `into_response`.
     * For non-streaming request bodies, that is, models without streaming traits
     * (https://awslabs.github.io/smithy/1.0/spec/core/stream-traits.html)
     * we require the HTTP body to be fully read in memory before parsing or deserialization.
     * From a server perspective we need a way to parse an HTTP request from `Bytes` and serialize
     * an HTTP response to `Bytes`.
     * These traits are the public entrypoint of the ser/de logic of the `aws-smithy-http-server` server.
     */
    private fun RustWriter.renderTraits(
        inputSymbol: Symbol,
        outputSymbol: Symbol,
        operationShape: OperationShape,
    ) {
        val operationName = symbolProvider.toSymbol(operationShape).name
        val inputName = "${operationName}${ServerHttpBoundProtocolGenerator.OPERATION_INPUT_WRAPPER_SUFFIX}"

        val verifyAcceptHeader = writable {
            httpBindingResolver.responseContentType(operationShape)?.also { contentType ->
                rustTemplate(
                    """
                    if ! #{SmithyHttpServer}::protocols::accept_header_classifier(req, ${contentType.dq()}) {
                        return Err(#{RuntimeError} {
                            protocol: #{SmithyHttpServer}::protocols::Protocol::${codegenContext.protocol.name.toPascalCase()},
                            kind: #{SmithyHttpServer}::runtime_error::RuntimeErrorKind::NotAcceptable,
                        })
                    }
                    """,
                    *codegenScope,
                )
            }
        }
        val verifyRequestContentTypeHeader = writable {
            operationShape
                .inputShape(model)
                .members()
                .find { it.hasTrait<HttpPayloadTrait>() }
                ?.let { payload ->
                    val target = model.expectShape(payload.target)
                    if (!target.isBlobShape || target.hasTrait<MediaTypeTrait>()) {
                        val expectedRequestContentType = httpBindingResolver.requestContentType(operationShape)
                            ?.let { "Some(${it.dq()})" } ?: "None"
                        rustTemplate(
                            """
                            if #{SmithyHttpServer}::protocols::content_type_header_classifier(req, $expectedRequestContentType).is_err() {
                                return Err(#{RuntimeError} {
                                    protocol: #{SmithyHttpServer}::protocols::Protocol::${codegenContext.protocol.name.toPascalCase()},
                                    kind: #{SmithyHttpServer}::runtime_error::RuntimeErrorKind::UnsupportedMediaType,
                                })
                            }
                            """,
                            *codegenScope,
                        )
                    }
                }
        }

        // Implement `from_request` trait for input types.
        rustTemplate(
            """
            ##[derive(Debug)]
            pub(crate) struct $inputName(#{I});
            impl $inputName
            {
                pub async fn from_request<B>(req: &mut #{SmithyHttpServer}::request::RequestParts<B>) -> Result<Self, #{RuntimeError}>
                where
                    B: #{SmithyHttpServer}::body::HttpBody + Send, ${streamingBodyTraitBounds(operationShape)}
                    B::Data: Send,
                    #{RequestRejection} : From<<B as #{SmithyHttpServer}::body::HttpBody>::Error>
                {
                    #{verifyAcceptHeader:W}
                    #{verifyRequestContentTypeHeader:W}
                    #{parse_request}(req)
                        .await
                        .map($inputName)
                        .map_err(
                            |err| #{RuntimeError} {
                                protocol: #{SmithyHttpServer}::protocols::Protocol::${codegenContext.protocol.name.toPascalCase()},
                                kind: err.into()
                            }
                        )
                }
            }

            impl<B> #{SmithyHttpServer}::request::FromRequest<#{Marker}, B> for #{I}
            where
                B: #{SmithyHttpServer}::body::HttpBody + Send,
                B: 'static,
                ${streamingBodyTraitBounds(operationShape)}
                B::Data: Send,
                #{RequestRejection} : From<<B as #{SmithyHttpServer}::body::HttpBody>::Error>
            {
                type Rejection = #{RuntimeError};
                type Future = std::pin::Pin<Box<dyn std::future::Future<Output = Result<Self, Self::Rejection>> + Send>>;

                fn from_request(request: #{http}::Request<B>) -> Self::Future {
                    let fut = async move {
                        let mut request_parts = #{SmithyHttpServer}::request::RequestParts::new(request);
                        $inputName::from_request(&mut request_parts).await.map(|x| x.0)
                    };
                    Box::pin(fut)
                }
            }

            """.trimIndent(),
            *codegenScope,
            "I" to inputSymbol,
            "Marker" to serverProtocol.markerStruct(),
            "parse_request" to serverParseRequest(operationShape),
            "verifyAcceptHeader" to verifyAcceptHeader,
            "verifyRequestContentTypeHeader" to verifyRequestContentTypeHeader,
        )

        // Implement `into_response` for output types.

        val outputName = "${operationName}${ServerHttpBoundProtocolGenerator.OPERATION_OUTPUT_WRAPPER_SUFFIX}"
        val errorSymbol = operationShape.errorSymbol(model, symbolProvider, CodegenTarget.SERVER)

        if (operationShape.operationErrors(model).isNotEmpty()) {
            // The output of fallible operations is a `Result` which we convert into an
            // isomorphic `enum` type we control that can in turn be converted into a response.
            val intoResponseImpl =
                """
                match self {
                    Self::Output(o) => {
                        match #{serialize_response}(o) {
                            Ok(response) => response,
                            Err(e) => {
                                #{RuntimeError} {
                                    protocol: #{SmithyHttpServer}::protocols::Protocol::${codegenContext.protocol.name.toPascalCase()},
                                    kind: e.into()
                                }.into_response()
                            }
                        }
                    },
                    Self::Error(err) => {
                        match #{serialize_error}(&err) {
                            Ok(mut response) => {
                                response.extensions_mut().insert(#{SmithyHttpServer}::extension::ModeledErrorExtension::new(err.name()));
                                response
                            },
                            Err(e) => {
                                #{RuntimeError} {
                                    protocol: #{SmithyHttpServer}::protocols::Protocol::${codegenContext.protocol.name.toPascalCase()},
                                    kind: e.into()
                                }.into_response()
                            }
                        }
                    }
                }
                """

            rustTemplate(
                """
                pub(crate) enum $outputName {
                    Output(#{O}),
                    Error(#{E})
                }

                impl $outputName {
                    pub fn into_response(self) -> #{SmithyHttpServer}::response::Response {
                        $intoResponseImpl
                    }
                }

                impl #{SmithyHttpServer}::response::IntoResponse<#{Marker}> for #{O} {
                    fn into_response(self) -> #{SmithyHttpServer}::response::Response {
                        $outputName::Output(self).into_response()
                    }
                }

                impl #{SmithyHttpServer}::response::IntoResponse<#{Marker}> for #{E} {
                    fn into_response(self) -> #{SmithyHttpServer}::response::Response {
                        $outputName::Error(self).into_response()
                    }
                }
                """.trimIndent(),
                *codegenScope,
                "O" to outputSymbol,
                "E" to errorSymbol,
                "Marker" to serverProtocol.markerStruct(),
                "serialize_response" to serverSerializeResponse(operationShape),
                "serialize_error" to serverSerializeError(operationShape),
            )
        } else {
            // The output of non-fallible operations is a model type which we convert into
            // a "wrapper" unit `struct` type we control that can in turn be converted into a response.
            val intoResponseImpl =
                """
                match #{serialize_response}(self.0) {
                    Ok(response) => response,
                    Err(e) => {
                        #{RuntimeError} {
                            protocol: #{SmithyHttpServer}::protocols::Protocol::${codegenContext.protocol.name.toPascalCase()},
                            kind: e.into()
                        }.into_response()
                    }
                }
                """.trimIndent()

            rustTemplate(
                """
                pub(crate) struct $outputName(#{O});

                impl $outputName {
                    pub fn into_response(self) -> #{SmithyHttpServer}::response::Response {
                        $intoResponseImpl
                    }
                }

                impl #{SmithyHttpServer}::response::IntoResponse<#{Marker}> for #{O} {
                    fn into_response(self) -> #{SmithyHttpServer}::response::Response {
                        $outputName(self).into_response()
                    }
                }
                """.trimIndent(),
                *codegenScope,
                "O" to outputSymbol,
                "Marker" to serverProtocol.markerStruct(),
                "serialize_response" to serverSerializeResponse(operationShape),
            )
        }

        // Implement conversion function to "wrap" from the model operation output types.
        if (operationShape.operationErrors(model).isNotEmpty()) {
            rustTemplate(
                """
                impl #{From}<Result<#{O}, #{E}>> for $outputName {
                    fn from(res: Result<#{O}, #{E}>) -> Self {
                        match res {
                            Ok(v) => Self::Output(v),
                            Err(e) => Self::Error(e),
                        }
                    }
                }
                """.trimIndent(),
                "O" to outputSymbol,
                "E" to errorSymbol,
                "From" to RuntimeType.From,
            )
        } else {
            rustTemplate(
                """
                impl #{From}<#{O}> for $outputName {
                    fn from(o: #{O}) -> Self {
                        Self(o)
                    }
                }
                """.trimIndent(),
                "O" to outputSymbol,
                "From" to RuntimeType.From,
            )
        }

        // Implement conversion function to "unwrap" into the model operation input types.
        rustTemplate(
            """
            impl #{From}<$inputName> for #{I} {
                fn from(i: $inputName) -> Self {
                    i.0
                }
            }
            """.trimIndent(),
            "I" to inputSymbol,
            "From" to RuntimeType.From,
        )
    }

    private fun serverParseRequest(operationShape: OperationShape): RuntimeType {
        val fnName = "parse_${operationShape.id.name.toSnakeCase()}_request"
        val inputShape = operationShape.inputShape(model)
        val inputSymbol = symbolProvider.toSymbol(inputShape)

        return RuntimeType.forInlineFun(fnName, operationDeserModule) {
            Attribute.Custom("allow(clippy::unnecessary_wraps)").render(it)
            // The last conversion trait bound is needed by the `hyper::body::to_bytes(body).await?` call.
            it.rustBlockTemplate(
                """
                pub async fn $fnName<B>(
                    ##[allow(unused_variables)] request: &mut #{SmithyHttpServer}::request::RequestParts<B>
                ) -> std::result::Result<
                    #{I},
                    #{RequestRejection}
                >
                where
                    B: #{SmithyHttpServer}::body::HttpBody + Send, ${streamingBodyTraitBounds(operationShape)}
                    B::Data: Send,
                    #{RequestRejection}: From<<B as #{SmithyHttpServer}::body::HttpBody>::Error>
                """.trimIndent(),
                *codegenScope,
                "I" to inputSymbol,
            ) {
                withBlock("Ok({", "})") {
                    serverRenderShapeParser(
                        operationShape,
                        inputShape,
                        httpBindingResolver.requestBindings(operationShape),
                    )
                }
            }
        }
    }

    private fun serverSerializeResponse(operationShape: OperationShape): RuntimeType {
        val fnName = "serialize_${operationShape.id.name.toSnakeCase()}_response"
        val outputShape = operationShape.outputShape(model)
        val outputSymbol = symbolProvider.toSymbol(outputShape)

        return RuntimeType.forInlineFun(fnName, operationSerModule) {
            Attribute.Custom("allow(clippy::unnecessary_wraps)").render(it)

            // Note we only need to take ownership of the output in the case that it contains streaming members.
            // However we currently always take ownership here, but worth noting in case in the future we want
            // to generate different signatures for streaming vs non-streaming for some reason.
            it.rustBlockTemplate(
                """
                pub fn $fnName(
                    ##[allow(unused_variables)] output: #{O}
                ) -> std::result::Result<
                    #{SmithyHttpServer}::response::Response,
                    #{ResponseRejection}
                >
                """.trimIndent(),
                *codegenScope,
                "O" to outputSymbol,
            ) {
                withBlock("Ok({", "})") {
                    serverRenderOutputShapeResponseSerializer(
                        operationShape,
                        httpBindingResolver.responseBindings(operationShape),
                    )
                }
            }
        }
    }

    private fun serverSerializeError(operationShape: OperationShape): RuntimeType {
        val fnName = "serialize_${operationShape.id.name.toSnakeCase()}_error"
        val errorSymbol = operationShape.errorSymbol(model, symbolProvider, CodegenTarget.SERVER)
        return RuntimeType.forInlineFun(fnName, operationSerModule) {
            Attribute.Custom("allow(clippy::unnecessary_wraps)").render(it)
            it.rustBlockTemplate(
                "pub fn $fnName(error: &#{E}) -> std::result::Result<#{SmithyHttpServer}::response::Response, #{ResponseRejection}>",
                *codegenScope,
                "E" to errorSymbol,
            ) {
                withBlock("Ok({", "})") {
                    serverRenderErrorShapeResponseSerializer(
                        operationShape,
                        errorSymbol,
                    )
                }
            }
        }
    }

    private fun RustWriter.serverRenderErrorShapeResponseSerializer(
        operationShape: OperationShape,
        errorSymbol: RuntimeType,
    ) {
        val operationName = symbolProvider.toSymbol(operationShape).name
        val structuredDataSerializer = protocol.structuredDataSerializer(operationShape)
        withBlock("match error {", "}") {
            val errors = operationShape.operationErrors(model)
            errors.forEach {
                val variantShape = model.expectShape(it.id, StructureShape::class.java)
                val errorTrait = variantShape.expectTrait<ErrorTrait>()
                val variantSymbol = symbolProvider.toSymbol(variantShape)
                val serializerSymbol = structuredDataSerializer.serverErrorSerializer(it.id)

                rustBlock("#T::${variantSymbol.name}(output) =>", errorSymbol) {
                    rust(
                        """
                        let payload = #T(output)?;
                        """,
                        serializerSymbol,
                    )

                    val bindings = httpBindingResolver.errorResponseBindings(it)

                    software.amazon.smithy.rust.codegen.core.rustlang.Attribute.AllowUnusedMut.render(this)
                    rustTemplate("let mut builder = #{http}::Response::builder();", *codegenScope)
                    serverRenderResponseHeaders(operationShape, variantShape)

                    bindings.forEach { binding ->
                        when (val location = binding.location) {
                            HttpLocation.RESPONSE_CODE, HttpLocation.DOCUMENT -> {}
                            else -> {
                                logger.warning("[rust-server-codegen] $operationName: error serialization does not currently support $location bindings")
                            }
                        }
                    }
                    val status =
                        variantShape.getTrait<HttpErrorTrait>()?.code
                            ?: errorTrait.defaultHttpStatusCode

                    serverRenderContentLengthHeader()

                    rustTemplate(
                        """
                        builder.status($status).body(#{SmithyHttpServer}::body::to_boxed(payload))?
                        """,
                        *codegenScope,
                    )
                }
            }
        }
    }

    /**
     * Render an HTTP response (headers, response code, body) for an operation's output and the given [bindings].
     */
    private fun RustWriter.serverRenderOutputShapeResponseSerializer(
        operationShape: OperationShape,
        bindings: List<HttpBindingDescriptor>,
    ) {
        software.amazon.smithy.rust.codegen.core.rustlang.Attribute.AllowUnusedMut.render(this)
        rustTemplate("let mut builder = #{http}::Response::builder();", *codegenScope)
        serverRenderResponseHeaders(operationShape)
        bindings.find { it.location == HttpLocation.RESPONSE_CODE }
            ?.let {
                serverRenderResponseCodeBinding(it)(this)
            }
            // no binding, use http's
            ?: operationShape.getTrait<HttpTrait>()?.code?.let {
                serverRenderHttpResponseCode(it)(this)
            }
        // Fallback to the default code of `http::response::Builder`, 200.

        operationShape.outputShape(model).findStreamingMember(model)?.let {
            val payloadGenerator = HttpBoundProtocolPayloadGenerator(codegenContext, protocol, httpMessageType = HttpMessageType.RESPONSE)
            withBlockTemplate("let body = #{SmithyHttpServer}::body::boxed(#{SmithyHttpServer}::body::Body::wrap_stream(", "));", *codegenScope) {
                payloadGenerator.generatePayload(this, "output", operationShape)
            }
        } ?: run {
            val payloadGenerator = HttpBoundProtocolPayloadGenerator(codegenContext, protocol, httpMessageType = HttpMessageType.RESPONSE)
            withBlockTemplate("let payload = ", ";") {
                payloadGenerator.generatePayload(this, "output", operationShape)
            }

            serverRenderContentLengthHeader()

            rustTemplate(
                """
                let body = #{SmithyHttpServer}::body::to_boxed(payload);
                """,
                *codegenScope,
            )
        }

        rustTemplate(
            """
            builder.body(body)?
            """,
            *codegenScope,
        )
    }

    /**
     * Sets HTTP response headers for the operation's output shape or the operation's error shape.
     * It will generate response headers for the operation's output shape, unless [errorShape] is non-null, in which
     * case it will generate response headers for the given error shape.
     *
     * It sets three groups of headers in order. Headers from one group take precedence over headers in a later group.
     *     1. Headers bound by the `httpHeader` and `httpPrefixHeader` traits. = null
     *     2. The protocol-specific `Content-Type` header for the operation.
     *     3. Additional protocol-specific headers for errors, if [errorShape] is non-null.
     */
    private fun RustWriter.serverRenderResponseHeaders(operationShape: OperationShape, errorShape: StructureShape? = null) {
        val bindingGenerator = ServerResponseBindingGenerator(protocol, codegenContext, operationShape)
        val addHeadersFn = bindingGenerator.generateAddHeadersFn(errorShape ?: operationShape)
        if (addHeadersFn != null) {
            // Notice that we need to borrow the output only for output shapes but not for error shapes.
            val outputOwnedOrBorrowed = if (errorShape == null) "&output" else "output"
            rust(
                """
                builder = #{T}($outputOwnedOrBorrowed, builder)?;
                """.trimIndent(),
                addHeadersFn,
            )
        }

        // Set the `Content-Type` header *after* the response bindings headers have been set,
        // to allow operations that bind a member to `Content-Type` (which we set earlier) to take precedence (this is
        // because we always use `set_response_header_if_absent`, so the _first_ header value we set for a given
        // header name is the one that takes precedence).
        val contentType = httpBindingResolver.responseContentType(operationShape)
        if (contentType != null) {
            rustTemplate(
                """
                builder = #{header_util}::set_response_header_if_absent(
                    builder,
                    #{http}::header::CONTENT_TYPE,
                    "$contentType"
                );
                """,
                *codegenScope,
            )
        }

        if (errorShape != null) {
            for ((headerName, headerValue) in protocol.additionalErrorResponseHeaders(errorShape)) {
                rustTemplate(
                    """
                    builder = #{header_util}::set_response_header_if_absent(
                        builder,
                        http::header::HeaderName::from_static("$headerName"),
                        "$headerValue"
                    );
                    """,
                    *codegenScope,
                )
            }
        }
    }

    /**
     * Adds the `Content-Length` header.
     *
     * Unlike the headers added in `serverRenderResponseHeaders` the `Content-Length` depends on
     * the payload post-serialization.
     */
    private fun RustWriter.serverRenderContentLengthHeader() {
        rustTemplate(
            """
            let content_length = payload.len();
            builder = #{header_util}::set_response_header_if_absent(builder, #{http}::header::CONTENT_LENGTH, content_length);
            """,
            *codegenScope,
        )
    }

    private fun serverRenderHttpResponseCode(
        defaultCode: Int,
    ): Writable {
        return writable {
            rustTemplate(
                """
                let status = $defaultCode;
                let http_status: u16 = status.try_into()
                    .map_err(|_| #{ResponseRejection}::InvalidHttpStatusCode)?;
                builder = builder.status(http_status);
                """.trimIndent(),
                *codegenScope,
            )
        }
    }

    private fun serverRenderResponseCodeBinding(
        binding: HttpBindingDescriptor,
    ): Writable {
        check(binding.location == HttpLocation.RESPONSE_CODE)

        return writable {
            val memberName = symbolProvider.toMemberName(binding.member)
            rust("let status = output.$memberName")
            if (symbolProvider.toSymbol(binding.member).isOptional()) {
                rustTemplate(
                    """
                    .ok_or(#{ResponseRejection}::MissingHttpStatusCode)?
                    """.trimIndent(),
                    *codegenScope,
                )
            }
            rustTemplate(
                """
                ;
                let http_status: u16 = status.try_into()
                    .map_err(|_| #{ResponseRejection}::InvalidHttpStatusCode)?;
                builder = builder.status(http_status);
                """.trimIndent(),
                *codegenScope,
            )
        }
    }

    private fun RustWriter.serverRenderShapeParser(
        operationShape: OperationShape,
        inputShape: StructureShape,
        bindings: List<HttpBindingDescriptor>,
    ) {
        val httpBindingGenerator = ServerRequestBindingGenerator(
            protocol,
            codegenContext,
            unconstrainedShapeSymbolProvider,
            operationShape,
        )
        val structuredDataParser = protocol.structuredDataParser(operationShape)
<<<<<<< HEAD
        Attribute.AllowUnusedMut.render(this)
        rust(
            "let mut input = #T::default();",
            inputShape.serverBuilderSymbol(
                symbolProvider,
                !codegenContext.settings.codegenConfig.publicConstrainedTypes,
            ),
        )
=======
        software.amazon.smithy.rust.codegen.core.rustlang.Attribute.AllowUnusedMut.render(this)
        rust("let mut input = #T::default();", inputShape.builderSymbol(symbolProvider))
>>>>>>> 89a6e589
        val parser = structuredDataParser.serverInputParser(operationShape)
        val noInputs = model.expectShape(operationShape.inputShape).expectTrait<SyntheticInputTrait>().originalId == null
        if (parser != null) {
            rustTemplate(
                """
                let body = request.take_body().ok_or(#{RequestRejection}::BodyAlreadyExtracted)?;
                let bytes = #{Hyper}::body::to_bytes(body).await?;
                if !bytes.is_empty() {
                    input = #{parser}(bytes.as_ref(), input)?;
                }
                """,
                *codegenScope,
                "parser" to parser,
            )
        }
        for (binding in bindings) {
            val member = binding.member
            val parsedValue = serverRenderBindingParser(binding, operationShape, httpBindingGenerator, structuredDataParser)
            if (parsedValue != null) {
                rust("if let Some(value) = ")
                parsedValue(this)
                rust(
                    """
                    {
                        input = input.${member.setterName()}(${
                    if (symbolProvider.toSymbol(binding.member).isOptional()) {
                        "Some(value)"
                    } else {
                        "value"
                    }
                    });
                    }
                    """,
                )
            }
        }
        serverRenderUriPathParser(this, operationShape)
        serverRenderQueryStringParser(this, operationShape)

        if (noInputs && protocol.serverContentTypeCheckNoModeledInput()) {
            conditionalBlock("if body.is_empty() {", "}", conditional = parser != null) {
                rustTemplate(
                    """
                    #{SmithyHttpServer}::protocols::content_type_header_empty_body_no_modeled_input(request)?;
                    """,
                    *codegenScope,
                )
            }
        }
        val err = if (StructureGenerator.serverHasFallibleBuilder(inputShape, model, symbolProvider, takeInUnconstrainedTypes = true)) {
            "?"
        } else ""
        rustTemplate("input.build()$err", *codegenScope)
    }

    private fun serverRenderBindingParser(
        binding: HttpBindingDescriptor,
        operationShape: OperationShape,
        httpBindingGenerator: ServerRequestBindingGenerator,
        structuredDataParser: StructuredDataParserGenerator,
    ): Writable? {
        return when (binding.location) {
            HttpLocation.HEADER -> writable { serverRenderHeaderParser(this, binding, operationShape) }
            HttpLocation.PREFIX_HEADERS -> writable { serverRenderPrefixHeadersParser(this, binding, operationShape) }
            HttpLocation.PAYLOAD -> {
                val structureShapeHandler: RustWriter.(String) -> Unit = { body ->
                    rust("#T($body)", structuredDataParser.payloadParser(binding.member))
                }
                val errorSymbol = getDeserializePayloadErrorSymbol(binding)
                val deserializer = httpBindingGenerator.generateDeserializePayloadFn(
                    binding,
                    errorSymbol,
                    structuredHandler = structureShapeHandler,
                )
                return writable {
                    if (binding.member.isStreaming(model)) {
                        rustTemplate(
                            """
                            {
                                let body = request.take_body().ok_or(#{RequestRejection}::BodyAlreadyExtracted)?;
                                Some(#{Deserializer}(&mut body.into().into_inner())?)
                            }
                            """,
                            "Deserializer" to deserializer,
                            *codegenScope,
                        )
                    } else {
                        rustTemplate(
                            """
                            {
                                let body = request.take_body().ok_or(#{RequestRejection}::BodyAlreadyExtracted)?;
                                let bytes = #{Hyper}::body::to_bytes(body).await?;
                                #{Deserializer}(&bytes)?
                            }
                            """,
                            "Deserializer" to deserializer,
                            *codegenScope,
                        )
                    }
                }
            }
            HttpLocation.DOCUMENT, HttpLocation.LABEL, HttpLocation.QUERY, HttpLocation.QUERY_PARAMS -> {
                // All of these are handled separately.
                null
            }
            else -> {
                logger.warning("[rust-server-codegen] ${operationShape.id}: request parsing does not currently support ${binding.location} bindings")
                null
            }
        }
    }

    private fun serverRenderUriPathParser(writer: RustWriter, operationShape: OperationShape) {
        val pathBindings =
            httpBindingResolver.requestBindings(operationShape).filter {
                it.location == HttpLocation.LABEL
            }
        if (pathBindings.isEmpty()) {
            return
        }
        val httpTrait = httpBindingResolver.httpTrait(operationShape)
        val greedyLabelIndex = httpTrait.uri.segments.indexOfFirst { it.isGreedyLabel }
        val segments =
            if (greedyLabelIndex >= 0) {
                httpTrait.uri.segments.slice(0 until (greedyLabelIndex + 1))
            } else {
                httpTrait.uri.segments
            }
        val restAfterGreedyLabel =
            if (greedyLabelIndex >= 0) {
                httpTrait.uri.segments.slice((greedyLabelIndex + 1) until httpTrait.uri.segments.size).joinToString(prefix = "/", separator = "/")
            } else {
                ""
            }
        val labeledNames = segments
            .mapIndexed { index, segment ->
                if (segment.isLabel) { "m$index" } else { "_" }
            }
            .joinToString(prefix = (if (segments.size > 1) "(" else ""), separator = ",", postfix = (if (segments.size > 1) ")" else ""))
        val nomParser = segments
            .map { segment ->
                if (segment.isGreedyLabel) {
                    "#{Nom}::combinator::rest::<_, #{Nom}::error::Error<&str>>"
                } else if (segment.isLabel) {
                    """#{Nom}::branch::alt::<_, _, #{Nom}::error::Error<&str>, _>((#{Nom}::bytes::complete::take_until("/"), #{Nom}::combinator::rest))"""
                } else {
                    """#{Nom}::bytes::complete::tag::<_, _, #{Nom}::error::Error<&str>>("${segment.content}")"""
                }
            }
            .joinToString(
                // TODO(https://github.com/awslabs/smithy-rs/issues/1289): Note we're limited to 21 labels because of `tuple`.
                prefix = if (segments.size > 1) "#{Nom}::sequence::tuple::<_, _, #{Nom}::error::Error<&str>, _>((" else "",
                postfix = if (segments.size > 1) "))" else "",
                transform = { parser ->
                    """
                    #{Nom}::sequence::preceded(#{Nom}::bytes::complete::tag("/"),  $parser)
                    """.trimIndent()
                },
            )
        with(writer) {
            rustTemplate("let input_string = request.uri().path();")
            if (greedyLabelIndex >= 0 && greedyLabelIndex + 1 < httpTrait.uri.segments.size) {
                rustTemplate(
                    """
                    if !input_string.ends_with("$restAfterGreedyLabel") {
                        return Err(#{RequestRejection}::UriPatternGreedyLabelPostfixNotFound);
                    }
                    let input_string = &input_string[..(input_string.len() - "$restAfterGreedyLabel".len())];
                    """.trimIndent(),
                    *codegenScope,
                )
            }
            rustTemplate(
                """
                let (input_string, $labeledNames) = $nomParser(input_string)?;
                debug_assert_eq!("", input_string);
                """.trimIndent(),
                *codegenScope,
            )
            segments
                .forEachIndexed { index, segment ->
                    val binding = pathBindings.find { it.memberName == segment.content }
                    if (binding != null && segment.isLabel) {
                        val deserializer = generateParseStrFn(binding, true)
                        rustTemplate(
                            """
                            input = input.${binding.member.setterName()}(
                                #{deserializer}(m$index)?
                            );
                            """,
                            *codegenScope,
                            "deserializer" to deserializer,
                        )
                    }
                }
        }
    }

    // The `httpQueryParams` trait can be applied to structure members that target:
    //     * a map of string,
    //     * a map of list of string; or
    //     * a map of set of string.
    enum class QueryParamsTargetMapValueType {
        STRING, LIST, SET;
    }

    private fun queryParamsTargetMapValueType(targetMapValue: Shape): QueryParamsTargetMapValueType =
        if (targetMapValue.isStringShape) {
            QueryParamsTargetMapValueType.STRING
        } else if (targetMapValue.isListShape) {
            QueryParamsTargetMapValueType.LIST
        } else if (targetMapValue.isSetShape) {
            QueryParamsTargetMapValueType.SET
        } else {
            throw ExpectationNotMetException(
                """
                @httpQueryParams trait applied to non-supported target $targetMapValue of type ${targetMapValue.type}
                """.trimIndent(),
                targetMapValue.sourceLocation,
            )
        }

    private fun serverRenderQueryStringParser(writer: RustWriter, operationShape: OperationShape) {
        val queryBindings =
            httpBindingResolver.requestBindings(operationShape).filter {
                it.location == HttpLocation.QUERY
            }
        // Only a single structure member can be bound to `httpQueryParams`, hence `find`.
        val queryParamsBinding =
            httpBindingResolver.requestBindings(operationShape).find {
                it.location == HttpLocation.QUERY_PARAMS
            }
        if (queryBindings.isEmpty() && queryParamsBinding == null) {
            return
        }

        fun HttpBindingDescriptor.queryParamsBindingTargetMapValueType(): QueryParamsTargetMapValueType {
            check(this.location == HttpLocation.QUERY_PARAMS)
            val queryParamsTarget = model.expectShape(this.member.target, MapShape::class.java)
            return queryParamsTargetMapValueType(model.expectShape(queryParamsTarget.value.target))
        }

        with(writer) {
            rustTemplate(
                """
                let query_string = request.uri().query().unwrap_or("");
                let pairs = #{FormUrlEncoded}::parse(query_string.as_bytes());
                """.trimIndent(),
                *codegenScope,
            )

            if (queryParamsBinding != null) {
<<<<<<< HEAD
                val target = model.expectShape(queryParamsBinding.member.target, MapShape::class.java)
                val hasConstrainedTarget = target.canReachConstrainedShape(model, symbolProvider)
                // TODO(https://github.com/awslabs/smithy-rs/issues/1401) Here we only check the target shape;
                //  constraint traits on member shapes are not implemented yet.
                val targetSymbol = unconstrainedShapeSymbolProvider.toSymbol(target)
                withBlock("let mut query_params: #T = ", ";", targetSymbol) {
                    conditionalBlock("#T(", ")", conditional = hasConstrainedTarget, targetSymbol) {
                        rust("#T::new()", RustType.HashMap.RuntimeType)
                    }
                }
=======
                rustTemplate(
                    "let mut query_params: #{HashMap}<String, " +
                        "${queryParamsBinding.queryParamsBindingTargetMapValueType().asRustType().render()}> = #{HashMap}::new();",
                    "HashMap" to software.amazon.smithy.rust.codegen.core.rustlang.RustType.HashMap.RuntimeType,
                )
>>>>>>> 89a6e589
            }
            val (queryBindingsTargettingCollection, queryBindingsTargettingSimple) =
                queryBindings.partition { model.expectShape(it.member.target) is CollectionShape }
            queryBindingsTargettingSimple.forEach {
                rust("let mut seen_${symbolProvider.toMemberName(it.member)} = false;")
            }
            queryBindingsTargettingCollection.forEach {
                rust("let mut ${symbolProvider.toMemberName(it.member)} = Vec::new();")
            }

            rustBlock("for (k, v) in pairs") {
                queryBindingsTargettingSimple.forEach {
                    val deserializer = generateParseStrFn(it, false)
                    val memberName = symbolProvider.toMemberName(it.member)
                    rustTemplate(
                        """
                        if !seen_$memberName && k == "${it.locationName}" {
                            input = input.${it.member.setterName()}(
                                #{deserializer}(&v)?
                            );
                            seen_$memberName = true;
                        }
                        """.trimIndent(),
                        "deserializer" to deserializer,
                    )
                }
                queryBindingsTargettingCollection.forEachIndexed { idx, it ->
                    rustBlock("${if (idx > 0) "else " else ""}if k == ${it.locationName.dq()}") {
                        val targetCollectionShape = model.expectShape(it.member.target, CollectionShape::class.java)
                        val memberShape = model.expectShape(targetCollectionShape.member.target)

                        when {
                            memberShape.isStringShape -> {
                                if (queryParamsBinding != null) {
                                    // If there's an `@httpQueryParams` binding, it will want to consume the parsed data
                                    // too further down, so we need to clone it.
                                    rust("let v = v.clone().into_owned();")
                                } else {
                                    rust("let v = v.into_owned();")
                                }
                            }
                            memberShape.isTimestampShape -> {
                                val index = HttpBindingIndex.of(model)
                                val timestampFormat =
                                    index.determineTimestampFormat(
                                        it.member,
                                        it.location,
                                        protocol.defaultTimestampFormat,
                                    )
                                val timestampFormatType = RuntimeType.TimestampFormat(runtimeConfig, timestampFormat)
                                rustTemplate(
                                    """
                                    let v = #{DateTime}::from_str(&v, #{format})?#{ConvertInto:W};
                                    """.trimIndent(),
                                    *codegenScope,
                                    "format" to timestampFormatType,
                                    "ConvertInto" to typeConversionGenerator.convertViaInto(memberShape),
                                )
                            }
                            else -> { // Number or boolean.
                                rust(
                                    """
                                    let v = <_ as #T>::parse_smithy_primitive(&v)?;
                                    """.trimIndent(),
                                    CargoDependency.SmithyTypes(runtimeConfig).asType().member("primitive::Parse"),
                                )
                            }
                        }
                        rust("${symbolProvider.toMemberName(it.member)}.push(v);")
                    }
                }

                if (queryParamsBinding != null) {
                    val target = model.expectShape(queryParamsBinding.member.target, MapShape::class.java)
                    // TODO(https://github.com/awslabs/smithy-rs/issues/1401) Here we only check the target shape;
                    //  constraint traits on member shapes are not implemented yet.
                    val hasConstrainedTarget = target.canReachConstrainedShape(model, symbolProvider)
                    when (queryParamsBinding.queryParamsBindingTargetMapValueType()) {
                        QueryParamsTargetMapValueType.STRING -> {
                            rust("query_params.${if (hasConstrainedTarget) "0." else ""}entry(String::from(k)).or_insert_with(|| String::from(v));")
                        }
                        QueryParamsTargetMapValueType.LIST, QueryParamsTargetMapValueType.SET -> {
                            if (hasConstrainedTarget) {
                                val collectionShape = model.expectShape(target.value.target, CollectionShape::class.java)
                                val collectionSymbol = unconstrainedShapeSymbolProvider.toSymbol(collectionShape)
                                rust(
                                    // `or_insert_with` instead of `or_insert` to avoid the allocation when the entry is
                                    // not empty.
                                    """
                                    let entry = query_params.0.entry(String::from(k)).or_insert_with(|| #T(std::vec::Vec::new()));
                                    entry.0.push(String::from(v));
                                    """,
                                    collectionSymbol,
                                )
                            } else {
                                rust(
                                    """
                                    let entry = query_params.entry(String::from(k)).or_default();
                                    entry.push(String::from(v));
                                    """,
                                )
                            }
                        }
                    }
                }
            }
            if (queryParamsBinding != null) {
                val isOptional = unconstrainedShapeSymbolProvider.toSymbol(queryParamsBinding.member).isOptional()
                withBlock("input = input.${queryParamsBinding.member.setterName()}(", ");") {
                    conditionalBlock("Some(", ")", conditional = isOptional) {
                        write("query_params")
                    }
                }
            }
            queryBindingsTargettingCollection.forEach { binding ->
                // TODO(https://github.com/awslabs/smithy-rs/issues/1401) Constraint traits on member shapes are not
                //  implemented yet.
                val hasConstrainedTarget =
                    model.expectShape(binding.member.target, CollectionShape::class.java).canReachConstrainedShape(model, symbolProvider)
                val memberName = unconstrainedShapeSymbolProvider.toMemberName(binding.member)
                val isOptional = unconstrainedShapeSymbolProvider.toSymbol(binding.member).isOptional()
                rustBlock("if !$memberName.is_empty()") {
                    withBlock(
                        "input = input.${
                        binding.member.setterName()
                        }(",
                        ");",
                    ) {
                        conditionalBlock("Some(", ")", conditional = isOptional) {
                            conditionalBlock(
                                "#T(",
                                ")",
                                conditional = hasConstrainedTarget,
                                unconstrainedShapeSymbolProvider.toSymbol(binding.member).mapRustType { it.stripOuter<RustType.Option>() },
                            ) {
                                write(memberName)
                            }
                        }
                    }
                }
            }
        }
    }

    private fun serverRenderHeaderParser(writer: RustWriter, binding: HttpBindingDescriptor, operationShape: OperationShape) {
        val httpBindingGenerator =
            ServerRequestBindingGenerator(
                protocol,
                codegenContext,
                codegenContext.unconstrainedShapeSymbolProvider,
                operationShape,
            )
        val deserializer = httpBindingGenerator.generateDeserializeHeaderFn(binding)
        writer.rustTemplate(
            """
            #{deserializer}(request.headers().ok_or(#{RequestRejection}::HeadersAlreadyExtracted)?)?
            """.trimIndent(),
            "deserializer" to deserializer,
            *codegenScope,
        )
    }

    private fun serverRenderPrefixHeadersParser(writer: RustWriter, binding: HttpBindingDescriptor, operationShape: OperationShape) {
        check(binding.location == HttpLocation.PREFIX_HEADERS)

        val httpBindingGenerator =
            ServerRequestBindingGenerator(
                protocol,
                codegenContext,
                codegenContext.unconstrainedShapeSymbolProvider,
                operationShape,
            )
        val deserializer = httpBindingGenerator.generateDeserializePrefixHeadersFn(binding)
        writer.rustTemplate(
            """
            #{deserializer}(request.headers().ok_or(#{RequestRejection}::HeadersAlreadyExtracted)?)?
            """.trimIndent(),
            "deserializer" to deserializer,
            *codegenScope,
        )
    }

    private fun generateParseStrFn(binding: HttpBindingDescriptor, percentDecoding: Boolean): RuntimeType {
        val output = unconstrainedShapeSymbolProvider.toSymbol(binding.member)
        val fnName = generateParseStrFnName(binding)
        return RuntimeType.forInlineFun(fnName, operationDeserModule) { writer ->
            writer.rustBlockTemplate(
                "pub fn $fnName(value: &str) -> std::result::Result<#{O}, #{RequestRejection}>",
                *codegenScope,
                "O" to output,
            ) {
                val target = model.expectShape(binding.member.target)

                when {
                    target.isStringShape -> {
                        if (percentDecoding) {
                            rustTemplate(
                                """
                                let value = #{PercentEncoding}::percent_decode_str(value).decode_utf8()?.into_owned();
                                """,
                                *codegenScope,
                            )
                        } else {
                            rust("let value = value.to_owned();")
                        }
                    }
                    target.isTimestampShape -> {
                        val index = HttpBindingIndex.of(model)
                        val timestampFormat =
                            index.determineTimestampFormat(
                                binding.member,
                                binding.location,
                                protocol.defaultTimestampFormat,
                            )
                        val timestampFormatType = RuntimeType.TimestampFormat(runtimeConfig, timestampFormat)

                        if (percentDecoding) {
                            rustTemplate(
                                """
                                let value = #{PercentEncoding}::percent_decode_str(value).decode_utf8()?;
                                let value = #{DateTime}::from_str(value.as_ref(), #{format})?#{ConvertInto:W};
                                """,
                                *codegenScope,
                                "format" to timestampFormatType,
                                "ConvertInto" to typeConversionGenerator.convertViaInto(target),
                            )
                        } else {
                            rustTemplate(
                                """
                                let value = #{DateTime}::from_str(value, #{format})?#{ConvertInto:W};
                                """,
                                *codegenScope,
                                "format" to timestampFormatType,
                                "ConvertInto" to typeConversionGenerator.convertViaInto(target),
                            )
                        }
                    }
                    else -> {
                        check(target is NumberShape || target is BooleanShape)
                        rustTemplate(
                            """
                            let value = std::str::FromStr::from_str(value)?;
                            """,
                            *codegenScope,
                        )
                    }
                }
                writer.rust("Ok(${symbolProvider.wrapOptional(binding.member, "value")})")
            }
        }
    }

    private fun generateParseStrFnName(binding: HttpBindingDescriptor): String {
        val containerName = binding.member.container.name.toSnakeCase()
        val memberName = binding.memberName.toSnakeCase()
        return "parse_str_${containerName}_$memberName"
    }

    /**
     * Returns the error type of the function that deserializes a non-streaming HTTP payload (a byte slab) into the
     * shape targeted by the `httpPayload` trait.
     */
    private fun getDeserializePayloadErrorSymbol(binding: HttpBindingDescriptor): RuntimeType {
        check(binding.location == HttpLocation.PAYLOAD)

        if (model.expectShape(binding.member.target) is StringShape) {
            return ServerRuntimeType.RequestRejection(runtimeConfig)
        }
        when (codegenContext.protocol) {
            RestJson1Trait.ID, AwsJson1_0Trait.ID, AwsJson1_1Trait.ID -> {
                return CargoDependency.smithyJson(runtimeConfig).asType().member("deserialize").member("Error")
            }
            RestXmlTrait.ID -> {
                return CargoDependency.smithyXml(runtimeConfig).asType().member("decode").member("XmlError")
            }
            else -> {
                TODO("Protocol ${codegenContext.protocol} not supported yet")
            }
        }
    }

    private fun streamingBodyTraitBounds(operationShape: OperationShape) =
        if (operationShape.inputShape(model).hasStreamingMember(model)) {
            "\n B: Into<#{SmithyHttp}::byte_stream::ByteStream>,"
        } else {
            ""
        }
}<|MERGE_RESOLUTION|>--- conflicted
+++ resolved
@@ -25,46 +25,6 @@
 import software.amazon.smithy.model.traits.HttpPayloadTrait
 import software.amazon.smithy.model.traits.HttpTrait
 import software.amazon.smithy.model.traits.MediaTypeTrait
-<<<<<<< HEAD
-import software.amazon.smithy.rust.codegen.client.rustlang.Attribute
-import software.amazon.smithy.rust.codegen.client.rustlang.CargoDependency
-import software.amazon.smithy.rust.codegen.client.rustlang.RustModule
-import software.amazon.smithy.rust.codegen.client.rustlang.RustType
-import software.amazon.smithy.rust.codegen.client.rustlang.RustWriter
-import software.amazon.smithy.rust.codegen.client.rustlang.Writable
-import software.amazon.smithy.rust.codegen.client.rustlang.asType
-import software.amazon.smithy.rust.codegen.client.rustlang.conditionalBlock
-import software.amazon.smithy.rust.codegen.client.rustlang.rust
-import software.amazon.smithy.rust.codegen.client.rustlang.rustBlock
-import software.amazon.smithy.rust.codegen.client.rustlang.rustBlockTemplate
-import software.amazon.smithy.rust.codegen.client.rustlang.rustTemplate
-import software.amazon.smithy.rust.codegen.client.rustlang.stripOuter
-import software.amazon.smithy.rust.codegen.client.rustlang.withBlock
-import software.amazon.smithy.rust.codegen.client.rustlang.withBlockTemplate
-import software.amazon.smithy.rust.codegen.client.rustlang.writable
-import software.amazon.smithy.rust.codegen.client.smithy.RuntimeType
-import software.amazon.smithy.rust.codegen.client.smithy.ServerCodegenContext
-import software.amazon.smithy.rust.codegen.client.smithy.canReachConstrainedShape
-import software.amazon.smithy.rust.codegen.client.smithy.customize.OperationCustomization
-import software.amazon.smithy.rust.codegen.client.smithy.generators.CodegenTarget
-import software.amazon.smithy.rust.codegen.client.smithy.generators.StructureGenerator
-import software.amazon.smithy.rust.codegen.client.smithy.generators.TypeConversionGenerator
-import software.amazon.smithy.rust.codegen.client.smithy.generators.error.errorSymbol
-import software.amazon.smithy.rust.codegen.client.smithy.generators.http.HttpMessageType
-import software.amazon.smithy.rust.codegen.client.smithy.generators.protocol.MakeOperationGenerator
-import software.amazon.smithy.rust.codegen.client.smithy.generators.protocol.ProtocolGenerator
-import software.amazon.smithy.rust.codegen.client.smithy.generators.protocol.ProtocolTraitImplGenerator
-import software.amazon.smithy.rust.codegen.client.smithy.generators.serverBuilderSymbol
-import software.amazon.smithy.rust.codegen.client.smithy.generators.setterName
-import software.amazon.smithy.rust.codegen.client.smithy.isOptional
-import software.amazon.smithy.rust.codegen.client.smithy.mapRustType
-import software.amazon.smithy.rust.codegen.client.smithy.protocols.HttpBindingDescriptor
-import software.amazon.smithy.rust.codegen.client.smithy.protocols.HttpBoundProtocolPayloadGenerator
-import software.amazon.smithy.rust.codegen.client.smithy.protocols.HttpLocation
-import software.amazon.smithy.rust.codegen.client.smithy.protocols.parse.StructuredDataParserGenerator
-import software.amazon.smithy.rust.codegen.client.smithy.transformers.operationErrors
-import software.amazon.smithy.rust.codegen.client.smithy.wrapOptional
-=======
 import software.amazon.smithy.rust.codegen.core.rustlang.Attribute
 import software.amazon.smithy.rust.codegen.core.rustlang.CargoDependency
 import software.amazon.smithy.rust.codegen.core.rustlang.RustModule
@@ -99,7 +59,6 @@
 import software.amazon.smithy.rust.codegen.core.smithy.protocols.HttpLocation
 import software.amazon.smithy.rust.codegen.core.smithy.protocols.parse.StructuredDataParserGenerator
 import software.amazon.smithy.rust.codegen.core.smithy.toOptional
->>>>>>> 89a6e589
 import software.amazon.smithy.rust.codegen.core.smithy.traits.SyntheticInputTrait
 import software.amazon.smithy.rust.codegen.core.smithy.transformers.operationErrors
 import software.amazon.smithy.rust.codegen.core.smithy.wrapOptional
@@ -786,7 +745,6 @@
             operationShape,
         )
         val structuredDataParser = protocol.structuredDataParser(operationShape)
-<<<<<<< HEAD
         Attribute.AllowUnusedMut.render(this)
         rust(
             "let mut input = #T::default();",
@@ -795,10 +753,6 @@
                 !codegenContext.settings.codegenConfig.publicConstrainedTypes,
             ),
         )
-=======
-        software.amazon.smithy.rust.codegen.core.rustlang.Attribute.AllowUnusedMut.render(this)
-        rust("let mut input = #T::default();", inputShape.builderSymbol(symbolProvider))
->>>>>>> 89a6e589
         val parser = structuredDataParser.serverInputParser(operationShape)
         val noInputs = model.expectShape(operationShape.inputShape).expectTrait<SyntheticInputTrait>().originalId == null
         if (parser != null) {
@@ -1051,7 +1005,6 @@
             )
 
             if (queryParamsBinding != null) {
-<<<<<<< HEAD
                 val target = model.expectShape(queryParamsBinding.member.target, MapShape::class.java)
                 val hasConstrainedTarget = target.canReachConstrainedShape(model, symbolProvider)
                 // TODO(https://github.com/awslabs/smithy-rs/issues/1401) Here we only check the target shape;
@@ -1062,13 +1015,6 @@
                         rust("#T::new()", RustType.HashMap.RuntimeType)
                     }
                 }
-=======
-                rustTemplate(
-                    "let mut query_params: #{HashMap}<String, " +
-                        "${queryParamsBinding.queryParamsBindingTargetMapValueType().asRustType().render()}> = #{HashMap}::new();",
-                    "HashMap" to software.amazon.smithy.rust.codegen.core.rustlang.RustType.HashMap.RuntimeType,
-                )
->>>>>>> 89a6e589
             }
             val (queryBindingsTargettingCollection, queryBindingsTargettingSimple) =
                 queryBindings.partition { model.expectShape(it.member.target) is CollectionShape }
