/*
 * Copyright Amazon.com, Inc. or its affiliates. All Rights Reserved.
 * SPDX-License-Identifier: Apache-2.0
 */

package software.amazon.smithy.rust.codegen.server.smithy.protocols

import software.amazon.smithy.aws.traits.protocols.AwsJson1_0Trait
import software.amazon.smithy.aws.traits.protocols.AwsJson1_1Trait
import software.amazon.smithy.aws.traits.protocols.RestJson1Trait
import software.amazon.smithy.aws.traits.protocols.RestXmlTrait
import software.amazon.smithy.codegen.core.Symbol
import software.amazon.smithy.model.knowledge.HttpBindingIndex
import software.amazon.smithy.model.node.ExpectationNotMetException
import software.amazon.smithy.model.pattern.UriPattern
import software.amazon.smithy.model.shapes.BooleanShape
import software.amazon.smithy.model.shapes.CollectionShape
import software.amazon.smithy.model.shapes.MapShape
import software.amazon.smithy.model.shapes.MemberShape
import software.amazon.smithy.model.shapes.NumberShape
import software.amazon.smithy.model.shapes.OperationShape
import software.amazon.smithy.model.shapes.Shape
import software.amazon.smithy.model.shapes.StringShape
import software.amazon.smithy.model.shapes.StructureShape
import software.amazon.smithy.model.traits.ErrorTrait
import software.amazon.smithy.model.traits.HttpErrorTrait
import software.amazon.smithy.model.traits.HttpPayloadTrait
import software.amazon.smithy.model.traits.HttpTrait
import software.amazon.smithy.model.traits.MediaTypeTrait
import software.amazon.smithy.rust.codegen.core.rustlang.Attribute
import software.amazon.smithy.rust.codegen.core.rustlang.RustType
import software.amazon.smithy.rust.codegen.core.rustlang.RustWriter
import software.amazon.smithy.rust.codegen.core.rustlang.Writable
import software.amazon.smithy.rust.codegen.core.rustlang.conditionalBlock
import software.amazon.smithy.rust.codegen.core.rustlang.escape
import software.amazon.smithy.rust.codegen.core.rustlang.rust
import software.amazon.smithy.rust.codegen.core.rustlang.rustBlock
import software.amazon.smithy.rust.codegen.core.rustlang.rustBlockTemplate
import software.amazon.smithy.rust.codegen.core.rustlang.rustTemplate
import software.amazon.smithy.rust.codegen.core.rustlang.stripOuter
import software.amazon.smithy.rust.codegen.core.rustlang.withBlock
import software.amazon.smithy.rust.codegen.core.rustlang.withBlockTemplate
import software.amazon.smithy.rust.codegen.core.rustlang.writable
import software.amazon.smithy.rust.codegen.core.smithy.CodegenContext
import software.amazon.smithy.rust.codegen.core.smithy.CodegenTarget
import software.amazon.smithy.rust.codegen.core.smithy.RuntimeType
import software.amazon.smithy.rust.codegen.core.smithy.RuntimeType.Companion.preludeScope
import software.amazon.smithy.rust.codegen.core.smithy.customize.NamedCustomization
import software.amazon.smithy.rust.codegen.core.smithy.customize.Section
import software.amazon.smithy.rust.codegen.core.smithy.generators.http.HttpBindingCustomization
import software.amazon.smithy.rust.codegen.core.smithy.generators.http.HttpMessageType
import software.amazon.smithy.rust.codegen.core.smithy.generators.protocol.ProtocolPayloadGenerator
import software.amazon.smithy.rust.codegen.core.smithy.generators.setterName
import software.amazon.smithy.rust.codegen.core.smithy.isOptional
import software.amazon.smithy.rust.codegen.core.smithy.mapRustType
import software.amazon.smithy.rust.codegen.core.smithy.protocols.HttpBindingDescriptor
import software.amazon.smithy.rust.codegen.core.smithy.protocols.HttpBoundProtocolPayloadGenerator
import software.amazon.smithy.rust.codegen.core.smithy.protocols.HttpLocation
import software.amazon.smithy.rust.codegen.core.smithy.protocols.Protocol
import software.amazon.smithy.rust.codegen.core.smithy.protocols.ProtocolFunctions
import software.amazon.smithy.rust.codegen.core.smithy.protocols.parse.StructuredDataParserGenerator
import software.amazon.smithy.rust.codegen.core.smithy.traits.SyntheticInputTrait
import software.amazon.smithy.rust.codegen.core.smithy.transformers.operationErrors
import software.amazon.smithy.rust.codegen.core.smithy.wrapOptional
import software.amazon.smithy.rust.codegen.core.util.dq
import software.amazon.smithy.rust.codegen.core.util.expectTrait
import software.amazon.smithy.rust.codegen.core.util.findStreamingMember
import software.amazon.smithy.rust.codegen.core.util.getTrait
import software.amazon.smithy.rust.codegen.core.util.hasStreamingMember
import software.amazon.smithy.rust.codegen.core.util.hasTrait
import software.amazon.smithy.rust.codegen.core.util.inputShape
import software.amazon.smithy.rust.codegen.core.util.isStreaming
import software.amazon.smithy.rust.codegen.core.util.outputShape
import software.amazon.smithy.rust.codegen.server.smithy.ServerCargoDependency
import software.amazon.smithy.rust.codegen.server.smithy.ServerCodegenContext
import software.amazon.smithy.rust.codegen.server.smithy.canReachConstrainedShape
import software.amazon.smithy.rust.codegen.server.smithy.generators.ServerBuilderGenerator
import software.amazon.smithy.rust.codegen.server.smithy.generators.http.ServerRequestBindingGenerator
import software.amazon.smithy.rust.codegen.server.smithy.generators.http.ServerResponseBindingGenerator
import software.amazon.smithy.rust.codegen.server.smithy.generators.protocol.ServerProtocol
import software.amazon.smithy.rust.codegen.server.smithy.generators.protocol.ServerProtocolGenerator
import software.amazon.smithy.rust.codegen.server.smithy.generators.serverBuilderSymbol
import java.util.logging.Logger

data class StreamPayloadSerializerParams(
    val codegenContext: ServerCodegenContext,
    val payloadGenerator: ServerHttpBoundProtocolPayloadGenerator,
    val shapeName: String,
    val shape: OperationShape,
)

/**
 * Class describing a ServerHttpBoundProtocol section that can be used in a customization.
 */
sealed class ServerHttpBoundProtocolSection(name: String) : Section(name) {
    data class AfterTimestampDeserializedMember(val shape: MemberShape) : ServerHttpBoundProtocolSection("AfterTimestampDeserializedMember")

    /**
     * Represent a section for rendering the serialized stream payload.
     *
     * If the payload does not implement the `futures_core::stream::Stream`, which is the case for
     * `aws_smithy_types::byte_stream::ByteStream`, the section needs to be overridden and renders a new-type wrapper
     * around the payload to enable the `Stream` trait.
     */
    data class WrapStreamPayload(val params: StreamPayloadSerializerParams) :
        ServerHttpBoundProtocolSection("WrapStreamPayload")
}

/**
 * Customization for the ServerHttpBoundProtocol generator.
 */
typealias ServerHttpBoundProtocolCustomization = NamedCustomization<ServerHttpBoundProtocolSection>

/**
 * Implement operations' input parsing and output serialization. Protocols can plug their own implementations
 * and overrides by creating a protocol factory inheriting from this class and feeding it to the [ServerProtocolLoader].
 * See [ServerRestJsonFactory] for more info.
 */
class ServerHttpBoundProtocolGenerator(
    codegenContext: ServerCodegenContext,
    protocol: ServerProtocol,
    customizations: List<ServerHttpBoundProtocolCustomization> = listOf(),
    additionalHttpBindingCustomizations: List<HttpBindingCustomization> = listOf(),
) : ServerProtocolGenerator(
<<<<<<< HEAD
    protocol,
    ServerHttpBoundProtocolTraitImplGenerator(codegenContext, protocol, customizations, additionalHttpBindingCustomizations),
) {
    // TODO Delete, unused
=======
        protocol,
        ServerHttpBoundProtocolTraitImplGenerator(codegenContext, protocol, customizations, additionalHttpBindingCustomizations),
    ) {
>>>>>>> 837565b9
    // Define suffixes for operation input / output / error wrappers
    companion object {
        const val OPERATION_INPUT_WRAPPER_SUFFIX = "OperationInputWrapper"
        const val OPERATION_OUTPUT_WRAPPER_SUFFIX = "OperationOutputWrapper"
    }
}

class ServerHttpBoundProtocolPayloadGenerator(
    codegenContext: CodegenContext,
    protocol: Protocol,
) : ProtocolPayloadGenerator by HttpBoundProtocolPayloadGenerator(
        codegenContext, protocol, HttpMessageType.RESPONSE,
        renderEventStreamBody = { writer, params ->
            writer.rustTemplate(
                """
                {
                    let error_marshaller = #{errorMarshallerConstructorFn}();
                    let marshaller = #{marshallerConstructorFn}();
                    let signer = #{NoOpSigner}{};
                    let adapter: #{aws_smithy_http}::event_stream::MessageStreamAdapter<_, _> =
                        ${params.outerName}.${params.memberName}.into_body_stream(marshaller, error_marshaller, signer);
                    adapter
                }
                """,
                "aws_smithy_http" to RuntimeType.smithyHttp(codegenContext.runtimeConfig),
                "NoOpSigner" to RuntimeType.smithyEventStream(codegenContext.runtimeConfig).resolve("frame::NoOpSigner"),
                "marshallerConstructorFn" to params.marshallerConstructorFn,
                "errorMarshallerConstructorFn" to params.errorMarshallerConstructorFn,
            )
        },
    )

/*
 * Generate all operation input parsers and output serializers for streaming and
 * non-streaming types.
 */
class ServerHttpBoundProtocolTraitImplGenerator(
    private val codegenContext: ServerCodegenContext,
    private val protocol: ServerProtocol,
    private val customizations: List<ServerHttpBoundProtocolCustomization>,
    private val additionalHttpBindingCustomizations: List<HttpBindingCustomization>,
) {
    private val logger = Logger.getLogger(javaClass.name)
    private val symbolProvider = codegenContext.symbolProvider
    private val unconstrainedShapeSymbolProvider = codegenContext.unconstrainedShapeSymbolProvider
    private val model = codegenContext.model
    private val runtimeConfig = codegenContext.runtimeConfig
    private val httpBindingResolver = protocol.httpBindingResolver
    private val protocolFunctions = ProtocolFunctions(codegenContext)

    private val codegenScope =
        arrayOf(
            "AsyncTrait" to ServerCargoDependency.AsyncTrait.toType(),
            "Cow" to RuntimeType.Cow,
            "DateTime" to RuntimeType.dateTime(runtimeConfig),
            "FormUrlEncoded" to ServerCargoDependency.FormUrlEncoded.toType(),
            "FuturesUtil" to ServerCargoDependency.FuturesUtil.toType(),
            "HttpBody" to RuntimeType.HttpBody,
            "header_util" to RuntimeType.smithyHttp(runtimeConfig).resolve("header"),
            "Hyper" to RuntimeType.Hyper,
            "LazyStatic" to RuntimeType.LazyStatic,
            "Mime" to ServerCargoDependency.Mime.toType(),
            "Nom" to ServerCargoDependency.Nom.toType(),
            "OnceCell" to RuntimeType.OnceCell,
            "PercentEncoding" to RuntimeType.PercentEncoding,
            "Regex" to RuntimeType.Regex,
            "SmithyHttpServer" to ServerCargoDependency.smithyHttpServer(runtimeConfig).toType(),
            "SmithyTypes" to RuntimeType.smithyTypes(runtimeConfig),
            "RuntimeError" to protocol.runtimeError(runtimeConfig),
            "RequestRejection" to protocol.requestRejection(runtimeConfig),
            "ResponseRejection" to protocol.responseRejection(runtimeConfig),
            "PinProjectLite" to ServerCargoDependency.PinProjectLite.toType(),
            "http" to RuntimeType.Http,
            "Tracing" to RuntimeType.Tracing,
        )

    fun generateTraitImpls(
        operationWriter: RustWriter,
        operationShape: OperationShape,
    ) {
        val inputSymbol = symbolProvider.toSymbol(operationShape.inputShape(model))
        val outputSymbol = symbolProvider.toSymbol(operationShape.outputShape(model))

        operationWriter.renderTraits(inputSymbol, outputSymbol, operationShape)
    }

    /*
     * Generation of `from_request` and `into_response`.
     * For non-streaming request bodies, that is, models without streaming traits
     * (https://awslabs.github.io/smithy/1.0/spec/core/stream-traits.html)
     * we require the HTTP body to be fully read in memory before parsing or deserialization.
     * From a server perspective we need a way to parse an HTTP request from `Bytes` and serialize
     * an HTTP response to `Bytes`.
     * These traits are the public entrypoint of the ser/de logic of the `aws-smithy-http-server` server.
     */
    private fun RustWriter.renderTraits(
        inputSymbol: Symbol,
        outputSymbol: Symbol,
        operationShape: OperationShape,
    ) {
        val operationName = symbolProvider.toSymbol(operationShape).name
        val staticContentType = "CONTENT_TYPE_${operationName.uppercase()}"
        val verifyAcceptHeader =
            writable {
                httpBindingResolver.responseContentType(operationShape)?.also { contentType ->
                    rustTemplate(
                        """
                        if !#{SmithyHttpServer}::protocol::accept_header_classifier(request.headers(), &$staticContentType) {
                            return Err(#{RequestRejection}::NotAcceptable);
                        }
                        """,
                        *codegenScope,
                    )
                }
            }
        val verifyAcceptHeaderStaticContentTypeInit =
            writable {
                httpBindingResolver.responseContentType(operationShape)?.also { contentType ->
                    val init =
                        when (contentType) {
                            "application/json" -> "const $staticContentType: #{Mime}::Mime = #{Mime}::APPLICATION_JSON;"
                            "application/octet-stream" -> "const $staticContentType: #{Mime}::Mime = #{Mime}::APPLICATION_OCTET_STREAM;"
                            "application/x-www-form-urlencoded" -> "const $staticContentType: #{Mime}::Mime = #{Mime}::APPLICATION_WWW_FORM_URLENCODED;"
                            else ->
                                """
                                static $staticContentType: #{OnceCell}::sync::Lazy<#{Mime}::Mime> = #{OnceCell}::sync::Lazy::new(|| {
                                    ${contentType.dq()}.parse::<#{Mime}::Mime>().expect("BUG: MIME parsing failed, content_type is not valid")
                                });
                                """
                        }
                    rustTemplate(init, *codegenScope)
                }
            }
        // This checks for the expected `Content-Type` header if the `@httpPayload` trait is present, as dictated by
        // the core Smithy library, which _does not_ require deserializing the payload.
        // If no members have `@httpPayload`, the expected `Content-Type` header as dictated _by the protocol_ is
        // checked later on for non-streaming operations, in `serverRenderShapeParser`: that check _does_ require at
        // least buffering the entire payload, since the check must only be performed if the payload is empty.
        val verifyRequestContentTypeHeader =
            writable {
                operationShape
                    .inputShape(model)
                    .members()
                    .find { it.hasTrait<HttpPayloadTrait>() }
                    ?.let { payload ->
                        val target = model.expectShape(payload.target)
                        if (!target.isBlobShape || target.hasTrait<MediaTypeTrait>()) {
                            // `null` is only returned by Smithy when there are no members, but we know there's at least
                            // the one with `@httpPayload`, so `!!` is safe here.
                            val expectedRequestContentType = httpBindingResolver.requestContentType(operationShape)!!
                            rustTemplate(
                                """
                                #{SmithyHttpServer}::protocol::content_type_header_classifier_http(
                                    request.headers(),
                                    Some("$expectedRequestContentType"),
                                )?;
                                """,
                                *codegenScope,
                            )
                        }
                    }
            }

        // Implement `from_request` trait for input types.
        val inputFuture = "${inputSymbol.name}Future"
        // TODO(https://github.com/smithy-lang/smithy-rs/issues/2238): Remove the `Pin<Box<dyn Future>>` and replace with thin wrapper around `Collect`.
        rustTemplate(
            """
            #{verifyAcceptHeaderStaticContentTypeInit:W}
            #{PinProjectLite}::pin_project! {
                /// A [`Future`](std::future::Future) aggregating the body bytes of a [`Request`] and constructing the
                /// [`${inputSymbol.name}`](#{I}) using modelled bindings.
                pub struct $inputFuture {
                    inner: std::pin::Pin<Box<dyn std::future::Future<Output = Result<#{I}, #{RuntimeError}>> + Send>>
                }
            }

            impl std::future::Future for $inputFuture {
                type Output = Result<#{I}, #{RuntimeError}>;

                fn poll(self: std::pin::Pin<&mut Self>, cx: &mut std::task::Context<'_>) -> std::task::Poll<Self::Output> {
                    let this = self.project();
                    this.inner.as_mut().poll(cx)
                }
            }

            impl<B> #{SmithyHttpServer}::request::FromRequest<#{Marker}, B> for #{I}
            where
                B: #{SmithyHttpServer}::body::HttpBody + Send,
                B: 'static,
                ${streamingBodyTraitBounds(operationShape)}
                B::Data: Send,
                #{RequestRejection} : From<<B as #{SmithyHttpServer}::body::HttpBody>::Error>
            {
                type Rejection = #{RuntimeError};
                type Future = $inputFuture;

                fn from_request(request: #{http}::Request<B>) -> Self::Future {
                    let fut = async move {
                        #{verifyAcceptHeader:W}
                        #{verifyRequestContentTypeHeader:W}
                        #{parse_request}(request)
                            .await
                            .map_err(Into::into)
                    };
                    use #{FuturesUtil}::future::TryFutureExt;
                    let fut = fut.map_err(|e: #{RequestRejection}| {
                        #{Tracing}::debug!(error = %e, "failed to deserialize request");
                        #{RuntimeError}::from(e)
                    });
                    $inputFuture {
                        inner: Box::pin(fut)
                    }
                }
            }
            """,
            *codegenScope,
            "I" to inputSymbol,
            "Marker" to protocol.markerStruct(),
            "parse_request" to serverParseRequest(operationShape),
            "verifyAcceptHeader" to verifyAcceptHeader,
            "verifyAcceptHeaderStaticContentTypeInit" to verifyAcceptHeaderStaticContentTypeInit,
            "verifyRequestContentTypeHeader" to verifyRequestContentTypeHeader,
        )

        // Implement `into_response` for output types.
        val errorSymbol = symbolProvider.symbolForOperationError(operationShape)

        // All `ResponseRejection`s are errors; the service owners are to blame. So we centrally log them here
        // to let them know.
        rustTemplate(
            """
            impl #{SmithyHttpServer}::response::IntoResponse<#{Marker}> for #{O} {
                fn into_response(self) -> #{SmithyHttpServer}::response::Response {
                    match #{serialize_response}(self) {
                        Ok(response) => response,
                        Err(e) => {
                            #{Tracing}::error!(error = %e, "failed to serialize response");
                            #{SmithyHttpServer}::response::IntoResponse::<#{Marker}>::into_response(#{RuntimeError}::from(e))
                        }
                    }
                }
            }
            """,
            *codegenScope,
            "O" to outputSymbol,
            "Marker" to protocol.markerStruct(),
            "serialize_response" to serverSerializeResponse(operationShape),
        )

        if (operationShape.operationErrors(model).isNotEmpty()) {
            rustTemplate(
                """
                impl #{SmithyHttpServer}::response::IntoResponse<#{Marker}> for #{E} {
                    fn into_response(self) -> #{SmithyHttpServer}::response::Response {
                        match #{serialize_error}(&self) {
                            Ok(mut response) => {
                                response.extensions_mut().insert(#{SmithyHttpServer}::extension::ModeledErrorExtension::new(self.name()));
                                response
                            },
                            Err(e) => {
                                #{Tracing}::error!(error = %e, "failed to serialize response");
                                #{SmithyHttpServer}::response::IntoResponse::<#{Marker}>::into_response(#{RuntimeError}::from(e))
                            }
                        }
                    }
                }
                """.trimIndent(),
                *codegenScope,
                "E" to errorSymbol,
                "Marker" to protocol.markerStruct(),
                "serialize_error" to serverSerializeError(operationShape),
            )
        }
    }

    private fun serverParseRequest(operationShape: OperationShape): RuntimeType {
        val inputShape = operationShape.inputShape(model)
        val inputSymbol = symbolProvider.toSymbol(inputShape)

        return protocolFunctions.deserializeFn(operationShape, fnNameSuffix = "http_request") { fnName ->
            Attribute.AllowClippyUnnecessaryWraps.render(this)
            // The last conversion trait bound is needed by the `hyper::body::to_bytes(body).await?` call.
            rustBlockTemplate(
                """
                pub async fn $fnName<B>(
                    ##[allow(unused_variables)] request: #{http}::Request<B>
                ) -> std::result::Result<
                    #{I},
                    #{RequestRejection}
                >
                where
                    B: #{SmithyHttpServer}::body::HttpBody + Send, ${streamingBodyTraitBounds(operationShape)}
                    B::Data: Send,
                    #{RequestRejection}: From<<B as #{SmithyHttpServer}::body::HttpBody>::Error>
                """.trimIndent(),
                *codegenScope,
                "I" to inputSymbol,
            ) {
                withBlock("Ok({", "})") {
                    serverRenderShapeParser(
                        operationShape,
                        inputShape,
                        httpBindingResolver.requestBindings(operationShape),
                    )
                }
            }
        }
    }

    private fun serverSerializeResponse(operationShape: OperationShape): RuntimeType {
        val outputShape = operationShape.outputShape(model)
        val outputSymbol = symbolProvider.toSymbol(outputShape)

        return protocolFunctions.serializeFn(operationShape, fnNameSuffix = "http_response") { fnName ->
            Attribute.AllowClippyUnnecessaryWraps.render(this)

            // Note we only need to take ownership of the output in the case that it contains streaming members.
            // However, we currently always take ownership here, but worth noting in case in the future we want
            // to generate different signatures for streaming vs non-streaming for some reason.
            rustBlockTemplate(
                """
                pub fn $fnName(
                    ##[allow(unused_variables)] output: #{O}
                ) -> std::result::Result<
                    #{SmithyHttpServer}::response::Response,
                    #{ResponseRejection}
                >
                """.trimIndent(),
                *codegenScope,
                "O" to outputSymbol,
            ) {
                withBlock("Ok({", "})") {
                    serverRenderOutputShapeResponseSerializer(
                        operationShape,
                        httpBindingResolver.responseBindings(operationShape),
                    )
                }
            }
        }
    }

    private fun serverSerializeError(operationShape: OperationShape): RuntimeType {
        val errorSymbol = symbolProvider.symbolForOperationError(operationShape)
        return protocolFunctions.serializeFn(operationShape, fnNameSuffix = "http_error") { fnName ->
            Attribute.AllowClippyUnnecessaryWraps.render(this)
            rustBlockTemplate(
                "pub fn $fnName(error: &#{E}) -> std::result::Result<#{SmithyHttpServer}::response::Response, #{ResponseRejection}>",
                *codegenScope,
                "E" to errorSymbol,
            ) {
                withBlock("Ok({", "})") {
                    serverRenderErrorShapeResponseSerializer(
                        operationShape,
                        errorSymbol,
                    )
                }
            }
        }
    }

    private fun RustWriter.serverRenderErrorShapeResponseSerializer(
        operationShape: OperationShape,
        errorSymbol: Symbol,
    ) {
        val operationName = symbolProvider.toSymbol(operationShape).name
        val structuredDataSerializer = protocol.structuredDataSerializer()
        withBlock("match error {", "}") {
            val errors = operationShape.operationErrors(model)
            errors.forEach {
                val variantShape = model.expectShape(it.id, StructureShape::class.java)
                val errorTrait = variantShape.expectTrait<ErrorTrait>()
                val variantSymbol = symbolProvider.toSymbol(variantShape)
                val serializerSymbol = structuredDataSerializer.serverErrorSerializer(it.id)

                rustBlock("#T::${variantSymbol.name}(output) =>", errorSymbol) {
                    rust(
                        """
                        let payload = #T(output)?;
                        """,
                        serializerSymbol,
                    )

                    val bindings = httpBindingResolver.errorResponseBindings(it)

                    Attribute.AllowUnusedMut.render(this)
                    rustTemplate("let mut builder = #{http}::Response::builder();", *codegenScope)
                    serverRenderResponseHeaders(operationShape, variantShape)

                    bindings.forEach { binding ->
                        when (val location = binding.location) {
                            HttpLocation.RESPONSE_CODE, HttpLocation.DOCUMENT -> {}
                            else -> {
                                logger.warning("[rust-server-codegen] $operationName: error serialization does not currently support $location bindings")
                            }
                        }
                    }
                    val status =
                        variantShape.getTrait<HttpErrorTrait>()?.code
                            ?: errorTrait.defaultHttpStatusCode

                    serverRenderContentLengthHeader()

                    rustTemplate(
                        """
                        builder.status($status).body(#{SmithyHttpServer}::body::to_boxed(payload))?
                        """,
                        *codegenScope,
                    )
                }
            }
        }
    }

    /**
     * Render an HTTP response (headers, response code, body) for an operation's output and the given [bindings].
     */
    private fun RustWriter.serverRenderOutputShapeResponseSerializer(
        operationShape: OperationShape,
        bindings: List<HttpBindingDescriptor>,
    ) {
        Attribute.AllowUnusedMut.render(this)
        rustTemplate("let mut builder = #{http}::Response::builder();", *codegenScope)
        serverRenderResponseHeaders(operationShape)
        // Fallback to the default code of `@http`, which should be 200.
        val httpTraitDefaultStatusCode =
            HttpTrait
                .builder().method("GET").uri(UriPattern.parse("/")) // Required to build
                .build()
                .code
        check(httpTraitDefaultStatusCode == 200)
        val httpTraitStatusCode = operationShape.getTrait<HttpTrait>()?.code ?: httpTraitDefaultStatusCode
        bindings.find { it.location == HttpLocation.RESPONSE_CODE }
            ?.let {
                serverRenderResponseCodeBinding(it, httpTraitStatusCode)(this)
            }
            // No binding, use `@http`.
            ?: serverRenderHttpResponseCode(httpTraitStatusCode)(this)

        operationShape.outputShape(model).findStreamingMember(model)?.let {
            val payloadGenerator = ServerHttpBoundProtocolPayloadGenerator(codegenContext, protocol)
            withBlockTemplate("let body = #{SmithyHttpServer}::body::boxed(#{SmithyHttpServer}::body::Body::wrap_stream(", "));", *codegenScope) {
                for (customization in customizations) {
                    customization.section(
                        ServerHttpBoundProtocolSection.WrapStreamPayload(
                            StreamPayloadSerializerParams(
                                codegenContext,
                                payloadGenerator,
                                "output",
                                operationShape,
                            ),
                        ),
                    )(this)
                }
            }
        } ?: run {
            val payloadGenerator = ServerHttpBoundProtocolPayloadGenerator(codegenContext, protocol)
            withBlockTemplate("let payload = ", ";") {
                payloadGenerator.generatePayload(this, "output", operationShape)
            }

            serverRenderContentLengthHeader()

            rustTemplate(
                """
                let body = #{SmithyHttpServer}::body::to_boxed(payload);
                """,
                *codegenScope,
            )
        }

        rustTemplate(
            """
            builder.body(body)?
            """,
            *codegenScope,
        )
    }

    private fun setResponseHeaderIfAbsent(writer: RustWriter, headerName: String, headerValue: String) {
        // We can be a tad more efficient if there's a `const` `HeaderName` in the `http` crate that matches.
        // https://docs.rs/http/latest/http/header/index.html#constants
        val headerNameExpr = if (headerName == "content-type") {
            "#{http}::header::CONTENT_TYPE"
        } else {
            "#{http}::header::HeaderName::from_static(\"$headerName\")"
        }

        writer.rustTemplate(
            """
            builder = #{header_util}::set_response_header_if_absent(
                builder,
                $headerNameExpr,
                "${writer.escape(headerValue)}",
            );
            """,
            *codegenScope,
        )
    }


    /**
     * Sets HTTP response headers for the operation's output shape or the operation's error shape.
     * It will generate response headers for the operation's output shape, unless [errorShape] is non-null, in which
     * case it will generate response headers for the given error shape.
     *
     * It sets three groups of headers in order. Headers from one group take precedence over headers in a later group.
     *     1. Headers bound by the `httpHeader` and `httpPrefixHeader` traits.
     *     2. The protocol-specific `Content-Type` header for the operation.
     *     3. Additional protocol-specific headers for errors, if [errorShape] is non-null.
     */
    private fun RustWriter.serverRenderResponseHeaders(
        operationShape: OperationShape,
        errorShape: StructureShape? = null,
    ) {
        val bindingGenerator = ServerResponseBindingGenerator(protocol, codegenContext, operationShape)
        val addHeadersFn = bindingGenerator.generateAddHeadersFn(errorShape ?: operationShape)
        if (addHeadersFn != null) {
            // Notice that we need to borrow the output only for output shapes but not for error shapes.
            val outputOwnedOrBorrowed = if (errorShape == null) "&output" else "output"
            rust(
                """
                builder = #{T}($outputOwnedOrBorrowed, builder)?;
                """,
                addHeadersFn,
            )
        }

        // Set the `Content-Type` header *after* the response bindings headers have been set,
        // to allow operations that bind a member to `Content-Type` (which we set earlier) to take precedence (this is
        // because we always use `set_response_header_if_absent`, so the _first_ header value we set for a given
        // header name is the one that takes precedence).
        httpBindingResolver.responseContentType(operationShape)?.let { contentTypeValue ->
            setResponseHeaderIfAbsent(this, "content-type", contentTypeValue)
        }

        for ((headerName, headerValue) in protocol.additionalResponseHeaders(operationShape)) {
            setResponseHeaderIfAbsent(this, headerName, headerValue)
        }

        if (errorShape != null) {
            for ((headerName, headerValue) in protocol.additionalErrorResponseHeaders(errorShape)) {
                setResponseHeaderIfAbsent(this, headerName, headerValue)
            }
        }
    }

    /**
     * Adds the `Content-Length` header.
     *
     * Unlike the headers added in `serverRenderResponseHeaders` the `Content-Length` depends on
     * the payload post-serialization.
     */
    private fun RustWriter.serverRenderContentLengthHeader() {
        rustTemplate(
            """
            let content_length = payload.len();
            builder = #{header_util}::set_response_header_if_absent(builder, #{http}::header::CONTENT_LENGTH, content_length);
            """,
            *codegenScope,
        )
    }

    private fun serverRenderHttpResponseCode(defaultCode: Int) =
        writable {
            check(defaultCode in 100..999) {
                """
                Smithy library lied to us. According to https://smithy.io/2.0/spec/http-bindings.html#http-trait,
                "The provided value SHOULD be between 100 and 599, and it MUST be between 100 and 999".
                """.replace("\n", "").trimIndent()
            }
            rustTemplate(
                """
                let http_status: u16 = $defaultCode;
                builder = builder.status(http_status);
                """,
                *codegenScope,
            )
        }

    private fun serverRenderResponseCodeBinding(
        binding: HttpBindingDescriptor,
        /** This is the status code to fall back on if the member shape bound with `@httpResponseCode` is not
         * `@required` and the user did not provide a value for it at runtime. **/
        fallbackStatusCode: Int,
    ): Writable {
        check(binding.location == HttpLocation.RESPONSE_CODE)

        return writable {
            val memberName = symbolProvider.toMemberName(binding.member)
            withBlock("let status = output.$memberName", ";") {
                if (symbolProvider.toSymbol(binding.member).isOptional()) {
                    rust(".unwrap_or($fallbackStatusCode)")
                }
            }
            rustTemplate(
                """
                let http_status: u16 = status.try_into().map_err(#{ResponseRejection}::InvalidHttpStatusCode)?;
                builder = builder.status(http_status);
                """,
                *codegenScope,
            )
        }
    }

    private fun RustWriter.serverRenderShapeParser(
        operationShape: OperationShape,
        inputShape: StructureShape,
        bindings: List<HttpBindingDescriptor>,
    ) {
        val httpBindingGenerator =
            ServerRequestBindingGenerator(protocol, codegenContext, operationShape, additionalHttpBindingCustomizations)
        val structuredDataParser = protocol.structuredDataParser()
        Attribute.AllowUnusedMut.render(this)
        rust(
            "let mut input = #T::default();",
            inputShape.serverBuilderSymbol(codegenContext),
        )
        Attribute.AllowUnusedVariables.render(this)
        rustTemplate(
            """
            let #{RequestParts} { uri, headers, body, .. } = #{Request}::try_from(request)?.into_parts();
            """,
            *preludeScope,
            "ParseError" to RuntimeType.smithyHttp(runtimeConfig).resolve("header::ParseError"),
            "Request" to RuntimeType.smithyRuntimeApi(runtimeConfig).resolve("http::Request"),
            "RequestParts" to RuntimeType.smithyRuntimeApi(runtimeConfig).resolve("http::RequestParts"),
        )
        val parser = structuredDataParser.serverInputParser(operationShape)

        if (parser != null) {
            // `null` is only returned by Smithy when there are no members, but we know there's at least one, since
            // there's something to parse (i.e. `parser != null`), so `!!` is safe here.
            val expectedRequestContentType = httpBindingResolver.requestContentType(operationShape)!!
            rustTemplate("let bytes = #{Hyper}::body::to_bytes(body).await?;", *codegenScope)
            // TODO Isn't this VERY wrong? If there's modeled operation input, we must reject if there's no payload!
            //   We currently accept and silently build empty input!
            rustBlock("if !bytes.is_empty()") {
                rustTemplate(
                    """
                    #{SmithyHttpServer}::protocol::content_type_header_classifier_smithy(
                        &headers,
                        Some("$expectedRequestContentType"),
                    )?;
                    input = #{parser}(bytes.as_ref(), input)?;
                    """,
                    *codegenScope,
                    "parser" to parser,
                )
            }
        }
        for (binding in bindings) {
            val member = binding.member
            val parsedValue =
                serverRenderBindingParser(binding, operationShape, httpBindingGenerator, structuredDataParser)
            if (parsedValue != null) {
                rust("if let Some(value) = ")
                parsedValue(this)
                rust(
                    """
                    {
                        input = input.${member.setterName()}(${
                        if (symbolProvider.toSymbol(binding.member).isOptional()) {
                            "Some(value)"
                        } else {
                            "value"
                        }
                    });
                    }
                    """,
                )
            }
        }
        serverRenderUriPathParser(this, operationShape)
        serverRenderQueryStringParser(this, operationShape)

        val noInputs = model.expectShape(operationShape.inputShape).expectTrait<SyntheticInputTrait>().originalId == null
        if (noInputs && protocol.serverContentTypeCheckNoModeledInput()) {
            conditionalBlock("if body.is_empty() {", "}", conditional = parser != null) {
                rustTemplate(
                    """
                    #{SmithyHttpServer}::protocol::content_type_header_empty_body_no_modeled_input(&headers)?;
                    """,
                    *codegenScope,
                )
            }
        }
        val err =
            if (ServerBuilderGenerator.hasFallibleBuilder(
                    inputShape,
                    model,
                    symbolProvider,
                    takeInUnconstrainedTypes = true,
                )
            ) {
                "?"
            } else {
                ""
            }
        rustTemplate("input.build()$err", *codegenScope)
    }

    private fun serverRenderBindingParser(
        binding: HttpBindingDescriptor,
        operationShape: OperationShape,
        httpBindingGenerator: ServerRequestBindingGenerator,
        structuredDataParser: StructuredDataParserGenerator,
    ): Writable? {
        return when (binding.location) {
            HttpLocation.HEADER -> writable { serverRenderHeaderParser(this, binding, operationShape) }
            HttpLocation.PREFIX_HEADERS -> writable { serverRenderPrefixHeadersParser(this, binding, operationShape) }
            HttpLocation.PAYLOAD -> {
                val structureShapeHandler: RustWriter.(String) -> Unit = { body ->
                    rust("#T($body)", structuredDataParser.payloadParser(binding.member))
                }
                val errorSymbol = getDeserializePayloadErrorSymbol(binding)
                val deserializer =
                    httpBindingGenerator.generateDeserializePayloadFn(
                        binding,
                        errorSymbol,
                        structuredHandler = structureShapeHandler,
                    )
                return writable {
                    if (binding.member.isStreaming(model)) {
                        rustTemplate(
                            """
                            {
                                Some(#{Deserializer}(&mut body.into().into_inner())?)
                            }
                            """,
                            "Deserializer" to deserializer,
                            *codegenScope,
                        )
                    } else {
                        rustTemplate(
                            """
                            {
                                let bytes = #{Hyper}::body::to_bytes(body).await?;
                                #{Deserializer}(&bytes)?
                            }
                            """,
                            "Deserializer" to deserializer,
                            *codegenScope,
                        )
                    }
                }
            }
            HttpLocation.DOCUMENT, HttpLocation.LABEL, HttpLocation.QUERY, HttpLocation.QUERY_PARAMS -> {
                // All of these are handled separately.
                null
            }
            else -> {
                logger.warning("[rust-server-codegen] ${operationShape.id}: request parsing does not currently support ${binding.location} bindings")
                null
            }
        }
    }

    private fun serverRenderUriPathParser(
        writer: RustWriter,
        operationShape: OperationShape,
    ) {
        val pathBindings =
            httpBindingResolver.requestBindings(operationShape).filter {
                it.location == HttpLocation.LABEL
            }
        if (pathBindings.isEmpty()) {
            return
        }
        val httpTrait = httpBindingResolver.httpTrait(operationShape)
        val greedyLabelIndex = httpTrait.uri.segments.indexOfFirst { it.isGreedyLabel }
        val segments =
            if (greedyLabelIndex >= 0) {
                httpTrait.uri.segments.slice(0 until (greedyLabelIndex + 1))
            } else {
                httpTrait.uri.segments
            }
        val restAfterGreedyLabel =
            if (greedyLabelIndex >= 0) {
                httpTrait.uri.segments.slice((greedyLabelIndex + 1) until httpTrait.uri.segments.size).joinToString(prefix = "/", separator = "/")
            } else {
                ""
            }
        val labeledNames =
            segments
                .mapIndexed { index, segment ->
                    if (segment.isLabel) {
                        "m$index"
                    } else {
                        "_"
                    }
                }
                .joinToString(prefix = (if (segments.size > 1) "(" else ""), separator = ",", postfix = (if (segments.size > 1) ")" else ""))
        val nomParser =
            segments
                .map { segment ->
                    if (segment.isGreedyLabel) {
                        "#{Nom}::combinator::rest::<_, #{Nom}::error::Error<&str>>"
                    } else if (segment.isLabel) {
                        """#{Nom}::branch::alt::<_, _, #{Nom}::error::Error<&str>, _>((#{Nom}::bytes::complete::take_until("/"), #{Nom}::combinator::rest))"""
                    } else {
                        """#{Nom}::bytes::complete::tag::<_, _, #{Nom}::error::Error<&str>>("${segment.content}")"""
                    }
                }
                .joinToString(
                    // TODO(https://github.com/smithy-lang/smithy-rs/issues/1289): Note we're limited to 21 labels because of `tuple`.
                    prefix = if (segments.size > 1) "#{Nom}::sequence::tuple::<_, _, #{Nom}::error::Error<&str>, _>((" else "",
                    postfix = if (segments.size > 1) "))" else "",
                    transform = { parser ->
                        """
                        #{Nom}::sequence::preceded(#{Nom}::bytes::complete::tag("/"),  $parser)
                        """.trimIndent()
                    },
                )
        with(writer) {
            rustTemplate("let input_string = uri.path();")
            if (greedyLabelIndex >= 0 && greedyLabelIndex + 1 < httpTrait.uri.segments.size) {
                rustTemplate(
                    """
                    if !input_string.ends_with("$restAfterGreedyLabel") {
                        return Err(#{RequestRejection}::UriPatternGreedyLabelPostfixNotFound);
                    }
                    let input_string = &input_string[..(input_string.len() - "$restAfterGreedyLabel".len())];
                    """.trimIndent(),
                    *codegenScope,
                )
            }
            rustTemplate(
                """
                let (input_string, $labeledNames) = $nomParser(input_string)?;
                debug_assert_eq!("", input_string);
                """.trimIndent(),
                *codegenScope,
            )
            segments
                .forEachIndexed { index, segment ->
                    val binding = pathBindings.find { it.memberName == segment.content }
                    if (binding != null && segment.isLabel) {
                        val deserializer = generateParseStrFn(binding, true)
                        rustTemplate(
                            """
                            input = input.${binding.member.setterName()}(
                                #{deserializer}(m$index)?
                            );
                            """,
                            *codegenScope,
                            "deserializer" to deserializer,
                        )
                    }
                }
        }
    }

    // The `httpQueryParams` trait can be applied to structure members that target:
    //     * a map of string,
    //     * a map of list of string; or
    //     * a map of set of string.
    enum class QueryParamsTargetMapValueType {
        STRING,
        LIST,
        SET,
    }

    private fun queryParamsTargetMapValueType(targetMapValue: Shape): QueryParamsTargetMapValueType =
        if (targetMapValue.isStringShape) {
            QueryParamsTargetMapValueType.STRING
        } else if (targetMapValue.isListShape) {
            QueryParamsTargetMapValueType.LIST
        } else if (targetMapValue.isSetShape) {
            QueryParamsTargetMapValueType.SET
        } else {
            throw ExpectationNotMetException(
                """
                @httpQueryParams trait applied to non-supported target $targetMapValue of type ${targetMapValue.type}
                """.trimIndent(),
                targetMapValue.sourceLocation,
            )
        }

    private fun serverRenderQueryStringParser(
        writer: RustWriter,
        operationShape: OperationShape,
    ) {
        val queryBindings =
            httpBindingResolver.requestBindings(operationShape).filter {
                it.location == HttpLocation.QUERY
            }
        // Only a single structure member can be bound to `httpQueryParams`, hence `find`.
        val queryParamsBinding =
            httpBindingResolver.requestBindings(operationShape).find {
                it.location == HttpLocation.QUERY_PARAMS
            }
        if (queryBindings.isEmpty() && queryParamsBinding == null) {
            return
        }

        fun HttpBindingDescriptor.queryParamsBindingTargetMapValueType(): QueryParamsTargetMapValueType {
            check(this.location == HttpLocation.QUERY_PARAMS)
            val queryParamsTarget = model.expectShape(this.member.target, MapShape::class.java)
            return queryParamsTargetMapValueType(model.expectShape(queryParamsTarget.value.target))
        }

        with(writer) {
            rustTemplate(
                """
                let query_string = uri.query().unwrap_or("");
                let pairs = #{FormUrlEncoded}::parse(query_string.as_bytes());
                """.trimIndent(),
                *codegenScope,
            )

            if (queryParamsBinding != null) {
                val target = model.expectShape(queryParamsBinding.member.target, MapShape::class.java)
                val hasConstrainedTarget = target.canReachConstrainedShape(model, symbolProvider)
                // TODO(https://github.com/smithy-lang/smithy-rs/issues/1401) Here we only check the target shape;
                //  constraint traits on member shapes are not implemented yet.
                val targetSymbol = unconstrainedShapeSymbolProvider.toSymbol(target)
                withBlock("let mut query_params: #T = ", ";", targetSymbol) {
                    conditionalBlock("#T(", ")", conditional = hasConstrainedTarget, targetSymbol) {
                        rust("#T::new()", RuntimeType.HashMap)
                    }
                }
            }
            val (queryBindingsTargetingCollection, queryBindingsTargetingSimple) =
                queryBindings.partition { model.expectShape(it.member.target) is CollectionShape }
            queryBindingsTargetingSimple.forEach {
                rust("let mut ${symbolProvider.toMemberName(it.member)}_seen = false;")
            }
            queryBindingsTargetingCollection.forEach {
                rust("let mut ${symbolProvider.toMemberName(it.member)} = Vec::new();")
            }

            rustBlock("for (k, v) in pairs") {
                queryBindingsTargetingSimple.forEach {
                    val deserializer = generateParseStrFn(it, false)
                    val memberName = symbolProvider.toMemberName(it.member)
                    rustTemplate(
                        """
                        if !${memberName}_seen && k == "${it.locationName}" {
                            input = input.${it.member.setterName()}(
                                #{deserializer}(&v)?
                            );
                            ${memberName}_seen = true;
                        }
                        """.trimIndent(),
                        "deserializer" to deserializer,
                    )
                }
                queryBindingsTargetingCollection.forEachIndexed { idx, it ->
                    rustBlock("${if (idx > 0) "else " else ""}if k == ${it.locationName.dq()}") {
                        val targetCollectionShape = model.expectShape(it.member.target, CollectionShape::class.java)
                        val memberShape = model.expectShape(targetCollectionShape.member.target)

                        when {
                            memberShape.isStringShape -> {
                                if (queryParamsBinding != null) {
                                    // If there's an `@httpQueryParams` binding, it will want to consume the parsed data
                                    // too further down, so we need to clone it.
                                    rust("let v = v.clone().into_owned();")
                                } else {
                                    rust("let v = v.into_owned();")
                                }
                            }
                            memberShape.isTimestampShape -> {
                                val index = HttpBindingIndex.of(model)
                                val timestampFormat =
                                    index.determineTimestampFormat(
                                        it.member,
                                        it.location,
                                        protocol.defaultTimestampFormat,
                                    )
                                val timestampFormatType = RuntimeType.parseTimestampFormat(CodegenTarget.SERVER, runtimeConfig, timestampFormat)
                                rustTemplate(
                                    """
                                    let v = #{DateTime}::from_str(&v, #{format})?
                                    """.trimIndent(),
                                    *codegenScope,
                                    "format" to timestampFormatType,
                                )
                                for (customization in customizations) {
                                    customization.section(ServerHttpBoundProtocolSection.AfterTimestampDeserializedMember(it.member))(this)
                                }
                                rust(";")
                            }
                            else -> { // Number or boolean.
                                rust(
                                    """
                                    let v = <_ as #T>::parse_smithy_primitive(&v)?;
                                    """.trimIndent(),
                                    RuntimeType.smithyTypes(runtimeConfig).resolve("primitive::Parse"),
                                )
                            }
                        }
                        rust("${symbolProvider.toMemberName(it.member)}.push(v);")
                    }
                }

                if (queryParamsBinding != null) {
                    val target = model.expectShape(queryParamsBinding.member.target, MapShape::class.java)
                    // TODO(https://github.com/smithy-lang/smithy-rs/issues/1401) Here we only check the target shape;
                    //  constraint traits on member shapes are not implemented yet.
                    val hasConstrainedTarget = target.canReachConstrainedShape(model, symbolProvider)
                    when (queryParamsBinding.queryParamsBindingTargetMapValueType()) {
                        QueryParamsTargetMapValueType.STRING -> {
                            rust("query_params.${if (hasConstrainedTarget) "0." else ""}entry(String::from(k)).or_insert_with(|| String::from(v));")
                        }
                        QueryParamsTargetMapValueType.LIST, QueryParamsTargetMapValueType.SET -> {
                            if (hasConstrainedTarget) {
                                val collectionShape = model.expectShape(target.value.target, CollectionShape::class.java)
                                val collectionSymbol = unconstrainedShapeSymbolProvider.toSymbol(collectionShape)
                                rust(
                                    // `or_insert_with` instead of `or_insert` to avoid the allocation when the entry is
                                    // not empty.
                                    """
                                    let entry = query_params.0.entry(String::from(k)).or_insert_with(|| #T(std::vec::Vec::new()));
                                    entry.0.push(String::from(v));
                                    """,
                                    collectionSymbol,
                                )
                            } else {
                                rust(
                                    """
                                    let entry = query_params.entry(String::from(k)).or_default();
                                    entry.push(String::from(v));
                                    """,
                                )
                            }
                        }
                    }
                }
            }
            if (queryParamsBinding != null) {
                val isOptional = unconstrainedShapeSymbolProvider.toSymbol(queryParamsBinding.member).isOptional()
                withBlock("input = input.${queryParamsBinding.member.setterName()}(", ");") {
                    conditionalBlock("Some(", ")", conditional = isOptional) {
                        write("query_params")
                    }
                }
            }
            queryBindingsTargetingCollection.forEach { binding ->
                // TODO(https://github.com/smithy-lang/smithy-rs/issues/1401) Constraint traits on member shapes are not
                //  implemented yet.
                val hasConstrainedTarget =
                    model.expectShape(binding.member.target, CollectionShape::class.java).canReachConstrainedShape(model, symbolProvider)
                val memberName = unconstrainedShapeSymbolProvider.toMemberName(binding.member)
                val isOptional = unconstrainedShapeSymbolProvider.toSymbol(binding.member).isOptional()
                rustBlock("if !$memberName.is_empty()") {
                    withBlock(
                        "input = input.${
                            binding.member.setterName()
                        }(",
                        ");",
                    ) {
                        conditionalBlock("Some(", ")", conditional = isOptional) {
                            conditionalBlock(
                                "#T(",
                                ")",
                                conditional = hasConstrainedTarget,
                                unconstrainedShapeSymbolProvider.toSymbol(binding.member).mapRustType {
                                    it.stripOuter<RustType.Option>()
                                },
                            ) {
                                write(memberName)
                            }
                        }
                    }
                }
            }
        }
    }

    private fun serverRenderHeaderParser(
        writer: RustWriter,
        binding: HttpBindingDescriptor,
        operationShape: OperationShape,
    ) {
        val httpBindingGenerator =
            ServerRequestBindingGenerator(protocol, codegenContext, operationShape, additionalHttpBindingCustomizations)
        val deserializer = httpBindingGenerator.generateDeserializeHeaderFn(binding)
        writer.rustTemplate(
            """
            #{deserializer}(&headers)?
            """.trimIndent(),
            "deserializer" to deserializer,
            *codegenScope,
        )
    }

    private fun serverRenderPrefixHeadersParser(
        writer: RustWriter,
        binding: HttpBindingDescriptor,
        operationShape: OperationShape,
    ) {
        check(binding.location == HttpLocation.PREFIX_HEADERS)

        val httpBindingGenerator = ServerRequestBindingGenerator(protocol, codegenContext, operationShape)
        val deserializer = httpBindingGenerator.generateDeserializePrefixHeadersFn(binding)
        writer.rustTemplate(
            """
            #{deserializer}(&headers)?
            """.trimIndent(),
            "deserializer" to deserializer,
            *codegenScope,
        )
    }

    private fun generateParseStrFn(
        binding: HttpBindingDescriptor,
        percentDecoding: Boolean,
    ): RuntimeType {
        val output = unconstrainedShapeSymbolProvider.toSymbol(binding.member)
        return protocolFunctions.deserializeFn(binding.member) { fnName ->
            rustBlockTemplate(
                "pub fn $fnName(value: &str) -> std::result::Result<#{O}, #{RequestRejection}>",
                *codegenScope,
                "O" to output,
            ) {
                val target = model.expectShape(binding.member.target)

                when {
                    target.isStringShape -> {
                        if (percentDecoding) {
                            rustTemplate(
                                """
                                let value = #{PercentEncoding}::percent_decode_str(value).decode_utf8()?.into_owned();
                                """,
                                *codegenScope,
                            )
                        } else {
                            rust("let value = value.to_owned();")
                        }
                    }
                    target.isTimestampShape -> {
                        val index = HttpBindingIndex.of(model)
                        val timestampFormat =
                            index.determineTimestampFormat(
                                binding.member,
                                binding.location,
                                protocol.defaultTimestampFormat,
                            )
                        val timestampFormatType = RuntimeType.parseTimestampFormat(CodegenTarget.SERVER, runtimeConfig, timestampFormat)

                        if (percentDecoding) {
                            rustTemplate(
                                """
                                let value = #{PercentEncoding}::percent_decode_str(value).decode_utf8()?;
                                let value = #{DateTime}::from_str(value.as_ref(), #{format})?
                                """,
                                *codegenScope,
                                "format" to timestampFormatType,
                            )
                        } else {
                            rustTemplate(
                                """
                                let value = #{DateTime}::from_str(value, #{format})?
                                """,
                                *codegenScope,
                                "format" to timestampFormatType,
                            )
                        }
                        for (customization in customizations) {
                            customization.section(ServerHttpBoundProtocolSection.AfterTimestampDeserializedMember(binding.member))(this)
                        }
                        rust(";")
                    }
                    else -> {
                        check(target is NumberShape || target is BooleanShape)
                        rustTemplate(
                            """
                            let value = <_ as #{PrimitiveParse}>::parse_smithy_primitive(value)?;
                            """,
                            "PrimitiveParse" to RuntimeType.smithyTypes(runtimeConfig).resolve("primitive::Parse"),
                        )
                    }
                }
                rust("Ok(${symbolProvider.wrapOptional(binding.member, "value")})")
            }
        }
    }

    /**
     * Returns the error type of the function that deserializes a non-streaming HTTP payload (a byte slab) into the
     * shape targeted by the `httpPayload` trait.
     */
    // TODO This should not live here. Plus, only some protocols support `@httpPayload`.
    private fun getDeserializePayloadErrorSymbol(binding: HttpBindingDescriptor): Symbol {
        check(binding.location == HttpLocation.PAYLOAD)

        if (model.expectShape(binding.member.target) is StringShape) {
            return protocol.requestRejection(runtimeConfig).toSymbol()
        }
        return when (codegenContext.protocol) {
            RestJson1Trait.ID, AwsJson1_0Trait.ID, AwsJson1_1Trait.ID -> {
                RuntimeType.smithyJson(runtimeConfig).resolve("deserialize::error::DeserializeError").toSymbol()
            }
            RestXmlTrait.ID -> {
                RuntimeType.smithyXml(runtimeConfig).resolve("decode::XmlDecodeError").toSymbol()
            }
            else -> {
                TODO("Protocol ${codegenContext.protocol} not supported yet")
            }
        }
    }

    private fun streamingBodyTraitBounds(operationShape: OperationShape) =
        if (operationShape.inputShape(model).hasStreamingMember(model)) {
            "\n B: Into<#{SmithyTypes}::byte_stream::ByteStream>,"
        } else {
            ""
        }
}<|MERGE_RESOLUTION|>--- conflicted
+++ resolved
@@ -122,16 +122,10 @@
     customizations: List<ServerHttpBoundProtocolCustomization> = listOf(),
     additionalHttpBindingCustomizations: List<HttpBindingCustomization> = listOf(),
 ) : ServerProtocolGenerator(
-<<<<<<< HEAD
     protocol,
     ServerHttpBoundProtocolTraitImplGenerator(codegenContext, protocol, customizations, additionalHttpBindingCustomizations),
 ) {
     // TODO Delete, unused
-=======
-        protocol,
-        ServerHttpBoundProtocolTraitImplGenerator(codegenContext, protocol, customizations, additionalHttpBindingCustomizations),
-    ) {
->>>>>>> 837565b9
     // Define suffixes for operation input / output / error wrappers
     companion object {
         const val OPERATION_INPUT_WRAPPER_SUFFIX = "OperationInputWrapper"
