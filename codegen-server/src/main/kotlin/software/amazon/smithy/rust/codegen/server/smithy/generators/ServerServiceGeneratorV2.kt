--- conflicted
+++ resolved
@@ -39,11 +39,7 @@
         )
     private val model = codegenContext.model
     private val symbolProvider = codegenContext.symbolProvider
-<<<<<<< HEAD
-    private val crateName = codegenContext.settings.moduleName.toSnakeCase()
-=======
     private val crateName = codegenContext.moduleUseName()
->>>>>>> b6ab4ea8
 
     private val typeInitializations = codegenContext.typesToInit
         .map { typeSymbol -> writable { rust("$typeSymbol::compile_regex();") } }
