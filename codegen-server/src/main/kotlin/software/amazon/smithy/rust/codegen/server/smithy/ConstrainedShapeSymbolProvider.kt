/*
 * Copyright Amazon.com, Inc. or its affiliates. All Rights Reserved.
 * SPDX-License-Identifier: Apache-2.0
 */

package software.amazon.smithy.rust.codegen.server.smithy

import software.amazon.smithy.codegen.core.Symbol
import software.amazon.smithy.model.knowledge.NullableIndex
import software.amazon.smithy.model.shapes.BlobShape
import software.amazon.smithy.model.shapes.ByteShape
import software.amazon.smithy.model.shapes.CollectionShape
import software.amazon.smithy.model.shapes.IntegerShape
import software.amazon.smithy.model.shapes.LongShape
import software.amazon.smithy.model.shapes.MapShape
import software.amazon.smithy.model.shapes.MemberShape
import software.amazon.smithy.model.shapes.ServiceShape
import software.amazon.smithy.model.shapes.Shape
import software.amazon.smithy.model.shapes.ShortShape
import software.amazon.smithy.model.shapes.StringShape
import software.amazon.smithy.model.shapes.StructureShape
import software.amazon.smithy.model.traits.LengthTrait
import software.amazon.smithy.rust.codegen.core.rustlang.RustModule
import software.amazon.smithy.rust.codegen.core.rustlang.RustReservedWords
import software.amazon.smithy.rust.codegen.core.rustlang.RustType
import software.amazon.smithy.rust.codegen.core.rustlang.Visibility
import software.amazon.smithy.rust.codegen.core.smithy.RustSymbolProvider
import software.amazon.smithy.rust.codegen.core.smithy.WrappingSymbolProvider
import software.amazon.smithy.rust.codegen.core.smithy.contextName
import software.amazon.smithy.rust.codegen.core.smithy.handleOptionality
import software.amazon.smithy.rust.codegen.core.smithy.handleRustBoxing
import software.amazon.smithy.rust.codegen.core.smithy.locatedIn
import software.amazon.smithy.rust.codegen.core.smithy.rustType
import software.amazon.smithy.rust.codegen.core.smithy.symbolBuilder
import software.amazon.smithy.rust.codegen.core.util.getTrait
import software.amazon.smithy.rust.codegen.core.util.hasTrait
import software.amazon.smithy.rust.codegen.core.util.orNull
import software.amazon.smithy.rust.codegen.core.util.toPascalCase
import software.amazon.smithy.rust.codegen.core.util.toSnakeCase
import software.amazon.smithy.rust.codegen.server.smithy.generators.serverBuilderModule
import software.amazon.smithy.rust.codegen.server.smithy.traits.SyntheticStructureFromConstrainedMemberTrait

/**
 * The [ConstrainedShapeSymbolProvider] returns, for a given _directly_
 * constrained shape, a symbol whose Rust type can hold the constrained values.
 *
 * For all shapes with supported traits directly attached to them, this type is
 * a [RustType.Opaque] wrapper tuple newtype holding the inner constrained
 * type.
 *
 * The symbols this symbol provider returns are always public and exposed to
 * the end user.
 *
 * This symbol provider is meant to be used "deep" within the wrapped symbol
 * providers chain, just above the core base symbol provider, `SymbolVisitor`.
 *
 * If the shape is _transitively but not directly_ constrained, use
 * [PubCrateConstrainedShapeSymbolProvider] instead, which returns symbols
 * whose associated types are `pub(crate)` and thus not exposed to the end
 * user.
 */
class ConstrainedShapeSymbolProvider(
    private val base: RustSymbolProvider,
    private val serviceShape: ServiceShape,
    private val publicConstrainedTypes: Boolean,
) : WrappingSymbolProvider(base) {
    private val nullableIndex = NullableIndex.of(model)

    private fun publicConstrainedSymbolForMapOrCollectionShape(shape: Shape): Symbol {
        check(shape is MapShape || shape is CollectionShape)

        val (name, module) = getMemberNameAndModule(shape, serviceShape, ServerRustModule.Model, !publicConstrainedTypes)
        val rustType = RustType.Opaque(name)
        return symbolBuilder(shape, rustType).locatedIn(module).build()
    }

    override fun toSymbol(shape: Shape): Symbol {
        return when (shape) {
            is MemberShape -> {
                // TODO(https://github.com/awslabs/smithy-rs/issues/1401) Member shapes can have constraint traits
                //  (constraint trait precedence).
                val target = model.expectShape(shape.target)
                val targetSymbol = this.toSymbol(target)
                // Handle boxing first, so we end up with `Option<Box<_>>`, not `Box<Option<_>>`.
                handleOptionality(
                    handleRustBoxing(targetSymbol, shape),
                    shape,
                    nullableIndex,
                    base.config.nullabilityCheckMode,
                )
            }

            is MapShape -> {
                if (shape.isDirectlyConstrained(base)) {
                    check(shape.hasTrait<LengthTrait>()) {
                        "Only the `length` constraint trait can be applied to map shapes"
                    }
                    publicConstrainedSymbolForMapOrCollectionShape(shape)
                } else {
                    val keySymbol = this.toSymbol(shape.key)
                    val valueSymbol = this.toSymbol(shape.value)
                    symbolBuilder(shape, RustType.HashMap(keySymbol.rustType(), valueSymbol.rustType()))
                        .addReference(keySymbol)
                        .addReference(valueSymbol)
                        .build()
                }
            }

            is CollectionShape -> {
                if (shape.isDirectlyConstrained(base)) {
                    check(constrainedCollectionCheck(shape)) {
                        "Only the `length` and `uniqueItems` constraint traits can be applied to list shapes"
                    }
                    publicConstrainedSymbolForMapOrCollectionShape(shape)
                } else {
                    val inner = this.toSymbol(shape.member)
                    symbolBuilder(shape, RustType.Vec(inner.rustType())).addReference(inner).build()
                }
            }

            is StringShape, is IntegerShape, is ShortShape, is LongShape, is ByteShape, is BlobShape -> {
                if (shape.isDirectlyConstrained(base)) {
                    // A standalone constrained shape goes into `ModelsModule`, but one
                    // arising from a constrained member shape goes into a module for the container.
                    val (name, module) = getMemberNameAndModule(shape, serviceShape, ServerRustModule.Model, !publicConstrainedTypes)
                    val rustType = RustType.Opaque(name)
                    symbolBuilder(shape, rustType).locatedIn(module).build()
                } else {
                    base.toSymbol(shape)
                }
            }

            else -> base.toSymbol(shape)
        }
    }

    /**
     * Checks that the collection:
     *  - Has at least 1 supported constraint applied to it, and
     *  - That it has no unsupported constraints applied.
     */
    private fun constrainedCollectionCheck(shape: CollectionShape): Boolean {
<<<<<<< HEAD
        val supportedConstraintTraits = supportedCollectionConstraintTraits.mapNotNull {
            shape.getTrait(it).orNull()
        }.toSet()
=======
        val supportedConstraintTraits =
            supportedCollectionConstraintTraits.mapNotNull { shape.getTrait(it).orNull() }.toSet()
>>>>>>> ec1a5515
        val allConstraintTraits = allConstraintTraits.mapNotNull { shape.getTrait(it).orNull() }.toSet()

        return supportedConstraintTraits.isNotEmpty() && allConstraintTraits.subtract(supportedConstraintTraits)
            .isEmpty()
    }

    /**
     * Returns the pair (Rust Symbol Name, Inline Module) for the shape. At the time of model transformation all
     * constrained member shapes are extracted and are given a model-wide unique name. However, the generated code
     * for the new shapes is in a module that is named after the containing shape (structure, list, map or union).
     * The new shape's Rust Symbol is renamed from `{structureName}{memberName}` to  `{structure_name}::{member_name}`
     */
    private fun getMemberNameAndModule(
        shape: Shape,
        serviceShape: ServiceShape,
        defaultModule: RustModule.LeafModule,
        pubCrateServerBuilder: Boolean,
    ): Pair<String, RustModule.LeafModule> {
        val syntheticMemberTrait = shape.getTrait<SyntheticStructureFromConstrainedMemberTrait>()
            ?: return Pair(shape.contextName(serviceShape), defaultModule)

        return if (syntheticMemberTrait.container is StructureShape) {
            val builderModule = syntheticMemberTrait.container.serverBuilderModule(base, pubCrateServerBuilder)
            val renameTo = syntheticMemberTrait.member.memberName ?: syntheticMemberTrait.member.id.name
            Pair(renameTo.toPascalCase(), builderModule)
        } else {
            // For non-structure shapes, the new shape defined for a constrained member shape
            // needs to be placed in an inline module named `pub {container_name_in_snake_case}`.
            val moduleName = RustReservedWords.escapeIfNeeded(syntheticMemberTrait.container.id.name.toSnakeCase())
            val innerModuleName = moduleName + if (pubCrateServerBuilder) {
                "_internal"
            } else {
                ""
            }

            val innerModule = RustModule.new(
                innerModuleName,
                visibility = Visibility.publicIf(!pubCrateServerBuilder, Visibility.PUBCRATE),
                parent = defaultModule,
                inline = true,
            )
            val renameTo = syntheticMemberTrait.member.memberName ?: syntheticMemberTrait.member.id.name
            Pair(renameTo.toPascalCase(), innerModule)
        }
    }
}<|MERGE_RESOLUTION|>--- conflicted
+++ resolved
@@ -140,14 +140,8 @@
      *  - That it has no unsupported constraints applied.
      */
     private fun constrainedCollectionCheck(shape: CollectionShape): Boolean {
-<<<<<<< HEAD
-        val supportedConstraintTraits = supportedCollectionConstraintTraits.mapNotNull {
-            shape.getTrait(it).orNull()
-        }.toSet()
-=======
         val supportedConstraintTraits =
             supportedCollectionConstraintTraits.mapNotNull { shape.getTrait(it).orNull() }.toSet()
->>>>>>> ec1a5515
         val allConstraintTraits = allConstraintTraits.mapNotNull { shape.getTrait(it).orNull() }.toSet()
 
         return supportedConstraintTraits.isNotEmpty() && allConstraintTraits.subtract(supportedConstraintTraits)
