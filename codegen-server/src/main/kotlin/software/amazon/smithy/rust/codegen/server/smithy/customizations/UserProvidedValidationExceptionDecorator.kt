--- conflicted
+++ resolved
@@ -320,6 +320,7 @@
                                     rustTemplate(
                                         """
                                         ##[allow(unused_variables)]
+                                        ##[allow(unused_variables)]
                                         Self::Length(length) => #{ValidationExceptionField} {
                                             #{FieldAssignments}
                                         },
@@ -329,7 +330,7 @@
                                             fieldAssignments(
                                                 "path.clone()",
                                                 """format!(${
-                                                    lengthTrait.validationErrorMessage().dq()
+                                                lengthTrait.validationErrorMessage().dq()
                                                 }, length, &path)""",
                                             ),
                                     )
@@ -352,7 +353,7 @@
                                             fieldAssignments(
                                                 "path.clone()",
                                                 """format!(${
-                                                    patternTrait.validationErrorMessage().dq()
+                                                patternTrait.validationErrorMessage().dq()
                                                 }, &path, ${patternTrait.pattern.toString().dq()})""",
                                             ),
                                     )
@@ -385,6 +386,7 @@
                         blobConstraintsInfo.forEach { blobLength ->
                             rustTemplate(
                                 """
+                                ##[allow(unused_variables)]
                                 ##[allow(unused_variables)]
                                 Self::Length(length) => #{ValidationExceptionField} {
                                     #{FieldAssignments}
@@ -395,7 +397,7 @@
                                     fieldAssignments(
                                         "path.clone()",
                                         """format!(${
-                                            blobLength.lengthTrait.validationErrorMessage().dq()
+                                        blobLength.lengthTrait.validationErrorMessage().dq()
                                         }, length, &path)""",
                                     ),
                             )
@@ -426,6 +428,7 @@
                     shape.getTrait<LengthTrait>()?.also {
                         rustTemplate(
                             """
+                            ##[allow(unused_variables)]
                             ##[allow(unused_variables)]
                             Self::Length(length) => #{ValidationExceptionField} {
                                 #{FieldAssignments}
@@ -561,6 +564,7 @@
                                     rustTemplate(
                                         """
                                         ##[allow(unused_variables)]
+                                        ##[allow(unused_variables)]
                                         Self::Length(length) => #{ValidationExceptionField} {
                                             #{FieldAssignments}
                                         },
@@ -570,8 +574,8 @@
                                             fieldAssignments(
                                                 "path.clone()",
                                                 """format!(${
-                                                    collectionTraitInfo.lengthTrait.validationErrorMessage()
-                                                        .dq()
+                                                collectionTraitInfo.lengthTrait.validationErrorMessage()
+                                                    .dq()
                                                 }, length, &path)""",
                                             ),
                                     )
@@ -589,8 +593,8 @@
                                             fieldAssignments(
                                                 "path.clone()",
                                                 """format!(${
-                                                    collectionTraitInfo.uniqueItemsTrait.validationErrorMessage()
-                                                        .dq()
+                                                collectionTraitInfo.uniqueItemsTrait.validationErrorMessage()
+                                                    .dq()
                                                 }, &duplicate_indices, &path)""",
                                             ),
                                     )
@@ -644,11 +648,7 @@
                         val pathExpression = member.wrapValueIfOptional(rawPathExpression)
                         val messageExpression = member.wrapValueIfOptional(rawMessageExpression)
                         when {
-<<<<<<< HEAD
                             member.isValidationFieldName() -> {
-=======
-                            member.isValidationFieldName() ->
->>>>>>> 3b944378
                                 "$memberName: $pathExpression"
                             }
 
