--- conflicted
+++ resolved
@@ -13,12 +13,8 @@
 import software.amazon.smithy.rust.codegen.core.smithy.protocols.serialize.JsonSerializerGenerator
 import software.amazon.smithy.rust.codegen.core.smithy.protocols.serialize.StructuredDataSerializerGenerator
 import software.amazon.smithy.rust.codegen.server.smithy.ServerCodegenContext
-<<<<<<< HEAD
 import software.amazon.smithy.rust.codegen.server.smithy.customizations.BeforeIteratingOverMapOrCollectionJsonCustomization
-=======
-import software.amazon.smithy.rust.codegen.server.smithy.customizations.BeforeIteratingOverMapJsonCustomization
 import software.amazon.smithy.rust.codegen.server.smithy.customizations.BeforeSerializingMemberJsonCustomization
->>>>>>> ec9588b1
 import software.amazon.smithy.rust.codegen.server.smithy.generators.protocol.ServerRestJsonProtocol
 
 /**
@@ -55,13 +51,9 @@
             codegenContext,
             httpBindingResolver,
             ::restJsonFieldName,
-<<<<<<< HEAD
-            customizations = listOf(BeforeIteratingOverMapOrCollectionJsonCustomization(codegenContext)),
-=======
             customizations = listOf(
-                BeforeIteratingOverMapJsonCustomization(codegenContext),
+                BeforeIteratingOverMapOrCollectionJsonCustomization(codegenContext),
                 BeforeSerializingMemberJsonCustomization(codegenContext),
             ),
->>>>>>> ec9588b1
         ),
 ) : StructuredDataSerializerGenerator by jsonSerializerGenerator