--- conflicted
+++ resolved
@@ -44,12 +44,7 @@
      */
     fun render() {
         rustCrate.lib {
-<<<<<<< HEAD
-            val serviceName = codegenContext.serviceShape.id.name.toString()
             rust("##[doc(inline)]")
-=======
-            rust("##[doc(inline, hidden)]")
->>>>>>> 4cc2f955
             rust("pub use crate::service::$serviceName;")
         }
 
