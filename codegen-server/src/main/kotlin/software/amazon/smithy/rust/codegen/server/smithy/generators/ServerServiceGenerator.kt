/*
 * Copyright Amazon.com, Inc. or its affiliates. All Rights Reserved.
 * SPDX-License-Identifier: Apache-2.0
 */

package software.amazon.smithy.rust.codegen.server.smithy.generators

import software.amazon.smithy.model.knowledge.TopDownIndex
import software.amazon.smithy.model.neighbor.Walker
import software.amazon.smithy.model.shapes.OperationShape
import software.amazon.smithy.model.shapes.StringShape
import software.amazon.smithy.model.traits.PatternTrait
import software.amazon.smithy.rust.codegen.core.rustlang.RustReservedWords
import software.amazon.smithy.rust.codegen.core.rustlang.RustWriter
import software.amazon.smithy.rust.codegen.core.rustlang.Writable
import software.amazon.smithy.rust.codegen.core.rustlang.documentShape
import software.amazon.smithy.rust.codegen.core.rustlang.join
import software.amazon.smithy.rust.codegen.core.rustlang.rust
import software.amazon.smithy.rust.codegen.core.rustlang.rustTemplate
import software.amazon.smithy.rust.codegen.core.rustlang.writable
import software.amazon.smithy.rust.codegen.core.smithy.RuntimeType
import software.amazon.smithy.rust.codegen.core.util.hasTrait
import software.amazon.smithy.rust.codegen.core.util.letIf
import software.amazon.smithy.rust.codegen.core.util.toPascalCase
import software.amazon.smithy.rust.codegen.core.util.toSnakeCase
import software.amazon.smithy.rust.codegen.server.smithy.ServerCargoDependency
import software.amazon.smithy.rust.codegen.server.smithy.ServerCodegenContext
import software.amazon.smithy.rust.codegen.server.smithy.generators.protocol.ServerProtocol
import software.amazon.smithy.rust.codegen.server.smithy.ServerRustModule.Error as ErrorModule
import software.amazon.smithy.rust.codegen.server.smithy.ServerRustModule.Input as InputModule
import software.amazon.smithy.rust.codegen.server.smithy.ServerRustModule.Output as OutputModule

class ServerServiceGenerator(
    private val codegenContext: ServerCodegenContext,
    private val protocol: ServerProtocol,
) {
    private val runtimeConfig = codegenContext.runtimeConfig
    private val smithyHttpServer = ServerCargoDependency.smithyHttpServer(runtimeConfig).toType()
    private val codegenScope =
        arrayOf(
            "Bytes" to RuntimeType.Bytes,
            "Http" to RuntimeType.Http,
            "SmithyHttp" to RuntimeType.smithyHttp(runtimeConfig),
            "HttpBody" to RuntimeType.HttpBody,
            "SmithyHttpServer" to smithyHttpServer,
            "Tower" to RuntimeType.Tower,
        )
    private val model = codegenContext.model
    private val symbolProvider = codegenContext.symbolProvider
    private val crateName = codegenContext.moduleUseName()

    private val service = codegenContext.serviceShape
    private val serviceId = service.id
    private val serviceName = serviceId.name.toPascalCase()
    private val builderName = "${serviceName}Builder"
    private val builderBodyGenericTypeName = "Body"

    /** Calculate all `operationShape`s contained within the `ServiceShape`. */
    private val index = TopDownIndex.of(codegenContext.model)
    private val operations = index.getContainedOperations(codegenContext.serviceShape).toSortedSet(compareBy { it.id })

    /** Associate each operation with the corresponding field names in the builder struct. */
    private val builderFieldNames =
        operations.associateWith { RustReservedWords.escapeIfNeeded(symbolProvider.toSymbol(it).name.toSnakeCase()) }
            .toSortedMap(
                compareBy { it.id },
            )

    /** Associate each operation with the name of the corresponding Zero-Sized Type (ZST) struct name. */
    private val operationStructNames = operations.associateWith { symbolProvider.toSymbol(it).name.toPascalCase() }

    /** A `Writable` block of "field: Type" for the builder. */
    private val builderFields =
        builderFieldNames.values.map { name -> "$name: Option<#{SmithyHttpServer}::routing::Route<Body>>" }

    /** The name of the local private module containing the functions that return the request for each operation */
    private val requestSpecsModuleName = "request_specs"

    /** Associate each operation with a function that returns its request spec. */
    private val requestSpecMap: Map<OperationShape, Pair<String, Writable>> =
        operations.associateWith { operationShape ->
            val operationName = symbolProvider.toSymbol(operationShape).name
            val spec = protocol.serverRouterRequestSpec(
                operationShape,
                operationName,
                serviceName,
                smithyHttpServer.resolve("routing::request_spec"),
            )
            val functionName = RustReservedWords.escapeIfNeeded(operationName.toSnakeCase())
            val functionBody = writable {
                rustTemplate(
                    """
                    fn $functionName() -> #{SpecType} {
                        #{Spec:W}
                    }
                    """,
                    "Spec" to spec,
                    "SpecType" to protocol.serverRouterRequestSpecType(smithyHttpServer.resolve("routing::request_spec")),
                )
            }
            Pair(functionName, functionBody)
        }

    /** A `Writable` block containing all the `Handler` and `Operation` setters for the builder. */
    private fun builderSetters(): Writable = writable {
        for ((operationShape, structName) in operationStructNames) {
            val fieldName = builderFieldNames[operationShape]
            val docHandler = DocHandlerGenerator(codegenContext, operationShape, "handler", "///")
            val handler = docHandler.docSignature()
            val handlerFixed = docHandler.docFixedSignature()
            rustTemplate(
                """
                /// Sets the [`$structName`](crate::operation::$structName) operation.
                ///
                /// This should be an async function satisfying the [`Handler`](#{SmithyHttpServer}::operation::Handler) trait.
                /// See the [operation module documentation](#{SmithyHttpServer}::operation) for more information.
                ///
                /// ## Example
                ///
                /// ```no_run
                /// use $crateName::$serviceName;
                ///
                #{HandlerImports:W}
                ///
                #{Handler:W}
                ///
                /// let app = $serviceName::builder_without_plugins()
                ///     .$fieldName(handler)
                ///     /* Set other handlers */
                ///     .build()
                ///     .unwrap();
                /// ## let app: $serviceName<#{SmithyHttpServer}::routing::Route<#{SmithyHttp}::body::SdkBody>> = app;
                /// ```
                ///
                pub fn $fieldName<HandlerType, HandlerExtractors, UpgradeExtractors>(self, handler: HandlerType) -> Self
                where
                    HandlerType: #{SmithyHttpServer}::operation::Handler<crate::operation::$structName, HandlerExtractors>,

                    ModelPlugin: #{SmithyHttpServer}::plugin::Plugin<
<<<<<<< HEAD
                        #{Protocol},
                        crate::operation::$structName,
                        #{SmithyHttpServer}::operation::IntoService<crate::operation::$structName, HandlerType>
                    >,
                    #{SmithyHttpServer}::operation::UpgradePlugin::<UpgradeExtractors>: #{SmithyHttpServer}::plugin::Plugin<
                        #{Protocol},
                        crate::operation::$structName,
                        ModelPlugin::Service
                    >,
                    HttpPlugin: #{SmithyHttpServer}::plugin::Plugin<
                        #{Protocol},
                        crate::operation::$structName,
                        <
                            #{SmithyHttpServer}::operation::UpgradePlugin::<UpgradeExtractors>
                            as #{SmithyHttpServer}::plugin::Plugin<
                                #{Protocol},
                                crate::operation::$structName,
                                ModelPlugin::Service
=======
                        $serviceName,
                        crate::operation_shape::$structName,
                        #{SmithyHttpServer}::operation::IntoService<crate::operation_shape::$structName, HandlerType>
                    >,
                    #{SmithyHttpServer}::operation::UpgradePlugin::<UpgradeExtractors>: #{SmithyHttpServer}::plugin::Plugin<
                        $serviceName,
                        crate::operation_shape::$structName,
                        ModelPlugin::Output
                    >,
                    HttpPlugin: #{SmithyHttpServer}::plugin::Plugin<
                        $serviceName,
                        crate::operation_shape::$structName,
                        <
                            #{SmithyHttpServer}::operation::UpgradePlugin::<UpgradeExtractors>
                            as #{SmithyHttpServer}::plugin::Plugin<
                                $serviceName,
                                crate::operation_shape::$structName,
                                ModelPlugin::Output
>>>>>>> 2e472d06
                            >
                        >::Output
                    >,

                    HttpPlugin::Output: #{Tower}::Service<#{Http}::Request<Body>, Response = #{Http}::Response<#{SmithyHttpServer}::body::BoxBody>, Error = ::std::convert::Infallible> + Clone + Send + 'static,
                    <HttpPlugin::Output as #{Tower}::Service<#{Http}::Request<Body>>>::Future: Send + 'static,

                {
                    use #{SmithyHttpServer}::operation::OperationShapeExt;
                    use #{SmithyHttpServer}::plugin::Plugin;
                    let svc = crate::operation::$structName::from_handler(handler);
                    let svc = self.model_plugin.apply(svc);
                    let svc = #{SmithyHttpServer}::operation::UpgradePlugin::<UpgradeExtractors>::new().apply(svc);
                    let svc = self.http_plugin.apply(svc);
                    self.${fieldName}_custom(svc)
                }

                /// Sets the [`$structName`](crate::operation::$structName) operation.
                ///
                /// This should be an async function satisfying the [`Handler`](#{SmithyHttpServer}::operation::Handler) trait.
                /// See the [operation module documentation](#{SmithyHttpServer}::operation) for more information.
                ///
                /// ## Example
                ///
                /// ```no_run
                /// use $crateName::$serviceName;
                ///
                #{HandlerImports:W}
                ///
                #{HandlerFixed:W}
                ///
                /// let svc = #{Tower}::util::service_fn(handler);
                /// let app = $serviceName::builder_without_plugins()
                ///     .${fieldName}_service(svc)
                ///     /* Set other handlers */
                ///     .build()
                ///     .unwrap();
                /// ## let app: $serviceName<#{SmithyHttpServer}::routing::Route<#{SmithyHttp}::body::SdkBody>> = app;
                /// ```
                ///
                pub fn ${fieldName}_service<S, ServiceExtractors, UpgradeExtractors>(self, service: S) -> Self
                where
                    S: #{SmithyHttpServer}::operation::OperationService<crate::operation::$structName, ServiceExtractors>,

                    ModelPlugin: #{SmithyHttpServer}::plugin::Plugin<
<<<<<<< HEAD
                        #{Protocol},
                        crate::operation::$structName,
                        #{SmithyHttpServer}::operation::Normalize<crate::operation::$structName, S>
                    >,
                    #{SmithyHttpServer}::operation::UpgradePlugin::<UpgradeExtractors>: #{SmithyHttpServer}::plugin::Plugin<
                        #{Protocol},
                        crate::operation::$structName,
                        ModelPlugin::Service
                    >,
                    HttpPlugin: #{SmithyHttpServer}::plugin::Plugin<
                        #{Protocol},
                        crate::operation::$structName,
                        <
                            #{SmithyHttpServer}::operation::UpgradePlugin::<UpgradeExtractors>
                            as #{SmithyHttpServer}::plugin::Plugin<
                                #{Protocol},
                                crate::operation::$structName,
                                ModelPlugin::Service
=======
                        $serviceName,
                        crate::operation_shape::$structName,
                        #{SmithyHttpServer}::operation::Normalize<crate::operation_shape::$structName, S>
                    >,
                    #{SmithyHttpServer}::operation::UpgradePlugin::<UpgradeExtractors>: #{SmithyHttpServer}::plugin::Plugin<
                        $serviceName,
                        crate::operation_shape::$structName,
                        ModelPlugin::Output
                    >,
                    HttpPlugin: #{SmithyHttpServer}::plugin::Plugin<
                        $serviceName,
                        crate::operation_shape::$structName,
                        <
                            #{SmithyHttpServer}::operation::UpgradePlugin::<UpgradeExtractors>
                            as #{SmithyHttpServer}::plugin::Plugin<
                                $serviceName,
                                crate::operation_shape::$structName,
                                ModelPlugin::Output
>>>>>>> 2e472d06
                            >
                        >::Output
                    >,

                    HttpPlugin::Output: #{Tower}::Service<#{Http}::Request<Body>, Response = #{Http}::Response<#{SmithyHttpServer}::body::BoxBody>, Error = ::std::convert::Infallible> + Clone + Send + 'static,
                    <HttpPlugin::Output as #{Tower}::Service<#{Http}::Request<Body>>>::Future: Send + 'static,

                {
                    use #{SmithyHttpServer}::operation::OperationShapeExt;
                    use #{SmithyHttpServer}::plugin::Plugin;
                    let svc = crate::operation::$structName::from_service(service);
                    let svc = self.model_plugin.apply(svc);
                    let svc = #{SmithyHttpServer}::operation::UpgradePlugin::<UpgradeExtractors>::new().apply(svc);
                    let svc = self.http_plugin.apply(svc);
                    self.${fieldName}_custom(svc)
                }

                /// Sets the [`$structName`](crate::operation::$structName) to a custom [`Service`](tower::Service).
                /// not constrained by the Smithy contract.
                fn ${fieldName}_custom<S>(mut self, svc: S) -> Self
                where
                    S: #{Tower}::Service<#{Http}::Request<Body>, Response = #{Http}::Response<#{SmithyHttpServer}::body::BoxBody>, Error = ::std::convert::Infallible> + Clone + Send + 'static,
                    S::Future: Send + 'static,
                {
                    self.$fieldName = Some(#{SmithyHttpServer}::routing::Route::new(svc));
                    self
                }
                """,
                "Protocol" to protocol.markerStruct(),
                "Handler" to handler,
                "HandlerFixed" to handlerFixed,
                "HandlerImports" to handlerImports(crateName, operations),
                *codegenScope,
            )

            // Adds newline between setters.
            rust("")
        }
    }

    private fun buildMethod(): Writable = writable {
        val missingOperationsVariableName = "missing_operation_names"
        val expectMessageVariableName = "unexpected_error_msg"

        val nullabilityChecks = writable {
            for (operationShape in operations) {
                val fieldName = builderFieldNames[operationShape]!!
                val operationZstTypeName = operationStructNames[operationShape]!!
                rust(
                    """
                    if self.$fieldName.is_none() {
                        $missingOperationsVariableName.insert(crate::operation::$operationZstTypeName::ID, ".$fieldName()");
                    }
                    """,
                )
            }
        }
        val routesArrayElements = writable {
            for (operationShape in operations) {
                val fieldName = builderFieldNames[operationShape]!!
                val (specBuilderFunctionName, _) = requestSpecMap.getValue(operationShape)
                rust(
                    """
                    ($requestSpecsModuleName::$specBuilderFunctionName(), self.$fieldName.expect($expectMessageVariableName)),
                    """,
                )
            }
        }

        rustTemplate(
            """
            /// Constructs a [`$serviceName`] from the arguments provided to the builder.
            ///
            /// Forgetting to register a handler for one or more operations will result in an error.
            ///
            /// Check out [`$builderName::build_unchecked`] if you'd prefer the service to return status code 500 when an
            /// unspecified route requested.
            pub fn build(self) -> Result<$serviceName<#{SmithyHttpServer}::routing::Route<$builderBodyGenericTypeName>>, MissingOperationsError>
            {
                let router = {
                    use #{SmithyHttpServer}::operation::OperationShape;
                    let mut $missingOperationsVariableName = std::collections::HashMap::new();
                    #{NullabilityChecks:W}
                    if !$missingOperationsVariableName.is_empty() {
                        return Err(MissingOperationsError {
                            operation_names2setter_methods: $missingOperationsVariableName,
                        });
                    }
                    let $expectMessageVariableName = "this should never panic since we are supposed to check beforehand that a handler has been registered for this operation; please file a bug report under https://github.com/awslabs/smithy-rs/issues";

                    #{PatternInitializations:W}

                    #{Router}::from_iter([#{RoutesArrayElements:W}])
                };
                Ok($serviceName {
                    router: #{SmithyHttpServer}::routing::RoutingService::new(router),
                })
            }
            """,
            "Router" to protocol.routerType(),
            "NullabilityChecks" to nullabilityChecks,
            "RoutesArrayElements" to routesArrayElements,
            "SmithyHttpServer" to smithyHttpServer,
            "PatternInitializations" to patternInitializations(),
        )
    }

    /**
     * Renders `PatternString::compile_regex()` function calls for every
     * `@pattern`-constrained string shape in the service closure.
     */
    @Suppress("DEPRECATION")
    private fun patternInitializations(): Writable {
        val patterns = Walker(model).walkShapes(service)
            .filter { shape -> shape is StringShape && shape.hasTrait<PatternTrait>() && !shape.hasTrait<software.amazon.smithy.model.traits.EnumTrait>() }
            .map { shape -> codegenContext.constrainedShapeSymbolProvider.toSymbol(shape) }
            .map { symbol ->
                writable {
                    rustTemplate("#{Type}::compile_regex();", "Type" to symbol)
                }
            }

        patterns.letIf(patterns.isNotEmpty()) {
            val docs = listOf(writable { rust("// Eagerly initialize regexes for `@pattern` strings.") })

            docs + patterns
        }

        return patterns.join("")
    }

    private fun buildUncheckedMethod(): Writable = writable {
        val pairs = writable {
            for (operationShape in operations) {
                val fieldName = builderFieldNames[operationShape]!!
                val (specBuilderFunctionName, _) = requestSpecMap.getValue(operationShape)
                rustTemplate(
                    """
                    (
                        $requestSpecsModuleName::$specBuilderFunctionName(),
                        self.$fieldName.unwrap_or_else(|| {
                            let svc = #{SmithyHttpServer}::operation::MissingFailure::<#{Protocol}>::default();
                            #{SmithyHttpServer}::routing::Route::new(svc)
                        })
                    ),
                    """,
                    "SmithyHttpServer" to smithyHttpServer,
                    "Protocol" to protocol.markerStruct(),
                )
            }
        }
        rustTemplate(
            """
            /// Constructs a [`$serviceName`] from the arguments provided to the builder.
            /// Operations without a handler default to returning 500 Internal Server Error to the caller.
            ///
            /// Check out [`$builderName::build`] if you'd prefer the builder to fail if one or more operations do
            /// not have a registered handler.
            pub fn build_unchecked(self) -> $serviceName<#{SmithyHttpServer}::routing::Route<$builderBodyGenericTypeName>>
            where
                $builderBodyGenericTypeName: Send + 'static
            {
                let router = #{Router}::from_iter([#{Pairs:W}]);
                $serviceName {
                    router: #{SmithyHttpServer}::routing::RoutingService::new(router),
                }
            }
            """,
            "Router" to protocol.routerType(),
            "Pairs" to pairs,
            "SmithyHttpServer" to smithyHttpServer,
        )
    }

    /** Returns a `Writable` containing the builder struct definition and its implementations. */
    private fun builder(): Writable = writable {
        val builderGenerics = listOf(builderBodyGenericTypeName, "HttpPlugin", "ModelPlugin").joinToString(", ")
        rustTemplate(
            """
            /// The service builder for [`$serviceName`].
            ///
            /// Constructed via [`$serviceName::builder_with_plugins`] or [`$serviceName::builder_without_plugins`].
            pub struct $builderName<$builderGenerics> {
                ${builderFields.joinToString(", ")},
                http_plugin: HttpPlugin,
                model_plugin: ModelPlugin
            }

            impl<$builderGenerics> $builderName<$builderGenerics> {
                #{Setters:W}
            }

            impl<$builderGenerics> $builderName<$builderGenerics> {
                #{BuildMethod:W}

                #{BuildUncheckedMethod:W}
            }
            """,
            "Setters" to builderSetters(),
            "BuildMethod" to buildMethod(),
            "BuildUncheckedMethod" to buildUncheckedMethod(),
            *codegenScope,
        )
    }

    private fun requestSpecsModule(): Writable = writable {
        val functions = writable {
            for ((_, function) in requestSpecMap.values) {
                rustTemplate(
                    """
                    pub(super) #{Function:W}
                    """,
                    "Function" to function,
                )
            }
        }
        rustTemplate(
            """
            mod $requestSpecsModuleName {
                #{SpecFunctions:W}
            }
            """,
            "SpecFunctions" to functions,
        )
    }

    /** Returns a `Writable` comma delimited sequence of `builder_field: None`. */
    private val notSetFields = builderFieldNames.values.map {
        writable {
            rustTemplate(
                "$it: None",
                *codegenScope,
            )
        }
    }

    /** Returns a `Writable` containing the service struct definition and its implementations. */
    private fun serviceStruct(): Writable = writable {
        documentShape(service, model)

        rustTemplate(
            """
            ///
            /// See the [root](crate) documentation for more information.
            ##[derive(Clone)]
            pub struct $serviceName<S = #{SmithyHttpServer}::routing::Route> {
                router: #{SmithyHttpServer}::routing::RoutingService<#{Router}<S>, #{Protocol}>,
            }

            impl $serviceName<()> {
                /// Constructs a builder for [`$serviceName`].
                /// You must specify what plugins should be applied to the operations in this service.
                ///
                /// Use [`$serviceName::builder_without_plugins`] if you don't need to apply plugins.
                ///
                /// Check out [`PluginPipeline`](#{SmithyHttpServer}::plugin::PluginPipeline) if you need to apply
                /// multiple plugins.
                pub fn builder_with_plugins<Body, HttpPlugin, ModelPlugin>(http_plugin: HttpPlugin, model_plugin: ModelPlugin) -> $builderName<Body, HttpPlugin, ModelPlugin> {
                    $builderName {
                        #{NotSetFields:W},
                        http_plugin,
                        model_plugin
                    }
                }

                /// Constructs a builder for [`$serviceName`].
                ///
                /// Use [`$serviceName::builder_with_plugins`] if you need to specify plugins.
                pub fn builder_without_plugins<Body>() -> $builderName<Body, #{SmithyHttpServer}::plugin::IdentityPlugin, #{SmithyHttpServer}::plugin::IdentityPlugin> {
                    Self::builder_with_plugins(#{SmithyHttpServer}::plugin::IdentityPlugin, #{SmithyHttpServer}::plugin::IdentityPlugin)
                }
            }

            impl<S> $serviceName<S> {
                /// Converts [`$serviceName`] into a [`MakeService`](tower::make::MakeService).
                pub fn into_make_service(self) -> #{SmithyHttpServer}::routing::IntoMakeService<Self> {
                    #{SmithyHttpServer}::routing::IntoMakeService::new(self)
                }


                /// Converts [`$serviceName`] into a [`MakeService`](tower::make::MakeService) with [`ConnectInfo`](#{SmithyHttpServer}::request::connect_info::ConnectInfo).
                pub fn into_make_service_with_connect_info<C>(self) -> #{SmithyHttpServer}::routing::IntoMakeServiceWithConnectInfo<Self, C> {
                    #{SmithyHttpServer}::routing::IntoMakeServiceWithConnectInfo::new(self)
                }

                /// Applies a [`Layer`](#{Tower}::Layer) uniformly to all routes.
                pub fn layer<L>(self, layer: &L) -> $serviceName<L::Service>
                where
                    L: #{Tower}::Layer<S>
                {
                    $serviceName {
                        router: self.router.map(|s| s.layer(layer))
                    }
                }

                /// Applies [`Route::new`](#{SmithyHttpServer}::routing::Route::new) to all routes.
                ///
                /// This has the effect of erasing all types accumulated via [`layer`]($serviceName::layer).
                pub fn boxed<B>(self) -> $serviceName<#{SmithyHttpServer}::routing::Route<B>>
                where
                    S: #{Tower}::Service<
                        #{Http}::Request<B>,
                        Response = #{Http}::Response<#{SmithyHttpServer}::body::BoxBody>,
                        Error = std::convert::Infallible>,
                    S: Clone + Send + 'static,
                    S::Future: Send + 'static,
                {
                    self.layer(&#{Tower}::layer::layer_fn(#{SmithyHttpServer}::routing::Route::new))
                }
            }

            impl<B, RespB, S> #{Tower}::Service<#{Http}::Request<B>> for $serviceName<S>
            where
                S: #{Tower}::Service<#{Http}::Request<B>, Response = #{Http}::Response<RespB>> + Clone,
                RespB: #{HttpBody}::Body<Data = #{Bytes}> + Send + 'static,
                RespB::Error: Into<Box<dyn std::error::Error + Send + Sync>>
            {
                type Response = #{Http}::Response<#{SmithyHttpServer}::body::BoxBody>;
                type Error = S::Error;
                type Future = #{SmithyHttpServer}::routing::RoutingFuture<S, B>;

                fn poll_ready(&mut self, cx: &mut std::task::Context) -> std::task::Poll<Result<(), Self::Error>> {
                    self.router.poll_ready(cx)
                }

                fn call(&mut self, request: #{Http}::Request<B>) -> Self::Future {
                    self.router.call(request)
                }
            }
            """,
            "NotSetFields" to notSetFields.join(", "),
            "Router" to protocol.routerType(),
            "Protocol" to protocol.markerStruct(),
            *codegenScope,
        )
    }

    private fun missingOperationsError(): Writable = writable {
        rustTemplate(
            """
            /// The error encountered when calling the [`$builderName::build`] method if one or more operation handlers are not
            /// specified.
            ##[derive(Debug)]
            pub struct MissingOperationsError {
                operation_names2setter_methods: std::collections::HashMap<#{SmithyHttpServer}::shape_id::ShapeId, &'static str>,
            }

            impl std::fmt::Display for MissingOperationsError {
                fn fmt(&self, f: &mut std::fmt::Formatter<'_>) -> std::fmt::Result {
                    write!(
                        f,
                        "You must specify a handler for all operations attached to `$serviceName`.\n\
                        We are missing handlers for the following operations:\n",
                    )?;
                    for operation_name in self.operation_names2setter_methods.keys() {
                        writeln!(f, "- {}", operation_name.absolute())?;
                    }

                    writeln!(f, "\nUse the dedicated methods on `$builderName` to register the missing handlers:")?;
                    for setter_name in self.operation_names2setter_methods.values() {
                        writeln!(f, "- {}", setter_name)?;
                    }
                    Ok(())
                }
            }

            impl std::error::Error for MissingOperationsError {}
            """,
            *codegenScope,
        )
    }

    private fun serviceShapeImpl(): Writable = writable {
        val namespace = serviceId.namespace
        val name = serviceId.name
        val absolute = serviceId.toString().replace("#", "##")
        val version = codegenContext.serviceShape.version?.let { "Some(\"$it\")" } ?: "None"
        rustTemplate(
            """
            impl #{SmithyHttpServer}::service::ServiceShape for $serviceName {
                const ID: #{SmithyHttpServer}::shape_id::ShapeId = #{SmithyHttpServer}::shape_id::ShapeId::new("$absolute", "$namespace", "$name");

                const VERSION: Option<&'static str> = $version;

                type Protocol = #{Protocol};

                type Operations = Operation;
            }
            """,
            "Protocol" to protocol.markerStruct(),
            *codegenScope,
        )
    }

    private fun operationEnum(): Writable = writable {
        val operations = operationStructNames.values.joinToString(",")
        val matchArms: Writable = operationStructNames.map {
                (shape, name) ->
            writable {
                val absolute = shape.id.toString().replace("#", "##")
                rustTemplate(
                    """
                    Operation::$name => #{SmithyHttpServer}::shape_id::ShapeId::new("$absolute", "${shape.id.namespace}", "${shape.id.name}")
                    """,
                    *codegenScope,
                )
            }
        }.join(",")
        rustTemplate(
            """
            /// An enumeration of all [operations](https://smithy.io/2.0/spec/service-types.html##operation) in $serviceName.
            ##[derive(Debug, PartialEq, Eq, Clone, Copy)]
            pub enum Operation {
                $operations
            }

            impl Operation {
                /// Returns the [operations](https://smithy.io/2.0/spec/service-types.html##operation) [`ShapeId`](#{SmithyHttpServer}::shape_id::ShapeId).
                pub fn shape_id(&self) -> #{SmithyHttpServer}::shape_id::ShapeId {
                    match self {
                        #{Arms}
                    }
                }
            }
            """,
            *codegenScope,
            "Arms" to matchArms,
        )

        for ((_, value) in operationStructNames) {
            rustTemplate(
                """
                impl #{SmithyHttpServer}::service::ContainsOperation<crate::operation_shape::$value> for $serviceName {
                    const VALUE: Operation = Operation::$value;
                }
                """,
                *codegenScope,
            )
        }
    }

    fun render(writer: RustWriter) {
        writer.rustTemplate(
            """
            #{Builder:W}

            #{MissingOperationsError:W}

            #{RequestSpecs:W}

            #{Struct:W}

            #{Operations}

            #{ServiceImpl}
            """,
            "Builder" to builder(),
            "MissingOperationsError" to missingOperationsError(),
            "RequestSpecs" to requestSpecsModule(),
            "Struct" to serviceStruct(),
            "Operations" to operationEnum(),
            "ServiceImpl" to serviceShapeImpl(),
            *codegenScope,
        )
    }
}

/**
 * Returns a writable to import the necessary modules used by a handler implementation stub.
 *
 * ```rust
 * use my_service::{input, output, error};
 * ```
 */
fun handlerImports(crateName: String, operations: Collection<OperationShape>, commentToken: String = "///") = writable {
    val hasErrors = operations.any { it.errors.isNotEmpty() }
    val errorImport = if (hasErrors) ", ${ErrorModule.name}" else ""
    if (operations.isNotEmpty()) {
        rust("$commentToken use $crateName::{${InputModule.name}, ${OutputModule.name}$errorImport};")
    }
}<|MERGE_RESOLUTION|>--- conflicted
+++ resolved
@@ -137,45 +137,24 @@
                     HandlerType: #{SmithyHttpServer}::operation::Handler<crate::operation::$structName, HandlerExtractors>,
 
                     ModelPlugin: #{SmithyHttpServer}::plugin::Plugin<
-<<<<<<< HEAD
-                        #{Protocol},
+                        $serviceName,
                         crate::operation::$structName,
                         #{SmithyHttpServer}::operation::IntoService<crate::operation::$structName, HandlerType>
                     >,
                     #{SmithyHttpServer}::operation::UpgradePlugin::<UpgradeExtractors>: #{SmithyHttpServer}::plugin::Plugin<
-                        #{Protocol},
+                        $serviceName,
                         crate::operation::$structName,
-                        ModelPlugin::Service
+                        ModelPlugin::Output
                     >,
                     HttpPlugin: #{SmithyHttpServer}::plugin::Plugin<
-                        #{Protocol},
+                        $serviceName,
                         crate::operation::$structName,
                         <
                             #{SmithyHttpServer}::operation::UpgradePlugin::<UpgradeExtractors>
                             as #{SmithyHttpServer}::plugin::Plugin<
-                                #{Protocol},
+                                $serviceName,
                                 crate::operation::$structName,
-                                ModelPlugin::Service
-=======
-                        $serviceName,
-                        crate::operation_shape::$structName,
-                        #{SmithyHttpServer}::operation::IntoService<crate::operation_shape::$structName, HandlerType>
-                    >,
-                    #{SmithyHttpServer}::operation::UpgradePlugin::<UpgradeExtractors>: #{SmithyHttpServer}::plugin::Plugin<
-                        $serviceName,
-                        crate::operation_shape::$structName,
-                        ModelPlugin::Output
-                    >,
-                    HttpPlugin: #{SmithyHttpServer}::plugin::Plugin<
-                        $serviceName,
-                        crate::operation_shape::$structName,
-                        <
-                            #{SmithyHttpServer}::operation::UpgradePlugin::<UpgradeExtractors>
-                            as #{SmithyHttpServer}::plugin::Plugin<
-                                $serviceName,
-                                crate::operation_shape::$structName,
                                 ModelPlugin::Output
->>>>>>> 2e472d06
                             >
                         >::Output
                     >,
@@ -221,45 +200,24 @@
                     S: #{SmithyHttpServer}::operation::OperationService<crate::operation::$structName, ServiceExtractors>,
 
                     ModelPlugin: #{SmithyHttpServer}::plugin::Plugin<
-<<<<<<< HEAD
-                        #{Protocol},
+                        $serviceName,
                         crate::operation::$structName,
                         #{SmithyHttpServer}::operation::Normalize<crate::operation::$structName, S>
                     >,
                     #{SmithyHttpServer}::operation::UpgradePlugin::<UpgradeExtractors>: #{SmithyHttpServer}::plugin::Plugin<
-                        #{Protocol},
+                        $serviceName,
                         crate::operation::$structName,
-                        ModelPlugin::Service
+                        ModelPlugin::Output
                     >,
                     HttpPlugin: #{SmithyHttpServer}::plugin::Plugin<
-                        #{Protocol},
+                        $serviceName,
                         crate::operation::$structName,
                         <
                             #{SmithyHttpServer}::operation::UpgradePlugin::<UpgradeExtractors>
                             as #{SmithyHttpServer}::plugin::Plugin<
-                                #{Protocol},
+                                $serviceName,
                                 crate::operation::$structName,
-                                ModelPlugin::Service
-=======
-                        $serviceName,
-                        crate::operation_shape::$structName,
-                        #{SmithyHttpServer}::operation::Normalize<crate::operation_shape::$structName, S>
-                    >,
-                    #{SmithyHttpServer}::operation::UpgradePlugin::<UpgradeExtractors>: #{SmithyHttpServer}::plugin::Plugin<
-                        $serviceName,
-                        crate::operation_shape::$structName,
-                        ModelPlugin::Output
-                    >,
-                    HttpPlugin: #{SmithyHttpServer}::plugin::Plugin<
-                        $serviceName,
-                        crate::operation_shape::$structName,
-                        <
-                            #{SmithyHttpServer}::operation::UpgradePlugin::<UpgradeExtractors>
-                            as #{SmithyHttpServer}::plugin::Plugin<
-                                $serviceName,
-                                crate::operation_shape::$structName,
                                 ModelPlugin::Output
->>>>>>> 2e472d06
                             >
                         >::Output
                     >,
@@ -692,7 +650,7 @@
         for ((_, value) in operationStructNames) {
             rustTemplate(
                 """
-                impl #{SmithyHttpServer}::service::ContainsOperation<crate::operation_shape::$value> for $serviceName {
+                impl #{SmithyHttpServer}::service::ContainsOperation<crate::operation::$value> for $serviceName {
                     const VALUE: Operation = Operation::$value;
                 }
                 """,
