/*
 * Copyright Amazon.com, Inc. or its affiliates. All Rights Reserved.
 * SPDX-License-Identifier: Apache-2.0
 */

package software.amazon.smithy.rust.codegen.server.smithy.generators.protocol

import software.amazon.smithy.codegen.core.Symbol
import software.amazon.smithy.model.knowledge.OperationIndex
import software.amazon.smithy.model.knowledge.TopDownIndex
import software.amazon.smithy.model.node.Node
import software.amazon.smithy.model.shapes.DoubleShape
import software.amazon.smithy.model.shapes.FloatShape
import software.amazon.smithy.model.shapes.OperationShape
import software.amazon.smithy.model.shapes.ShapeId
import software.amazon.smithy.model.shapes.StructureShape
import software.amazon.smithy.model.traits.ErrorTrait
import software.amazon.smithy.protocoltests.traits.AppliesTo
import software.amazon.smithy.protocoltests.traits.HttpMalformedRequestTestCase
import software.amazon.smithy.protocoltests.traits.HttpMalformedRequestTestsTrait
import software.amazon.smithy.protocoltests.traits.HttpMalformedResponseDefinition
import software.amazon.smithy.protocoltests.traits.HttpRequestTestCase
import software.amazon.smithy.protocoltests.traits.HttpRequestTestsTrait
import software.amazon.smithy.protocoltests.traits.HttpResponseTestCase
import software.amazon.smithy.protocoltests.traits.HttpResponseTestsTrait
import software.amazon.smithy.rust.codegen.core.rustlang.Attribute
import software.amazon.smithy.rust.codegen.core.rustlang.CargoDependency
import software.amazon.smithy.rust.codegen.core.rustlang.RustMetadata
import software.amazon.smithy.rust.codegen.core.rustlang.RustModule
import software.amazon.smithy.rust.codegen.core.rustlang.RustReservedWords
import software.amazon.smithy.rust.codegen.core.rustlang.RustWriter
import software.amazon.smithy.rust.codegen.core.rustlang.Visibility
import software.amazon.smithy.rust.codegen.core.rustlang.Writable
import software.amazon.smithy.rust.codegen.core.rustlang.asType
import software.amazon.smithy.rust.codegen.core.rustlang.escape
import software.amazon.smithy.rust.codegen.core.rustlang.rust
import software.amazon.smithy.rust.codegen.core.rustlang.rustBlock
import software.amazon.smithy.rust.codegen.core.rustlang.rustTemplate
import software.amazon.smithy.rust.codegen.core.rustlang.withBlock
import software.amazon.smithy.rust.codegen.core.rustlang.writable
import software.amazon.smithy.rust.codegen.core.smithy.CodegenContext
import software.amazon.smithy.rust.codegen.core.smithy.RuntimeType
import software.amazon.smithy.rust.codegen.core.smithy.generators.protocol.ProtocolSupport
import software.amazon.smithy.rust.codegen.core.smithy.transformers.allErrors
import software.amazon.smithy.rust.codegen.core.testutil.TokioTest
import software.amazon.smithy.rust.codegen.core.util.dq
import software.amazon.smithy.rust.codegen.core.util.getTrait
import software.amazon.smithy.rust.codegen.core.util.hasStreamingMember
import software.amazon.smithy.rust.codegen.core.util.hasTrait
import software.amazon.smithy.rust.codegen.core.util.inputShape
import software.amazon.smithy.rust.codegen.core.util.isStreaming
import software.amazon.smithy.rust.codegen.core.util.orNull
import software.amazon.smithy.rust.codegen.core.util.outputShape
import software.amazon.smithy.rust.codegen.core.util.toPascalCase
import software.amazon.smithy.rust.codegen.core.util.toSnakeCase
import software.amazon.smithy.rust.codegen.server.smithy.ServerCargoDependency
import software.amazon.smithy.rust.codegen.server.smithy.ServerRuntimeType
<<<<<<< HEAD
import software.amazon.smithy.rust.codegen.server.smithy.generators.ServerInstantiator
=======
import software.amazon.smithy.rust.codegen.server.smithy.generators.serverInstantiator
>>>>>>> e74ecf34
import software.amazon.smithy.rust.codegen.server.smithy.protocols.ServerHttpBoundProtocolGenerator
import java.util.logging.Logger
import kotlin.reflect.KFunction1

private const val PROTOCOL_TEST_HELPER_MODULE_NAME = "protocol_test_helper"

/**
 * Generate protocol tests for an operation
 */
class ServerProtocolTestGenerator(
    private val codegenContext: CodegenContext,
    private val protocolSupport: ProtocolSupport,
    private val protocolGenerator: ServerProtocolGenerator,
) {
    private val logger = Logger.getLogger(javaClass.name)

    private val model = codegenContext.model
    private val symbolProvider = codegenContext.symbolProvider
    private val operationIndex = OperationIndex.of(codegenContext.model)

    private val serviceName = codegenContext.serviceShape.id.name.toPascalCase()
    private val operations =
        TopDownIndex.of(codegenContext.model).getContainedOperations(codegenContext.serviceShape).sortedBy { it.id }

    private val operationInputOutputTypes = operations.associateWith {
        val inputSymbol = symbolProvider.toSymbol(it.inputShape(model))
        val outputSymbol = symbolProvider.toSymbol(it.outputShape(model))
        val operationSymbol = symbolProvider.toSymbol(it)

        val inputT = inputSymbol.fullName
        val t = outputSymbol.fullName
        val outputT = if (it.errors.isEmpty()) {
            t
        } else {
            val errorType = RuntimeType("${operationSymbol.name}Error", null, "crate::error")
            val e = errorType.fullyQualifiedName()
            "Result<$t, $e>"
        }

        inputT to outputT
    }

<<<<<<< HEAD
    private val instantiator = ServerInstantiator(codegenContext)
=======
    private val instantiator = serverInstantiator(codegenContext)
>>>>>>> e74ecf34

    private val codegenScope = arrayOf(
        "Bytes" to RuntimeType.Bytes,
        "SmithyHttp" to CargoDependency.SmithyHttp(codegenContext.runtimeConfig).asType(),
        "Http" to CargoDependency.Http.asType(),
        "Hyper" to CargoDependency.Hyper.asType(),
        "Tokio" to ServerCargoDependency.TokioDev.asType(),
        "Tower" to CargoDependency.Tower.asType(),
        "SmithyHttpServer" to ServerCargoDependency.SmithyHttpServer(codegenContext.runtimeConfig).asType(),
        "AssertEq" to CargoDependency.PrettyAssertions.asType().member("assert_eq!"),
        "Router" to ServerRuntimeType.Router(codegenContext.runtimeConfig),
    )

    sealed class TestCase {
        abstract val id: String
        abstract val documentation: String?
        abstract val protocol: ShapeId
        abstract val testType: TestType

        data class RequestTest(val testCase: HttpRequestTestCase, val operationShape: OperationShape) : TestCase() {
            override val id: String = testCase.id
            override val documentation: String? = testCase.documentation.orNull()
            override val protocol: ShapeId = testCase.protocol
            override val testType: TestType = TestType.Request
        }

        data class ResponseTest(val testCase: HttpResponseTestCase, val targetShape: StructureShape) : TestCase() {
            override val id: String = testCase.id
            override val documentation: String? = testCase.documentation.orNull()
            override val protocol: ShapeId = testCase.protocol
            override val testType: TestType = TestType.Response
        }

        data class MalformedRequestTest(val testCase: HttpMalformedRequestTestCase) : TestCase() {
            override val id: String = testCase.id
            override val documentation: String? = testCase.documentation.orNull()
            override val protocol: ShapeId = testCase.protocol
            override val testType: TestType = TestType.MalformedRequest
        }
    }

    fun render(writer: RustWriter) {
        renderTestHelper(writer)

        for (operation in operations) {
            protocolGenerator.renderOperation(writer, operation)
            renderOperationTestCases(operation, writer)
        }
    }

    /**
     * Render a test helper module to:
     *
     * - generate a dynamic builder for each handler, and
     * - construct a Tower service to exercise each test case.
     */
    private fun renderTestHelper(writer: RustWriter) {
        val operationNames = operations.map { it.toName() }
        val operationRegistryName = "OperationRegistry"
        val operationRegistryBuilderName = "${operationRegistryName}Builder"

        fun renderRegistryBuilderTypeParams() = writable {
            operations.forEach {
                val (inputT, outputT) = operationInputOutputTypes[it]!!
                writeInline("Fun<$inputT, $outputT>, (), ")
            }
        }

        fun renderRegistryBuilderMethods() = writable {
            operations.withIndex().forEach {
                val (inputT, outputT) = operationInputOutputTypes[it.value]!!
                val operationName = operationNames[it.index]
                rust(".$operationName((|_| Box::pin(async { todo!() })) as Fun<$inputT, $outputT> )")
            }
        }

        val module = RustModule(
            PROTOCOL_TEST_HELPER_MODULE_NAME,
            RustMetadata(
                additionalAttributes = listOf(
                    Attribute.Cfg("test"),
                    Attribute.AllowDeadCode,
                ),
                visibility = Visibility.PUBCRATE,
            ),
        )

        writer.withModule(module) {
            rustTemplate(
                """
                use #{Tower}::Service as _;

                pub(crate) type Fun<Input, Output> = fn(Input) -> std::pin::Pin<Box<dyn std::future::Future<Output = Output> + Send>>;

                type RegistryBuilder = crate::operation_registry::$operationRegistryBuilderName<#{Hyper}::Body, #{RegistryBuilderTypeParams:W}>;

                fn create_operation_registry_builder() -> RegistryBuilder {
                    crate::operation_registry::$operationRegistryBuilderName::default()
                        #{RegistryBuilderMethods:W}
                }

                /// The operation full name is a concatenation of `<operation namespace>.<operation name>`.
                pub(crate) async fn build_router_and_make_request(
                    http_request: #{Http}::request::Request<#{SmithyHttpServer}::body::Body>,
                    operation_full_name: &str,
                    f: &dyn Fn(RegistryBuilder) -> RegistryBuilder,
                ) {
                    let mut router: #{Router} = f(create_operation_registry_builder())
                        .build()
                        .expect("unable to build operation registry")
                        .into();
                    let http_response = router
                        .call(http_request)
                        .await
                        .expect("unable to make an HTTP request");
                    let operation_extension = http_response.extensions()
                        .get::<#{SmithyHttpServer}::extension::OperationExtension>()
                        .expect("extension `OperationExtension` not found");
                    #{AssertEq}(operation_extension.absolute(), operation_full_name);
                }
                """,
                "RegistryBuilderTypeParams" to renderRegistryBuilderTypeParams(),
                "RegistryBuilderMethods" to renderRegistryBuilderMethods(),
                *codegenScope,
            )
        }
    }

    private fun renderOperationTestCases(operationShape: OperationShape, writer: RustWriter) {
        val outputShape = operationShape.outputShape(codegenContext.model)
        val operationSymbol = symbolProvider.toSymbol(operationShape)

        val requestTests = operationShape.getTrait<HttpRequestTestsTrait>()
            ?.getTestCasesFor(AppliesTo.SERVER).orEmpty().map { TestCase.RequestTest(it, operationShape) }
        val responseTests = operationShape.getTrait<HttpResponseTestsTrait>()
            ?.getTestCasesFor(AppliesTo.SERVER).orEmpty().map { TestCase.ResponseTest(it, outputShape) }
        val errorTests = operationIndex.getErrors(operationShape).flatMap { error ->
            val testCases = error.getTrait<HttpResponseTestsTrait>()
                ?.getTestCasesFor(AppliesTo.SERVER).orEmpty()
            testCases.map { TestCase.ResponseTest(it, error) }
        }
        val malformedRequestTests = operationShape.getTrait<HttpMalformedRequestTestsTrait>()
            ?.testCases.orEmpty().map { TestCase.MalformedRequestTest(it) }
        val allTests: List<TestCase> = (requestTests + responseTests + errorTests + malformedRequestTests)
            .filterMatching()
            .fixBroken()

        if (allTests.isNotEmpty()) {
            val operationName = operationSymbol.name
            val module = RustModule(
                "server_${operationName.toSnakeCase()}_test",
                RustMetadata(
                    additionalAttributes = listOf(
                        Attribute.Cfg("test"),
                        Attribute.Custom("allow(unreachable_code, unused_variables)"),
                    ),
                    visibility = Visibility.PRIVATE,
                ),
            )
            writer.withModule(module) {
                renderAllTestCases(operationShape, allTests)
            }
        }
    }

    private fun RustWriter.renderAllTestCases(operationShape: OperationShape, allTests: List<TestCase>) {
        allTests.forEach {
            val operationSymbol = symbolProvider.toSymbol(operationShape)
            renderTestCaseBlock(it, this) {
                when (it) {
                    is TestCase.RequestTest -> this.renderHttpRequestTestCase(
                        it.testCase,
                        operationShape,
                        operationSymbol,
                    )

                    is TestCase.ResponseTest -> this.renderHttpResponseTestCase(
                        it.testCase,
                        it.targetShape,
                        operationShape,
                        operationSymbol,
                    )

                    is TestCase.MalformedRequestTest -> this.renderHttpMalformedRequestTestCase(
                        it.testCase,
                        operationSymbol,
                    )
                }
            }
        }
    }

    private fun OperationShape.toName(): String =
        RustReservedWords.escapeIfNeeded(symbolProvider.toSymbol(this).name.toSnakeCase())

    /**
     * Filter out test cases that are disabled or don't match the service protocol
     */
    private fun List<TestCase>.filterMatching(): List<TestCase> {
        return if (RunOnly.isNullOrEmpty()) {
            this.filter { testCase ->
                testCase.protocol == codegenContext.protocol &&
                    !DisableTests.contains(testCase.id)
            }
        } else {
            this.filter { RunOnly.contains(it.id) }
        }
    }

    // This function applies a "fix function" to each broken test before we synthesize it.
    // Broken tests are those whose definitions in the `awslabs/smithy` repository are wrong, usually because they have
    // not been written with a server-side perspective in mind.
    private fun List<TestCase>.fixBroken(): List<TestCase> = this.map {
        when (it) {
            is TestCase.RequestTest -> {
                val howToFixIt = BrokenRequestTests[Pair(codegenContext.serviceShape.id.toString(), it.id)]
                if (howToFixIt == null) {
                    it
                } else {
                    val fixed = howToFixIt(it.testCase, it.operationShape)
                    TestCase.RequestTest(fixed, it.operationShape)
                }
            }

            is TestCase.ResponseTest -> {
                val howToFixIt = BrokenResponseTests[Pair(codegenContext.serviceShape.id.toString(), it.id)]
                if (howToFixIt == null) {
                    it
                } else {
                    val fixed = howToFixIt(it.testCase)
                    TestCase.ResponseTest(fixed, it.targetShape)
                }
            }

            is TestCase.MalformedRequestTest -> {
                // We haven't found any broken `HttpMalformedRequestTest`s yet.
                it
            }
        }
    }

    private fun renderTestCaseBlock(
        testCase: TestCase,
        testModuleWriter: RustWriter,
        block: Writable,
    ) {
        testModuleWriter.newlinePrefix = "/// "
        if (testCase.documentation != null) {
            testModuleWriter.writeWithNoFormatting(testCase.documentation)
        }

        testModuleWriter.rust("Test ID: ${testCase.id}")
        testModuleWriter.newlinePrefix = ""

        TokioTest.render(testModuleWriter)

        if (expectFail(testCase)) {
            testModuleWriter.writeWithNoFormatting("#[should_panic]")
        }
        val fnNameSuffix = when (testCase.testType) {
            is TestType.Response -> "_response"
            is TestType.Request -> "_request"
            is TestType.MalformedRequest -> "_malformed_request"
        }
        testModuleWriter.rustBlock("async fn ${testCase.id.toSnakeCase()}$fnNameSuffix()") {
            block(this)
        }
    }

    /**
     * Renders an HTTP request test case.
     * We are given an HTTP request in the test case, and we assert that when we deserialize said HTTP request into
     * an operation's input shape, the resulting shape is of the form we expect, as defined in the test case.
     */
    private fun RustWriter.renderHttpRequestTestCase(
        httpRequestTestCase: HttpRequestTestCase,
        operationShape: OperationShape,
        operationSymbol: Symbol,
    ) {
        if (!protocolSupport.requestDeserialization) {
            rust("/* test case disabled for this protocol (not yet supported) */")
            return
        }

        // Test against original `OperationRegistryBuilder`.
        with(httpRequestTestCase) {
            renderHttpRequest(uri, method, headers, body.orNull(), queryParams, host.orNull())
        }
        if (protocolSupport.requestBodyDeserialization) {
            checkRequest(operationShape, operationSymbol, httpRequestTestCase, this)
        }

        // Test against new service builder.
        with(httpRequestTestCase) {
            renderHttpRequest(uri, method, headers, body.orNull(), queryParams, host.orNull())
        }
        if (protocolSupport.requestBodyDeserialization) {
            checkRequest2(operationShape, operationSymbol, httpRequestTestCase, this)
        }

        // Explicitly warn if the test case defined parameters that we aren't doing anything with
        with(httpRequestTestCase) {
            if (authScheme.isPresent) {
                logger.warning("Test case provided authScheme but this was ignored")
            }
            if (!httpRequestTestCase.vendorParams.isEmpty) {
                logger.warning("Test case provided vendorParams but these were ignored")
            }
        }
    }

    private fun expectFail(testCase: TestCase): Boolean = ExpectFail.find {
        it.id == testCase.id && it.testType == testCase.testType && it.service == codegenContext.serviceShape.id.toString()
    } != null

    /**
     * Renders an HTTP response test case.
     * We are given an operation output shape or an error shape in the `params` field, and we assert that when we
     * serialize said shape, the resulting HTTP response is of the form we expect, as defined in the test case.
     * [shape] is either an operation output shape or an error shape.
     */
    private fun RustWriter.renderHttpResponseTestCase(
        testCase: HttpResponseTestCase,
        shape: StructureShape,
        operationShape: OperationShape,
        operationSymbol: Symbol,
    ) {
        val operationImplementationName =
            "${operationSymbol.name}${ServerHttpBoundProtocolGenerator.OPERATION_OUTPUT_WRAPPER_SUFFIX}"
        val operationErrorName = "crate::error::${operationSymbol.name}Error"

        if (!protocolSupport.responseSerialization || (
            !protocolSupport.errorSerialization && shape.hasTrait<ErrorTrait>()
            )
        ) {
            rust("/* test case disabled for this protocol (not yet supported) */")
            return
        }
        writeInline("let output =")
        instantiator.render(this, shape, testCase.params)
        rust(";")
        val operationImpl = if (operationShape.allErrors(model).isNotEmpty()) {
            if (shape.hasTrait<ErrorTrait>()) {
                val variant = symbolProvider.toSymbol(shape).name
                "$operationImplementationName::Error($operationErrorName::$variant(output))"
            } else {
                "$operationImplementationName::Output(output)"
            }
        } else {
            "$operationImplementationName(output)"
        }
        rustTemplate(
            """
            let output = super::$operationImpl;
            let http_response = output.into_response();
            """,
            *codegenScope,
        )
        checkResponse(this, testCase)
    }

    /**
     * Renders an HTTP malformed request test case.
     * We are given a request definition and a response definition, and we have to assert that the request is rejected
     * with the given response.
     */
    private fun RustWriter.renderHttpMalformedRequestTestCase(
        testCase: HttpMalformedRequestTestCase,
        operationSymbol: Symbol,
    ) {
        with(testCase.request) {
            // TODO(https://github.com/awslabs/smithy/issues/1102): `uri` should probably not be an `Optional`.
            renderHttpRequest(uri.get(), method, headers, body.orNull(), queryParams, host.orNull())
        }

        val operationName = "${operationSymbol.name}${ServerHttpBoundProtocolGenerator.OPERATION_INPUT_WRAPPER_SUFFIX}"
        rustTemplate(
            """
            let mut http_request = #{SmithyHttpServer}::request::RequestParts::new(http_request);
            let rejection = super::$operationName::from_request(&mut http_request).await.expect_err("request was accepted but we expected it to be rejected");
            let http_response = #{SmithyHttpServer}::response::IntoResponse::<#{Protocol}>::into_response(rejection);
            """,
            "Protocol" to protocolGenerator.protocol.markerStruct(),
            *codegenScope,
        )
        checkResponse(this, testCase.response)
    }

    private fun RustWriter.renderHttpRequest(
        uri: String,
        method: String,
        headers: Map<String, String>,
        body: String?,
        queryParams: List<String>,
        host: String?,
    ) {
        rustTemplate(
            """
            ##[allow(unused_mut)]
            let mut http_request = http::Request::builder()
                .uri("$uri")
                .method("$method")
            """,
            *codegenScope,
        )
        for (header in headers) {
            rust(".header(${header.key.dq()}, ${header.value.dq()})")
        }
        rustTemplate(
            """
            .body(${
            if (body != null) {
                // The `replace` is necessary to fix the malformed request test `RestJsonInvalidJsonBody`.
                // https://github.com/awslabs/smithy/blob/887ae4f6d118e55937105583a07deb90d8fabe1c/smithy-aws-protocol-tests/model/restJson1/malformedRequests/malformed-request-body.smithy#L47
                //
                // Smithy is written in Java, which parses `\u000c` within a `String` as a single char given by the
                // corresponding Unicode code point. That is the "form feed" 0x0c character. When printing it,
                // it gets written as "\f", which is an invalid Rust escape sequence: https://static.rust-lang.org/doc/master/reference.html#literals
                // So we need to write the corresponding Rust Unicode escape sequence to make the program compile.
                "#{SmithyHttpServer}::body::Body::from(#{Bytes}::from_static(${
                body.replace("\u000c", "\\u{000c}").dq()
                }.as_bytes()))"
            } else {
                "#{SmithyHttpServer}::body::Body::empty()"
            }
            }).unwrap();
            """,
            *codegenScope,
        )
        if (queryParams.isNotEmpty()) {
            val queryParamsString = queryParams.joinToString(separator = "&")
            rust("""*http_request.uri_mut() = "$uri?$queryParamsString".parse().unwrap();""")
        }
        if (host != null) {
            rust("""todo!("endpoint trait not supported yet");""")
        }
    }

    /** Returns the body of the request test. */
    private fun checkRequestHandler(operationShape: OperationShape, httpRequestTestCase: HttpRequestTestCase) =
        writable {
            val inputShape = operationShape.inputShape(codegenContext.model)
            val outputShape = operationShape.outputShape(codegenContext.model)

            // Construct expected request.
            withBlock("let expected = ", ";") {
                instantiator.render(this, inputShape, httpRequestTestCase.params)
            }

            checkRequestParams(inputShape, this)

<<<<<<< HEAD
        // Construct a dummy response.
        withBlock("let response = ", ";") {
            instantiator.render(this, outputShape, Node.objectNode())
        }
=======
            // Construct a dummy response.
            withBlock("let response = ", ";") {
                instantiator.render(this, outputShape, Node.objectNode())
            }
>>>>>>> e74ecf34

            if (operationShape.errors.isEmpty()) {
                rust("response")
            } else {
                rust("Ok(response)")
            }
        }

    /** Checks the request using the `OperationRegistryBuilder`. */
    private fun checkRequest(
        operationShape: OperationShape,
        operationSymbol: Symbol,
        httpRequestTestCase: HttpRequestTestCase,
        rustWriter: RustWriter,
    ) {
        val (inputT, outputT) = operationInputOutputTypes[operationShape]!!

        rustWriter.withBlock(
            """
            super::$PROTOCOL_TEST_HELPER_MODULE_NAME::build_router_and_make_request(
                http_request,
                "${operationShape.id.namespace}.${operationSymbol.name}",
                &|builder| {
                    builder.${operationShape.toName()}((|input| Box::pin(async move {
            """,

            "})) as super::$PROTOCOL_TEST_HELPER_MODULE_NAME::Fun<$inputT, $outputT>)}).await;",

        ) {
            checkRequestHandler(operationShape, httpRequestTestCase)()
        }
    }

    /** Checks the request using the new service builder. */
    private fun checkRequest2(
        operationShape: OperationShape,
        operationSymbol: Symbol,
        httpRequestTestCase: HttpRequestTestCase,
        rustWriter: RustWriter,
    ) {
        val (inputT, _) = operationInputOutputTypes[operationShape]!!
        val operationName = RustReservedWords.escapeIfNeeded(operationSymbol.name.toSnakeCase())
        rustWriter.rustTemplate(
            """
            let (sender, mut receiver) = #{Tokio}::sync::mpsc::channel(1);
            let service = crate::service::$serviceName::unchecked_builder()
                .$operationName(move |input: $inputT| {
                    let sender = sender.clone();
                    async move {
                        let result = { #{Body:W} };
                        sender.send(()).await.expect("receiver dropped early");
                        result
                    }
                })
                .build::<#{Hyper}::body::Body>();
            let http_response = #{Tower}::ServiceExt::oneshot(service, http_request)
                .await
                .expect("unable to make an HTTP request");
            assert!(receiver.recv().await.is_some())
            """,
            "Body" to checkRequestHandler(operationShape, httpRequestTestCase),
            *codegenScope,
        )
    }

    private fun checkRequestParams(inputShape: StructureShape, rustWriter: RustWriter) {
        if (inputShape.hasStreamingMember(model)) {
            // A streaming shape does not implement `PartialEq`, so we have to iterate over the input shape's members
            // and handle the equality assertion separately.
            for (member in inputShape.members()) {
                val memberName = codegenContext.symbolProvider.toMemberName(member)
                if (member.isStreaming(codegenContext.model)) {
                    rustWriter.rustTemplate(
                        """
                        #{AssertEq}(
                            input.$memberName.collect().await.unwrap().into_bytes(),
                            expected.$memberName.collect().await.unwrap().into_bytes()
                        );
                        """,
                        *codegenScope,
                    )
                } else {
                    rustWriter.rustTemplate(
                        """
                        #{AssertEq}(input.$memberName, expected.$memberName, "Unexpected value for `$memberName`");
                        """,
                        *codegenScope,
                    )
                }
            }
        } else {
            val hasFloatingPointMembers = inputShape.members().any {
                val target = model.expectShape(it.target)
                (target is DoubleShape) || (target is FloatShape)
            }

            // TODO(https://github.com/awslabs/smithy-rs/issues/1147) Handle the case of nested floating point members.
            if (hasFloatingPointMembers) {
                for (member in inputShape.members()) {
                    val memberName = codegenContext.symbolProvider.toMemberName(member)
                    when (codegenContext.model.expectShape(member.target)) {
                        is DoubleShape, is FloatShape -> {
                            rustWriter.addUseImports(
                                RuntimeType.ProtocolTestHelper(codegenContext.runtimeConfig, "FloatEquals")
                                    .toSymbol(),
                            )
                            rustWriter.rust(
                                """
                                assert!(input.$memberName.float_equals(&expected.$memberName),
                                    "Unexpected value for `$memberName` {:?} vs. {:?}", expected.$memberName, input.$memberName);
                                """,
                            )
                        }

                        else -> {
                            rustWriter.rustTemplate(
                                """
                                #{AssertEq}(input.$memberName, expected.$memberName, "Unexpected value for `$memberName`");
                                """,
                                *codegenScope,
                            )
                        }
                    }
                }
            } else {
                rustWriter.rustTemplate("#{AssertEq}(input, expected);", *codegenScope)
            }
        }
    }

    private fun checkResponse(rustWriter: RustWriter, testCase: HttpResponseTestCase) {
        checkStatusCode(rustWriter, testCase.code)
        checkHeaders(rustWriter, "&http_response.headers()", testCase.headers)
        checkForbidHeaders(rustWriter, "&http_response.headers()", testCase.forbidHeaders)
        checkRequiredHeaders(rustWriter, "&http_response.headers()", testCase.requireHeaders)

        // We can't check that the `OperationExtension` is set in the response, because it is set in the implementation
        // of the operation `Handler` trait, a code path that does not get exercised when we don't have a request to
        // invoke it with (like in the case of an `httpResponseTest` test case).
        // In https://github.com/awslabs/smithy-rs/pull/1708: We did change `httpResponseTest`s generation to `call()`
        // the operation handler trait implementation instead of directly calling `from_request()`.

        // If no request body is defined, then no assertions are made about the body of the message.
        if (testCase.body.isPresent) {
            checkBody(rustWriter, testCase.body.get(), testCase.bodyMediaType.orNull())
        }
    }

    private fun checkResponse(rustWriter: RustWriter, testCase: HttpMalformedResponseDefinition) {
        checkStatusCode(rustWriter, testCase.code)
        checkHeaders(rustWriter, "&http_response.headers()", testCase.headers)

        // We can't check that the `OperationExtension` is set in the response, because it is set in the implementation
        // of the operation `Handler` trait, a code path that does not get exercised when we don't have a request to
        // invoke it with (like in the case of an `httpResponseTest` test case).
        // In https://github.com/awslabs/smithy-rs/pull/1708: We did change `httpResponseTest`s generation to `call()`
        // the operation handler trait implementation instead of directly calling `from_request()`.

        // If no request body is defined, then no assertions are made about the body of the message.
        if (testCase.body.isEmpty) return

        val httpMalformedResponseBodyDefinition = testCase.body.get()
        // From https://awslabs.github.io/smithy/1.0/spec/http-protocol-compliance-tests.html?highlight=httpresponsetest#httpmalformedresponsebodyassertion
        //
        //     A union describing the assertion to run against the response body. As it is a union, exactly one
        //     member must be set.
        //
        if (httpMalformedResponseBodyDefinition.contents.isPresent) {
            checkBody(
                rustWriter,
                httpMalformedResponseBodyDefinition.contents.get(),
                httpMalformedResponseBodyDefinition.mediaType,
            )
        } else {
            check(httpMalformedResponseBodyDefinition.messageRegex.isPresent)
            // There aren't any restJson1 protocol tests that make use of `messageRegex`.
            TODO("`messageRegex` handling not yet implemented")
        }
    }

    private fun checkBody(rustWriter: RustWriter, body: String, mediaType: String?) {
        rustWriter.rustTemplate(
            """
            let body = #{Hyper}::body::to_bytes(http_response.into_body()).await.expect("unable to extract body to bytes");
            """,
            *codegenScope,
        )
        if (body == "") {
            rustWriter.rustTemplate(
                """
                // No body.
                #{AssertEq}(std::str::from_utf8(&body).unwrap(), "");
                """,
                *codegenScope,
            )
        } else {
            assertOk(rustWriter) {
                rustWriter.rust(
                    "#T(&body, ${
                    rustWriter.escape(body).dq()
                    }, #T::from(${(mediaType ?: "unknown").dq()}))",
                    RuntimeType.ProtocolTestHelper(codegenContext.runtimeConfig, "validate_body"),
                    RuntimeType.ProtocolTestHelper(codegenContext.runtimeConfig, "MediaType"),
                )
            }
        }
    }

    private fun checkStatusCode(rustWriter: RustWriter, statusCode: Int) {
        rustWriter.rustTemplate(
            """
            #{AssertEq}(
                http::StatusCode::from_u16($statusCode).expect("invalid expected HTTP status code"),
                http_response.status()
            );
            """,
            *codegenScope,
        )
    }

    private fun checkRequiredHeaders(rustWriter: RustWriter, actualExpression: String, requireHeaders: List<String>) {
        basicCheck(
            requireHeaders,
            rustWriter,
            "required_headers",
            actualExpression,
            "require_headers",
        )
    }

    private fun checkForbidHeaders(rustWriter: RustWriter, actualExpression: String, forbidHeaders: List<String>) {
        basicCheck(
            forbidHeaders,
            rustWriter,
            "forbidden_headers",
            actualExpression,
            "forbid_headers",
        )
    }

    private fun checkHeaders(rustWriter: RustWriter, actualExpression: String, headers: Map<String, String>) {
        if (headers.isEmpty()) {
            return
        }
        val variableName = "expected_headers"
        rustWriter.withBlock("let $variableName = [", "];") {
            writeWithNoFormatting(
                headers.entries.joinToString(",") {
                    "(${it.key.dq()}, ${it.value.dq()})"
                },
            )
        }
        assertOk(rustWriter) {
            rust(
                "#T($actualExpression, $variableName)",
                RuntimeType.ProtocolTestHelper(codegenContext.runtimeConfig, "validate_headers"),
            )
        }
    }

    private fun basicCheck(
        params: List<String>,
        rustWriter: RustWriter,
        expectedVariableName: String,
        actualExpression: String,
        checkFunction: String,
    ) {
        if (params.isEmpty()) {
            return
        }
        rustWriter.withBlock("let $expectedVariableName = ", ";") {
            strSlice(this, params)
        }
        assertOk(rustWriter) {
            rustWriter.rust(
                "#T($actualExpression, $expectedVariableName)",
                RuntimeType.ProtocolTestHelper(codegenContext.runtimeConfig, checkFunction),
            )
        }
    }

    /**
     * wraps `inner` in a call to `aws_smithy_protocol_test::assert_ok`, a convenience wrapper
     * for pretty printing protocol test helper results
     */
    private fun assertOk(rustWriter: RustWriter, inner: Writable) {
        rustWriter.rust("#T(", RuntimeType.ProtocolTestHelper(codegenContext.runtimeConfig, "assert_ok"))
        inner(rustWriter)
        rustWriter.rust(");")
    }

    private fun strSlice(writer: RustWriter, args: List<String>) {
        writer.withBlock("&[", "]") {
            rust(args.joinToString(",") { it.dq() })
        }
    }

    companion object {
        sealed class TestType {
            object Request : TestType()
            object Response : TestType()
            object MalformedRequest : TestType()
        }

        data class FailingTest(val service: String, val id: String, val testType: TestType)

        // These tests fail due to shortcomings in our implementation.
        // These could be configured via runtime configuration, but since this won't be long-lasting,
        // it makes sense to do the simplest thing for now.
        // The test will _fail_ if these pass, so we will discover & remove if we fix them by accident
        private val JsonRpc10 = "aws.protocoltests.json10#JsonRpc10"
        private val AwsJson11 = "aws.protocoltests.json#JsonProtocol"
        private val RestJson = "aws.protocoltests.restjson#RestJson"
        private val RestJsonValidation = "aws.protocoltests.restjson.validation#RestJsonValidation"
        private val RestXml = "aws.protocoltests.restxml#RestXml"
        private val AwsQuery = "aws.protocoltests.query#AwsQuery"
        private val Ec2Query = "aws.protocoltests.ec2#AwsEc2"
        private val ExpectFail = setOf<FailingTest>(
            // Headers.
            FailingTest(RestJson, "RestJsonHttpWithHeadersButNoPayload", TestType.Request),

            FailingTest(RestJson, "RestJsonEndpointTrait", TestType.Request),
            FailingTest(RestJson, "RestJsonEndpointTraitWithHostLabel", TestType.Request),
            FailingTest(RestJson, "RestJsonStreamingTraitsRequireLengthWithBlob", TestType.Response),
            FailingTest(RestJson, "RestJsonHttpWithEmptyBlobPayload", TestType.Request),
            FailingTest(RestJson, "RestJsonHttpWithEmptyStructurePayload", TestType.Request),
            FailingTest(RestJson, "RestJsonHttpResponseCodeDefaultsToModeledCode", TestType.Response),

            FailingTest(RestJson, "RestJsonBodyMalformedBlobInvalidBase64_case1", TestType.MalformedRequest),
            FailingTest(RestJson, "RestJsonBodyMalformedBlobInvalidBase64_case2", TestType.MalformedRequest),
            FailingTest(RestJson, "RestJsonWithBodyExpectsApplicationJsonContentType", TestType.MalformedRequest),
            FailingTest(RestJson, "RestJsonBodyMalformedListNullItem", TestType.MalformedRequest),
            FailingTest(RestJson, "RestJsonBodyMalformedMapNullValue", TestType.MalformedRequest),
            FailingTest(RestJson, "RestJsonMalformedSetDuplicateItems", TestType.MalformedRequest),
            FailingTest(RestJson, "RestJsonMalformedSetNullItem", TestType.MalformedRequest),
            FailingTest(
                RestJson,
                "RestJsonHeaderMalformedStringInvalidBase64MediaType_case1",
                TestType.MalformedRequest,
            ),
            FailingTest(RestJson, "RestJsonMalformedUnionNoFieldsSet", TestType.MalformedRequest),
            FailingTest(RestJson, "RestJsonMalformedSetDuplicateBlobs", TestType.MalformedRequest),

            FailingTest(RestJsonValidation, "RestJsonMalformedLengthBlobOverride_case0", TestType.MalformedRequest),
            FailingTest(RestJsonValidation, "RestJsonMalformedLengthBlobOverride_case1", TestType.MalformedRequest),
            FailingTest(RestJsonValidation, "RestJsonMalformedLengthListOverride_case0", TestType.MalformedRequest),
            FailingTest(RestJsonValidation, "RestJsonMalformedLengthListOverride_case1", TestType.MalformedRequest),
            FailingTest(RestJsonValidation, "RestJsonMalformedLengthMapOverride_case0", TestType.MalformedRequest),
            FailingTest(RestJsonValidation, "RestJsonMalformedLengthMapOverride_case1", TestType.MalformedRequest),
            FailingTest(RestJsonValidation, "RestJsonMalformedLengthStringOverride_case0", TestType.MalformedRequest),
            FailingTest(RestJsonValidation, "RestJsonMalformedLengthStringOverride_case1", TestType.MalformedRequest),
            FailingTest(RestJsonValidation, "RestJsonMalformedLengthStringOverride_case2", TestType.MalformedRequest),
            FailingTest(RestJsonValidation, "RestJsonMalformedLengthBlob_case0", TestType.MalformedRequest),
            FailingTest(RestJsonValidation, "RestJsonMalformedLengthBlob_case1", TestType.MalformedRequest),
            FailingTest(RestJsonValidation, "RestJsonMalformedLengthList_case0", TestType.MalformedRequest),
            FailingTest(RestJsonValidation, "RestJsonMalformedLengthList_case1", TestType.MalformedRequest),
            FailingTest(RestJsonValidation, "RestJsonMalformedLengthMapValue_case0", TestType.MalformedRequest),
            FailingTest(RestJsonValidation, "RestJsonMalformedLengthMapValue_case1", TestType.MalformedRequest),
            FailingTest(RestJsonValidation, "RestJsonMalformedPatternListOverride_case0", TestType.MalformedRequest),
            FailingTest(RestJsonValidation, "RestJsonMalformedPatternListOverride_case1", TestType.MalformedRequest),
            FailingTest(RestJsonValidation, "RestJsonMalformedPatternMapKeyOverride_case0", TestType.MalformedRequest),
            FailingTest(RestJsonValidation, "RestJsonMalformedPatternMapKeyOverride_case1", TestType.MalformedRequest),
            FailingTest(
                RestJsonValidation,
                "RestJsonMalformedPatternMapValueOverride_case0",
                TestType.MalformedRequest,
            ),
            FailingTest(
                RestJsonValidation,
                "RestJsonMalformedPatternMapValueOverride_case1",
                TestType.MalformedRequest,
            ),
            FailingTest(RestJsonValidation, "RestJsonMalformedPatternStringOverride_case0", TestType.MalformedRequest),
            FailingTest(RestJsonValidation, "RestJsonMalformedPatternStringOverride_case1", TestType.MalformedRequest),
            FailingTest(RestJsonValidation, "RestJsonMalformedPatternUnionOverride_case0", TestType.MalformedRequest),
            FailingTest(RestJsonValidation, "RestJsonMalformedPatternUnionOverride_case1", TestType.MalformedRequest),
            FailingTest(RestJsonValidation, "RestJsonMalformedPatternList_case0", TestType.MalformedRequest),
            FailingTest(RestJsonValidation, "RestJsonMalformedPatternList_case1", TestType.MalformedRequest),
            FailingTest(RestJsonValidation, "RestJsonMalformedPatternMapKey_case0", TestType.MalformedRequest),
            FailingTest(RestJsonValidation, "RestJsonMalformedPatternMapKey_case1", TestType.MalformedRequest),
            FailingTest(RestJsonValidation, "RestJsonMalformedPatternMapValue_case0", TestType.MalformedRequest),
            FailingTest(RestJsonValidation, "RestJsonMalformedPatternMapValue_case1", TestType.MalformedRequest),
            FailingTest(RestJsonValidation, "RestJsonMalformedPatternReDOSString", TestType.MalformedRequest),
            FailingTest(RestJsonValidation, "RestJsonMalformedPatternString_case0", TestType.MalformedRequest),
            FailingTest(RestJsonValidation, "RestJsonMalformedPatternString_case1", TestType.MalformedRequest),
            FailingTest(RestJsonValidation, "RestJsonMalformedPatternUnion_case0", TestType.MalformedRequest),
            FailingTest(RestJsonValidation, "RestJsonMalformedPatternUnion_case1", TestType.MalformedRequest),
            FailingTest(RestJsonValidation, "RestJsonMalformedRangeByteOverride_case0", TestType.MalformedRequest),
            FailingTest(RestJsonValidation, "RestJsonMalformedRangeByteOverride_case1", TestType.MalformedRequest),
            FailingTest(RestJsonValidation, "RestJsonMalformedRangeFloatOverride_case0", TestType.MalformedRequest),
            FailingTest(RestJsonValidation, "RestJsonMalformedRangeFloatOverride_case1", TestType.MalformedRequest),
            FailingTest(RestJsonValidation, "RestJsonMalformedRangeByte_case0", TestType.MalformedRequest),
            FailingTest(RestJsonValidation, "RestJsonMalformedRangeByte_case1", TestType.MalformedRequest),
            FailingTest(RestJsonValidation, "RestJsonMalformedRangeFloat_case0", TestType.MalformedRequest),
            FailingTest(RestJsonValidation, "RestJsonMalformedRangeFloat_case1", TestType.MalformedRequest),
            FailingTest(RestJsonValidation, "RestJsonMalformedLengthMaxStringOverride", TestType.MalformedRequest),
            FailingTest(RestJsonValidation, "RestJsonMalformedLengthMinStringOverride", TestType.MalformedRequest),
            FailingTest(RestJsonValidation, "RestJsonMalformedRangeMaxByteOverride", TestType.MalformedRequest),
            FailingTest(RestJsonValidation, "RestJsonMalformedRangeMaxFloatOverride", TestType.MalformedRequest),
            FailingTest(RestJsonValidation, "RestJsonMalformedRangeMinByteOverride", TestType.MalformedRequest),
            FailingTest(RestJsonValidation, "RestJsonMalformedRangeMinFloatOverride", TestType.MalformedRequest),
            FailingTest(RestJsonValidation, "RestJsonMalformedRangeMaxByte", TestType.MalformedRequest),
            FailingTest(RestJsonValidation, "RestJsonMalformedRangeMaxFloat", TestType.MalformedRequest),
            FailingTest(RestJsonValidation, "RestJsonMalformedRangeMinByte", TestType.MalformedRequest),
            FailingTest(RestJsonValidation, "RestJsonMalformedRangeMinFloat", TestType.MalformedRequest),
            FailingTest(RestJsonValidation, "RestJsonMalformedPatternSensitiveString", TestType.MalformedRequest),

            // Some tests for the S3 service (restXml).
            FailingTest("com.amazonaws.s3#AmazonS3", "GetBucketLocationUnwrappedOutput", TestType.Response),
            FailingTest("com.amazonaws.s3#AmazonS3", "S3DefaultAddressing", TestType.Request),
            FailingTest("com.amazonaws.s3#AmazonS3", "S3VirtualHostAddressing", TestType.Request),
            FailingTest("com.amazonaws.s3#AmazonS3", "S3PathAddressing", TestType.Request),
            FailingTest("com.amazonaws.s3#AmazonS3", "S3VirtualHostDualstackAddressing", TestType.Request),
            FailingTest("com.amazonaws.s3#AmazonS3", "S3VirtualHostAccelerateAddressing", TestType.Request),
            FailingTest("com.amazonaws.s3#AmazonS3", "S3VirtualHostDualstackAccelerateAddressing", TestType.Request),
            FailingTest("com.amazonaws.s3#AmazonS3", "S3OperationAddressingPreferred", TestType.Request),

            // AwsJson1.0 failing tests.
            FailingTest("aws.protocoltests.json10#JsonRpc10", "AwsJson10EndpointTraitWithHostLabel", TestType.Request),
            FailingTest("aws.protocoltests.json10#JsonRpc10", "AwsJson10EndpointTrait", TestType.Request),

            // AwsJson1.1 failing tests.
            FailingTest("aws.protocoltests.json#JsonProtocol", "AwsJson11EndpointTraitWithHostLabel", TestType.Request),
            FailingTest("aws.protocoltests.json#JsonProtocol", "AwsJson11EndpointTrait", TestType.Request),
            FailingTest("aws.protocoltests.json#JsonProtocol", "parses_httpdate_timestamps", TestType.Response),
            FailingTest("aws.protocoltests.json#JsonProtocol", "parses_iso8601_timestamps", TestType.Response),
            FailingTest(
                "aws.protocoltests.json#JsonProtocol",
                "parses_the_request_id_from_the_response",
                TestType.Response,
            ),

        )
        private val RunOnly: Set<String>? = null

        // These tests are not even attempted to be generated, either because they will not compile
        // or because they are flaky
        private val DisableTests = setOf<String>()

        private fun fixRestJsonSupportsNaNFloatQueryValues(
            testCase: HttpRequestTestCase,
            operationShape: OperationShape,
        ): HttpRequestTestCase {
            val params = Node.parse(
                """
                {
                    "queryFloat": "NaN",
                    "queryDouble": "NaN",
                    "queryParamsMapOfStringList": {
                        "Float": ["NaN"],
                        "Double": ["NaN"]
                    }
                }
                """.trimIndent(),
            ).asObjectNode().get()

            return testCase.toBuilder().params(params).build()
        }

        private fun fixRestJsonSupportsInfinityFloatQueryValues(
            testCase: HttpRequestTestCase,
            operationShape: OperationShape,
        ): HttpRequestTestCase =
            testCase.toBuilder().params(
                Node.parse(
                    """
                    {
                        "queryFloat": "Infinity",
                        "queryDouble": "Infinity",
                        "queryParamsMapOfStringList": {
                            "Float": ["Infinity"],
                            "Double": ["Infinity"]
                        }
                    }
                    """.trimMargin(),
                ).asObjectNode().get(),
            ).build()

        private fun fixRestJsonSupportsNegativeInfinityFloatQueryValues(
            testCase: HttpRequestTestCase,
            operationShape: OperationShape,
        ): HttpRequestTestCase =
            testCase.toBuilder().params(
                Node.parse(
                    """
                    {
                        "queryFloat": "-Infinity",
                        "queryDouble": "-Infinity",
                        "queryParamsMapOfStringList": {
                            "Float": ["-Infinity"],
                            "Double": ["-Infinity"]
                        }
                    }
                    """.trimMargin(),
                ).asObjectNode().get(),
            ).build()

        private fun fixRestJsonAllQueryStringTypes(
            testCase: HttpRequestTestCase,
            operationShape: OperationShape,
        ): HttpRequestTestCase =
            testCase.toBuilder().params(
                Node.parse(
                    """
                    {
                        "queryString": "Hello there",
                        "queryStringList": ["a", "b", "c"],
                        "queryStringSet": ["a", "b", "c"],
                        "queryByte": 1,
                        "queryShort": 2,
                        "queryInteger": 3,
                        "queryIntegerList": [1, 2, 3],
                        "queryIntegerSet": [1, 2, 3],
                        "queryLong": 4,
                        "queryFloat": 1.1,
                        "queryDouble": 1.1,
                        "queryDoubleList": [1.1, 2.1, 3.1],
                        "queryBoolean": true,
                        "queryBooleanList": [true, false, true],
                        "queryTimestamp": 1,
                        "queryTimestampList": [1, 2, 3],
                        "queryEnum": "Foo",
                        "queryEnumList": ["Foo", "Baz", "Bar"],
                        "queryParamsMapOfStringList": {
                            "String": ["Hello there"],
                            "StringList": ["a", "b", "c"],
                            "StringSet": ["a", "b", "c"],
                            "Byte": ["1"],
                            "Short": ["2"],
                            "Integer": ["3"],
                            "IntegerList": ["1", "2", "3"],
                            "IntegerSet": ["1", "2", "3"],
                            "Long": ["4"],
                            "Float": ["1.1"],
                            "Double": ["1.1"],
                            "DoubleList": ["1.1", "2.1", "3.1"],
                            "Boolean": ["true"],
                            "BooleanList": ["true", "false", "true"],
                            "Timestamp": ["1970-01-01T00:00:01Z"],
                            "TimestampList": ["1970-01-01T00:00:01Z", "1970-01-01T00:00:02Z", "1970-01-01T00:00:03Z"],
                            "Enum": ["Foo"],
                            "EnumList": ["Foo", "Baz", "Bar"]
                        }
                    }
                    """.trimMargin(),
                ).asObjectNode().get(),
            ).build()

        private fun fixRestJsonQueryStringEscaping(
            testCase: HttpRequestTestCase,
            operationShape: OperationShape,
        ): HttpRequestTestCase =
            testCase.toBuilder().params(
                Node.parse(
                    """
                    {
                        "queryString": "%:/?#[]@!${'$'}&'()*+,;=😹",
                        "queryParamsMapOfStringList": {
                            "String": ["%:/?#[]@!${'$'}&'()*+,;=😹"]
                        }
                    }
                    """.trimMargin(),
                ).asObjectNode().get(),
            ).build()

        private fun fixAwsJson11MissingHeaderXAmzTarget(
            testCase: HttpRequestTestCase,
            operationShape: OperationShape,
        ): HttpRequestTestCase =
            testCase.toBuilder().putHeader("x-amz-target", "JsonProtocol.${operationShape.id.name}").build()

        // These are tests whose definitions in the `awslabs/smithy` repository are wrong.
        // This is because they have not been written from a server perspective, and as such the expected `params` field is incomplete.
        // TODO(https://github.com/awslabs/smithy-rs/issues/1288): Contribute a PR to fix them upstream.
        private val BrokenRequestTests = mapOf(
            // https://github.com/awslabs/smithy/pull/1040
            Pair(RestJson, "RestJsonSupportsNaNFloatQueryValues") to ::fixRestJsonSupportsNaNFloatQueryValues,
            Pair(RestJson, "RestJsonSupportsInfinityFloatQueryValues") to ::fixRestJsonSupportsInfinityFloatQueryValues,
            Pair(
                RestJson,
                "RestJsonSupportsNegativeInfinityFloatQueryValues",
            ) to ::fixRestJsonSupportsNegativeInfinityFloatQueryValues,
            Pair(RestJson, "RestJsonAllQueryStringTypes") to ::fixRestJsonAllQueryStringTypes,
            Pair(RestJson, "RestJsonQueryStringEscaping") to ::fixRestJsonQueryStringEscaping,

            // https://github.com/awslabs/smithy/pull/1392
            // Missing `X-Amz-Target` in response header
            Pair(AwsJson11, "AwsJson11Enums") to ::fixAwsJson11MissingHeaderXAmzTarget,
            Pair(AwsJson11, "AwsJson11ListsSerializeNull") to ::fixAwsJson11MissingHeaderXAmzTarget,
            Pair(AwsJson11, "AwsJson11MapsSerializeNullValues") to ::fixAwsJson11MissingHeaderXAmzTarget,
            Pair(
                AwsJson11,
                "AwsJson11ServersDontDeserializeNullStructureValues",
            ) to ::fixAwsJson11MissingHeaderXAmzTarget,
            Pair(AwsJson11, "PutAndGetInlineDocumentsInput") to ::fixAwsJson11MissingHeaderXAmzTarget,
            Pair(
                AwsJson11,
                "json_1_1_client_sends_empty_payload_for_no_input_shape",
            ) to ::fixAwsJson11MissingHeaderXAmzTarget,
            Pair(
                AwsJson11,
                "json_1_1_service_supports_empty_payload_for_no_input_shape",
            ) to ::fixAwsJson11MissingHeaderXAmzTarget,
            Pair(AwsJson11, "sends_requests_to_slash") to ::fixAwsJson11MissingHeaderXAmzTarget,
            Pair(AwsJson11, "serializes_blob_shapes") to ::fixAwsJson11MissingHeaderXAmzTarget,
            Pair(AwsJson11, "serializes_boolean_shapes_false") to ::fixAwsJson11MissingHeaderXAmzTarget,
            Pair(AwsJson11, "serializes_boolean_shapes_true") to ::fixAwsJson11MissingHeaderXAmzTarget,
            Pair(AwsJson11, "serializes_double_shapes") to ::fixAwsJson11MissingHeaderXAmzTarget,
            Pair(AwsJson11, "serializes_empty_list_shapes") to ::fixAwsJson11MissingHeaderXAmzTarget,
            Pair(AwsJson11, "serializes_empty_map_shapes") to ::fixAwsJson11MissingHeaderXAmzTarget,
            Pair(AwsJson11, "serializes_empty_structure_shapes") to ::fixAwsJson11MissingHeaderXAmzTarget,
            Pair(AwsJson11, "serializes_float_shapes") to ::fixAwsJson11MissingHeaderXAmzTarget,
            Pair(AwsJson11, "serializes_integer_shapes") to ::fixAwsJson11MissingHeaderXAmzTarget,
            Pair(AwsJson11, "serializes_list_of_map_shapes") to ::fixAwsJson11MissingHeaderXAmzTarget,
            Pair(AwsJson11, "serializes_list_of_recursive_structure_shapes") to ::fixAwsJson11MissingHeaderXAmzTarget,
            Pair(AwsJson11, "serializes_list_of_structure_shapes") to ::fixAwsJson11MissingHeaderXAmzTarget,
            Pair(AwsJson11, "serializes_list_shapes") to ::fixAwsJson11MissingHeaderXAmzTarget,
            Pair(AwsJson11, "serializes_long_shapes") to ::fixAwsJson11MissingHeaderXAmzTarget,
            Pair(AwsJson11, "serializes_map_of_list_shapes") to ::fixAwsJson11MissingHeaderXAmzTarget,
            Pair(AwsJson11, "serializes_map_of_recursive_structure_shapes") to ::fixAwsJson11MissingHeaderXAmzTarget,
            Pair(AwsJson11, "serializes_map_of_structure_shapes") to ::fixAwsJson11MissingHeaderXAmzTarget,
            Pair(AwsJson11, "serializes_map_shapes") to ::fixAwsJson11MissingHeaderXAmzTarget,
            Pair(AwsJson11, "serializes_recursive_structure_shapes") to ::fixAwsJson11MissingHeaderXAmzTarget,
            Pair(AwsJson11, "serializes_string_shapes") to ::fixAwsJson11MissingHeaderXAmzTarget,
            Pair(AwsJson11, "serializes_string_shapes_with_jsonvalue_trait") to ::fixAwsJson11MissingHeaderXAmzTarget,
            Pair(
                AwsJson11,
                "serializes_structure_members_with_locationname_traits",
            ) to ::fixAwsJson11MissingHeaderXAmzTarget,
            Pair(AwsJson11, "serializes_structure_shapes") to ::fixAwsJson11MissingHeaderXAmzTarget,
            Pair(AwsJson11, "serializes_structure_which_have_no_members") to ::fixAwsJson11MissingHeaderXAmzTarget,
            Pair(AwsJson11, "serializes_timestamp_shapes") to ::fixAwsJson11MissingHeaderXAmzTarget,
            Pair(
                AwsJson11,
                "serializes_timestamp_shapes_with_httpdate_timestampformat",
            ) to ::fixAwsJson11MissingHeaderXAmzTarget,
            Pair(
                AwsJson11,
                "serializes_timestamp_shapes_with_iso8601_timestampformat",
            ) to ::fixAwsJson11MissingHeaderXAmzTarget,
            Pair(
                AwsJson11,
                "serializes_timestamp_shapes_with_unixtimestamp_timestampformat",
            ) to ::fixAwsJson11MissingHeaderXAmzTarget,
        )

        private val BrokenResponseTests: Map<Pair<String, String>, KFunction1<HttpResponseTestCase, HttpResponseTestCase>> =
            mapOf()
    }
}<|MERGE_RESOLUTION|>--- conflicted
+++ resolved
@@ -55,11 +55,7 @@
 import software.amazon.smithy.rust.codegen.core.util.toSnakeCase
 import software.amazon.smithy.rust.codegen.server.smithy.ServerCargoDependency
 import software.amazon.smithy.rust.codegen.server.smithy.ServerRuntimeType
-<<<<<<< HEAD
-import software.amazon.smithy.rust.codegen.server.smithy.generators.ServerInstantiator
-=======
 import software.amazon.smithy.rust.codegen.server.smithy.generators.serverInstantiator
->>>>>>> e74ecf34
 import software.amazon.smithy.rust.codegen.server.smithy.protocols.ServerHttpBoundProtocolGenerator
 import java.util.logging.Logger
 import kotlin.reflect.KFunction1
@@ -102,11 +98,7 @@
         inputT to outputT
     }
 
-<<<<<<< HEAD
-    private val instantiator = ServerInstantiator(codegenContext)
-=======
     private val instantiator = serverInstantiator(codegenContext)
->>>>>>> e74ecf34
 
     private val codegenScope = arrayOf(
         "Bytes" to RuntimeType.Bytes,
@@ -558,17 +550,10 @@
 
             checkRequestParams(inputShape, this)
 
-<<<<<<< HEAD
-        // Construct a dummy response.
-        withBlock("let response = ", ";") {
-            instantiator.render(this, outputShape, Node.objectNode())
-        }
-=======
             // Construct a dummy response.
             withBlock("let response = ", ";") {
                 instantiator.render(this, outputShape, Node.objectNode())
             }
->>>>>>> e74ecf34
 
             if (operationShape.errors.isEmpty()) {
                 rust("response")
