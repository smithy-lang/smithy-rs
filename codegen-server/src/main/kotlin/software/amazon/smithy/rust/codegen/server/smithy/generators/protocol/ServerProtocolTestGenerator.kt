/*
 * Copyright Amazon.com, Inc. or its affiliates. All Rights Reserved.
 * SPDX-License-Identifier: Apache-2.0
 */

package software.amazon.smithy.rust.codegen.server.smithy.generators.protocol

import software.amazon.smithy.model.knowledge.OperationIndex
import software.amazon.smithy.model.node.Node
import software.amazon.smithy.model.shapes.DoubleShape
import software.amazon.smithy.model.shapes.FloatShape
import software.amazon.smithy.model.shapes.OperationShape
import software.amazon.smithy.model.shapes.ShapeId
import software.amazon.smithy.model.shapes.StructureShape
import software.amazon.smithy.model.traits.ErrorTrait
import software.amazon.smithy.protocoltests.traits.AppliesTo
import software.amazon.smithy.protocoltests.traits.HttpMalformedRequestTestCase
import software.amazon.smithy.protocoltests.traits.HttpMalformedRequestTestsTrait
import software.amazon.smithy.protocoltests.traits.HttpMalformedResponseDefinition
import software.amazon.smithy.protocoltests.traits.HttpRequestTestCase
import software.amazon.smithy.protocoltests.traits.HttpRequestTestsTrait
import software.amazon.smithy.protocoltests.traits.HttpResponseTestCase
import software.amazon.smithy.protocoltests.traits.HttpResponseTestsTrait
import software.amazon.smithy.rust.codegen.rustlang.Attribute
import software.amazon.smithy.rust.codegen.rustlang.CargoDependency
import software.amazon.smithy.rust.codegen.rustlang.RustMetadata
import software.amazon.smithy.rust.codegen.rustlang.RustWriter
import software.amazon.smithy.rust.codegen.rustlang.Visibility
import software.amazon.smithy.rust.codegen.rustlang.asType
import software.amazon.smithy.rust.codegen.rustlang.escape
import software.amazon.smithy.rust.codegen.rustlang.rust
import software.amazon.smithy.rust.codegen.rustlang.rustBlock
import software.amazon.smithy.rust.codegen.rustlang.rustTemplate
import software.amazon.smithy.rust.codegen.rustlang.withBlock
import software.amazon.smithy.rust.codegen.server.smithy.ServerCargoDependency
import software.amazon.smithy.rust.codegen.server.smithy.protocols.ServerHttpBoundProtocolGenerator
import software.amazon.smithy.rust.codegen.smithy.CodegenContext
import software.amazon.smithy.rust.codegen.smithy.RuntimeType
import software.amazon.smithy.rust.codegen.smithy.generators.CodegenTarget
import software.amazon.smithy.rust.codegen.smithy.generators.Instantiator
import software.amazon.smithy.rust.codegen.smithy.generators.protocol.ProtocolSupport
import software.amazon.smithy.rust.codegen.testutil.TokioTest
import software.amazon.smithy.rust.codegen.util.dq
import software.amazon.smithy.rust.codegen.util.getTrait
import software.amazon.smithy.rust.codegen.util.hasStreamingMember
import software.amazon.smithy.rust.codegen.util.hasTrait
import software.amazon.smithy.rust.codegen.util.inputShape
import software.amazon.smithy.rust.codegen.util.isStreaming
import software.amazon.smithy.rust.codegen.util.orNull
import software.amazon.smithy.rust.codegen.util.outputShape
import software.amazon.smithy.rust.codegen.util.toSnakeCase
import java.util.logging.Logger
import kotlin.reflect.KFunction1

/**
 * Generate protocol tests for an operation
 */
class ServerProtocolTestGenerator(
    private val codegenContext: CodegenContext,
    private val protocolSupport: ProtocolSupport,
    private val operationShape: OperationShape,
    private val writer: RustWriter
) {
    private val logger = Logger.getLogger(javaClass.name)

    private val model = codegenContext.model
    private val inputShape = operationShape.inputShape(codegenContext.model)
    private val outputShape = operationShape.outputShape(codegenContext.model)
    private val symbolProvider = codegenContext.symbolProvider
    private val operationSymbol = symbolProvider.toSymbol(operationShape)
    private val operationIndex = OperationIndex.of(codegenContext.model)
    private val operationImplementationName = "${operationSymbol.name}${ServerHttpBoundProtocolGenerator.OPERATION_OUTPUT_WRAPPER_SUFFIX}"
    private val operationErrorName = "crate::error::${operationSymbol.name}Error"

    private val instantiator = with(codegenContext) {
        Instantiator(symbolProvider, model, runtimeConfig, CodegenTarget.SERVER)
    }

    private val codegenScope = arrayOf(
        "Bytes" to RuntimeType.Bytes,
        "SmithyHttp" to CargoDependency.SmithyHttp(codegenContext.runtimeConfig).asType(),
        "Http" to CargoDependency.Http.asType(),
        "Hyper" to CargoDependency.Hyper.asType(),
        "SmithyHttpServer" to ServerCargoDependency.SmithyHttpServer(codegenContext.runtimeConfig).asType(),
        "AssertEq" to CargoDependency.PrettyAssertions.asType().member("assert_eq!")
    )

    sealed class TestCase {
        abstract val id: String
        abstract val documentation: String?
        abstract val protocol: ShapeId
        abstract val testType: TestType

        data class RequestTest(val testCase: HttpRequestTestCase) : TestCase() {
            override val id: String = testCase.id
            override val documentation: String? = testCase.documentation.orNull()
            override val protocol: ShapeId = testCase.protocol
            override val testType: TestType = TestType.Request
        }

        data class ResponseTest(val testCase: HttpResponseTestCase, val targetShape: StructureShape) : TestCase() {
            override val id: String = testCase.id
            override val documentation: String? = testCase.documentation.orNull()
            override val protocol: ShapeId = testCase.protocol
            override val testType: TestType = TestType.Response
        }

        data class MalformedRequestTest(val testCase: HttpMalformedRequestTestCase) : TestCase() {
            override val id: String = testCase.id
            override val documentation: String? = testCase.documentation.orNull()
            override val protocol: ShapeId = testCase.protocol
            override val testType: TestType = TestType.MalformedRequest
        }
    }

    fun render() {
        val requestTests = operationShape.getTrait<HttpRequestTestsTrait>()
            ?.getTestCasesFor(AppliesTo.SERVER).orEmpty().map { TestCase.RequestTest(it) }
        val responseTests = operationShape.getTrait<HttpResponseTestsTrait>()
            ?.getTestCasesFor(AppliesTo.SERVER).orEmpty().map { TestCase.ResponseTest(it, outputShape) }
        val errorTests = operationIndex.getErrors(operationShape).flatMap { error ->
            val testCases = error.getTrait<HttpResponseTestsTrait>()
                ?.getTestCasesFor(AppliesTo.SERVER).orEmpty()
            testCases.map { TestCase.ResponseTest(it, error) }
        }
        val malformedRequestTests = operationShape.getTrait<HttpMalformedRequestTestsTrait>()
            ?.testCases.orEmpty().map { TestCase.MalformedRequestTest(it) }
        val allTests: List<TestCase> = (requestTests + responseTests + errorTests + malformedRequestTests)
            .filterMatching()
            .fixBroken()

        if (allTests.isNotEmpty()) {
            val operationName = operationSymbol.name
            val testModuleName = "server_${operationName.toSnakeCase()}_test"
            val moduleMeta = RustMetadata(
                additionalAttributes = listOf(
                    Attribute.Cfg("test"),
                    Attribute.Custom("allow(unreachable_code, unused_variables)")
                ),
                visibility = Visibility.PRIVATE
            )
            writer.withModule(testModuleName, moduleMeta) {
                renderAllTestCases(allTests)
            }
        }
    }

    private fun RustWriter.renderAllTestCases(allTests: List<TestCase>) {
        allTests.forEach {
            renderTestCaseBlock(it, this) {
                when (it) {
                    is TestCase.RequestTest -> this.renderHttpRequestTestCase(it.testCase)
                    is TestCase.ResponseTest -> this.renderHttpResponseTestCase(it.testCase, it.targetShape)
                    is TestCase.MalformedRequestTest -> this.renderHttpMalformedRequestTestCase(it.testCase)
                }
            }
        }
    }

    /**
     * Filter out test cases that are disabled or don't match the service protocol
     */
    private fun List<TestCase>.filterMatching(): List<TestCase> {
        return if (RunOnly.isNullOrEmpty()) {
            this.filter { testCase ->
                testCase.protocol == codegenContext.protocol &&
                    !DisableTests.contains(testCase.id)
            }
        } else {
            this.filter { RunOnly.contains(it.id) }
        }
    }

    // This function applies a "fix function" to each broken test before we synthesize it.
    // Broken tests are those whose definitions in the `awslabs/smithy` repository are wrong, usually because they have
    // not been written with a server-side perspective in mind.
    private fun List<TestCase>.fixBroken(): List<TestCase> = this.map {
        when (it) {
            is TestCase.RequestTest -> {
                val howToFixIt = BrokenRequestTests[Pair(codegenContext.serviceShape.id.toString(), it.id)]
                if (howToFixIt == null) {
                    it
                } else {
                    val fixed = howToFixIt(it.testCase)
                    TestCase.RequestTest(fixed)
                }
            }
            is TestCase.ResponseTest -> {
                val howToFixIt = BrokenResponseTests[Pair(codegenContext.serviceShape.id.toString(), it.id)]
                if (howToFixIt == null) {
                    it
                } else {
                    val fixed = howToFixIt(it.testCase)
                    TestCase.ResponseTest(fixed, it.targetShape)
                }
            }
            is TestCase.MalformedRequestTest -> {
                // We haven't found any broken `HttpMalformedRequestTest`s yet.
                it
            }
        }
    }

    private fun renderTestCaseBlock(
        testCase: TestCase,
        testModuleWriter: RustWriter,
        block: RustWriter.() -> Unit
    ) {
        testModuleWriter.setNewlinePrefix("/// ")
        if (testCase.documentation != null) {
            testModuleWriter.writeWithNoFormatting(testCase.documentation)
        }

        testModuleWriter.write("Test ID: ${testCase.id}")
        testModuleWriter.setNewlinePrefix("")
        TokioTest.render(testModuleWriter)

        if (expectFail(testCase)) {
            testModuleWriter.writeWithNoFormatting("#[should_panic]")
        }
        val fnNameSuffix = when (testCase.testType) {
            is TestType.Response -> "_response"
            is TestType.Request -> "_request"
            is TestType.MalformedRequest -> "_malformed_request"
        }
        testModuleWriter.rustBlock("async fn ${testCase.id.toSnakeCase()}$fnNameSuffix()") {
            block(this)
        }
    }

    /**
     * Renders an HTTP request test case.
     * We are given an HTTP request in the test case, and we assert that when we deserialize said HTTP request into
     * an operation's input shape, the resulting shape is of the form we expect, as defined in the test case.
     */
    private fun RustWriter.renderHttpRequestTestCase(
        httpRequestTestCase: HttpRequestTestCase,
    ) {
        if (!protocolSupport.requestDeserialization) {
            rust("/* test case disabled for this protocol (not yet supported) */")
            return
        }
        with(httpRequestTestCase) {
            renderHttpRequest(uri, headers, body.orNull(), queryParams, host.orNull())
        }
        if (protocolSupport.requestBodyDeserialization) {
            checkParams(httpRequestTestCase, this)
        }

        // Explicitly warn if the test case defined parameters that we aren't doing anything with
        with(httpRequestTestCase) {
            if (authScheme.isPresent) {
                logger.warning("Test case provided authScheme but this was ignored")
            }
            if (!httpRequestTestCase.vendorParams.isEmpty) {
                logger.warning("Test case provided vendorParams but these were ignored")
            }
        }
    }

    private fun expectFail(testCase: TestCase): Boolean = ExpectFail.find {
        it.id == testCase.id && it.testType == testCase.testType && it.service == codegenContext.serviceShape.id.toString()
    } != null

    /**
     * Renders an HTTP response test case.
     * We are given an operation output shape or an error shape in the `params` field, and we assert that when we
     * serialize said shape, the resulting HTTP response is of the form we expect, as defined in the test case.
     * [shape] is either an operation output shape or an error shape.
     */
    private fun RustWriter.renderHttpResponseTestCase(
        testCase: HttpResponseTestCase,
        shape: StructureShape
    ) {
        if (!protocolSupport.responseSerialization || (
            !protocolSupport.errorSerialization && shape.hasTrait<ErrorTrait>()
            )
        ) {
            rust("/* test case disabled for this protocol (not yet supported) */")
            return
        }
        writeInline("let output =")
        instantiator.render(this, shape, testCase.params)
        write(";")
        val operationImpl = if (operationShape.errors.isNotEmpty()) {
            if (shape.hasTrait<ErrorTrait>()) {
                val variant = symbolProvider.toSymbol(shape).name
                "$operationImplementationName::Error($operationErrorName::$variant(output))"
            } else {
                "$operationImplementationName::Output(output)"
            }
        } else {
            "$operationImplementationName(output)"
        }
        rustTemplate(
            """
            let output = super::$operationImpl;
            use #{SmithyHttpServer}::response::IntoResponse;
            let http_response = output.into_response();
            """,
            *codegenScope,
        )
        checkResponse(this, testCase)
    }

    /**
     * Renders an HTTP malformed request test case.
     * We are given a request definition and a response definition, and we have to assert that the request is rejected
     * with the given response.
     */
    private fun RustWriter.renderHttpMalformedRequestTestCase(testCase: HttpMalformedRequestTestCase) {
        with(testCase.request) {
            // TODO(https://github.com/awslabs/smithy/issues/1102): `uri` should probably not be an `Optional`.
            renderHttpRequest(uri.get(), headers, body.orNull(), queryParams, host.orNull())
        }

        val operationName = "${operationSymbol.name}${ServerHttpBoundProtocolGenerator.OPERATION_INPUT_WRAPPER_SUFFIX}"
        rustTemplate(
            """
            use #{SmithyHttpServer}::request::FromRequest;
            let mut http_request = #{SmithyHttpServer}::request::RequestParts::new(http_request);
            let rejection = super::$operationName::from_request(&mut http_request).await.expect_err("request was accepted but we expected it to be rejected");
            use #{SmithyHttpServer}::response::IntoResponse;
            let http_response = rejection.into_response();
            """,
            *codegenScope,
        )
        checkResponse(this, testCase.response)
    }

    private fun RustWriter.renderHttpRequest(
        uri: String,
        headers: Map<String, String>,
        body: String?,
        queryParams: List<String>,
        host: String?
    ) {
        rustTemplate(
            """
            ##[allow(unused_mut)]
            let mut http_request = http::Request::builder()
                .uri("$uri")
            """,
            *codegenScope
        )
        for (header in headers) {
            rust(".header(${header.key.dq()}, ${header.value.dq()})")
        }
        rustTemplate(
            """
            .body(${
            if (body != null) {
                // The `replace` is necessary to fix the malformed request test `RestJsonInvalidJsonBody`.
                // https://github.com/awslabs/smithy/blob/887ae4f6d118e55937105583a07deb90d8fabe1c/smithy-aws-protocol-tests/model/restJson1/malformedRequests/malformed-request-body.smithy#L47
                //
                // Smithy is written in Java, which parses `\u000c` within a `String` as a single char given by the
                // corresponding Unicode code point. That is the "form feed" 0x0c character. When printing it,
                // it gets written as "\f", which is an invalid Rust escape sequence: https://static.rust-lang.org/doc/master/reference.html#literals
                // So we need to write the corresponding Rust Unicode escape sequence to make the program compile.
                "#{SmithyHttpServer}::body::Body::from(#{Bytes}::from_static(${body.replace("\u000c", "\\u{000c}").dq()}.as_bytes()))"
            } else {
                "#{SmithyHttpServer}::body::Body::empty()"
            }
            }).unwrap();
            """,
            *codegenScope
        )
        if (queryParams.isNotEmpty()) {
            val queryParamsString = queryParams.joinToString(separator = "&")
            rust("""*http_request.uri_mut() = "$uri?$queryParamsString".parse().unwrap();""")
        }
        if (host != null) {
            rust("""todo!("endpoint trait not supported yet");""")
        }
    }

    private fun checkParams(httpRequestTestCase: HttpRequestTestCase, rustWriter: RustWriter) {
        rustWriter.writeInline("let expected = ")
        instantiator.render(rustWriter, inputShape, httpRequestTestCase.params)
        rustWriter.write(";")

        val operationName = "${operationSymbol.name}${ServerHttpBoundProtocolGenerator.OPERATION_INPUT_WRAPPER_SUFFIX}"
        rustWriter.rustTemplate(
            """
            use #{SmithyHttpServer}::request::FromRequest;
            let mut http_request = #{SmithyHttpServer}::request::RequestParts::new(http_request);
            let parsed = super::$operationName::from_request(&mut http_request).await.expect("failed to parse request").0;
            """,
            *codegenScope,
        )

        if (inputShape.hasStreamingMember(model)) {
            // A streaming shape does not implement `PartialEq`, so we have to iterate over the input shape's members
            // and handle the equality assertion separately.
            for (member in inputShape.members()) {
                val memberName = codegenContext.symbolProvider.toMemberName(member)
                if (member.isStreaming(codegenContext.model)) {
                    rustWriter.rustTemplate(
                        """
                        #{AssertEq}(
                            parsed.$memberName.collect().await.unwrap().into_bytes(),
                            expected.$memberName.collect().await.unwrap().into_bytes()
                        );
                        """,
                        *codegenScope
                    )
                } else {
                    rustWriter.rustTemplate(
                        """
                        #{AssertEq}(parsed.$memberName, expected.$memberName, "Unexpected value for `$memberName`");
                        """,
                        *codegenScope
                    )
                }
            }
        } else {
            val hasFloatingPointMembers = inputShape.members().any {
                val target = model.expectShape(it.target)
                (target is DoubleShape) || (target is FloatShape)
            }

            // TODO(https://github.com/awslabs/smithy-rs/issues/1147) Handle the case of nested floating point members.
            if (hasFloatingPointMembers) {
                for (member in inputShape.members()) {
                    val memberName = codegenContext.symbolProvider.toMemberName(member)
                    when (codegenContext.model.expectShape(member.target)) {
                        is DoubleShape, is FloatShape -> {
                            rustWriter.addUseImports(
                                RuntimeType.ProtocolTestHelper(codegenContext.runtimeConfig, "FloatEquals").toSymbol()
                            )
                            rustWriter.rust(
                                """
                                assert!(parsed.$memberName.float_equals(&expected.$memberName),
                                    "Unexpected value for `$memberName` {:?} vs. {:?}", expected.$memberName, parsed.$memberName);
                                """
                            )
                        }
                        else -> {
                            rustWriter.rustTemplate(
                                """
                                #{AssertEq}(parsed.$memberName, expected.$memberName, "Unexpected value for `$memberName`");
                                """,
                                *codegenScope
                            )
                        }
                    }
                }
            } else {
                rustWriter.rustTemplate("#{AssertEq}(parsed, expected);", *codegenScope)
            }
        }
    }

    private fun checkResponse(rustWriter: RustWriter, testCase: HttpResponseTestCase) {
        checkStatusCode(rustWriter, testCase.code)
        checkHeaders(rustWriter, "&http_response.headers()", testCase.headers)
        checkForbidHeaders(rustWriter, "&http_response.headers()", testCase.forbidHeaders)
        checkRequiredHeaders(rustWriter, "&http_response.headers()", testCase.requireHeaders)

        // We can't check that the `OperationExtension` is set in the response, because it is set in the implementation
        // of the operation `Handler` trait, a code path that does not get exercised when we don't have a request to
        // invoke it with (like in the case of an `httpResponseTest` test case).
        // checkHttpOperationExtension(rustWriter)

        // If no request body is defined, then no assertions are made about the body of the message.
        if (testCase.body.isPresent) {
            checkBody(rustWriter, testCase.body.get(), testCase.bodyMediaType.orNull())
        }
    }

    private fun checkResponse(rustWriter: RustWriter, testCase: HttpMalformedResponseDefinition) {
        checkStatusCode(rustWriter, testCase.code)
        checkHeaders(rustWriter, "&http_response.headers()", testCase.headers)

        // We can't check that the `OperationExtension` is set in the response, because it is set in the implementation
        // of the operation `Handler` trait, a code path that does not get exercised by `httpRequestTest` test cases.
        // TODO(https://github.com/awslabs/smithy-rs/issues/1212): We could change test case generation so as to `call()`
        // the operation handler trait implementation instead of directly calling `from_request()`, or we could run an
        // actual service.
        // checkHttpOperationExtension(rustWriter)

        // If no request body is defined, then no assertions are made about the body of the message.
        if (testCase.body.isEmpty) return

        val httpMalformedResponseBodyDefinition = testCase.body.get()
        // From https://awslabs.github.io/smithy/1.0/spec/http-protocol-compliance-tests.html?highlight=httpresponsetest#httpmalformedresponsebodyassertion
        //
        //     A union describing the assertion to run against the response body. As it is a union, exactly one
        //     member must be set.
        //
        if (httpMalformedResponseBodyDefinition.contents.isPresent) {
            checkBody(rustWriter, httpMalformedResponseBodyDefinition.contents.get(), httpMalformedResponseBodyDefinition.mediaType)
        } else {
            check(httpMalformedResponseBodyDefinition.messageRegex.isPresent)
            // There aren't any restJson1 protocol tests that make use of `messageRegex`.
            TODO("`messageRegex` handling not yet implemented")
        }
    }

    private fun checkBody(rustWriter: RustWriter, body: String, mediaType: String?) {
        rustWriter.rustTemplate(
            """
            let body = #{Hyper}::body::to_bytes(http_response.into_body()).await.expect("unable to extract body to bytes");
            """,
            *codegenScope
        )
        if (body == "") {
            rustWriter.rustTemplate(
                """
                // No body.
                #{AssertEq}(std::str::from_utf8(&body).unwrap(), "");
                """,
                *codegenScope
            )
        } else {
            assertOk(rustWriter) {
                rustWriter.write(
                    "#T(&body, ${
                    rustWriter.escape(body).dq()
                    }, #T::from(${(mediaType ?: "unknown").dq()}))",
                    RuntimeType.ProtocolTestHelper(codegenContext.runtimeConfig, "validate_body"),
                    RuntimeType.ProtocolTestHelper(codegenContext.runtimeConfig, "MediaType")
                )
            }
        }
    }

    private fun checkHttpOperationExtension(rustWriter: RustWriter) {
        rustWriter.rustTemplate(
            """
            let operation_extension = http_response.extensions()
                .get::<#{SmithyHttpServer}::extension::OperationExtension>()
                .expect("extension `OperationExtension` not found");
            """.trimIndent(),
            *codegenScope
        )
        rustWriter.writeWithNoFormatting(
            """
            assert_eq!(operation_extension.operation(), format!("{}#{}", "${operationShape.id.namespace}", "${operationSymbol.name}"));
            """.trimIndent()
        )
    }

    private fun checkStatusCode(rustWriter: RustWriter, statusCode: Int) {
        rustWriter.rustTemplate(
            """
            #{AssertEq}(
                http::StatusCode::from_u16($statusCode).expect("invalid expected HTTP status code"),
                http_response.status()
            );
            """,
            *codegenScope
        )
    }

    private fun checkRequiredHeaders(rustWriter: RustWriter, actualExpression: String, requireHeaders: List<String>) {
        basicCheck(
            requireHeaders,
            rustWriter,
            "required_headers",
            actualExpression,
            "require_headers"
        )
    }

    private fun checkForbidHeaders(rustWriter: RustWriter, actualExpression: String, forbidHeaders: List<String>) {
        basicCheck(
            forbidHeaders,
            rustWriter,
            "forbidden_headers",
            actualExpression,
            "forbid_headers"
        )
    }

    private fun checkHeaders(rustWriter: RustWriter, actualExpression: String, headers: Map<String, String>) {
        if (headers.isEmpty()) {
            return
        }
        val variableName = "expected_headers"
        rustWriter.withBlock("let $variableName = [", "];") {
            writeWithNoFormatting(
                headers.entries.joinToString(",") {
                    "(${it.key.dq()}, ${it.value.dq()})"
                }
            )
        }
        assertOk(rustWriter) {
            write(
                "#T($actualExpression, $variableName)",
                RuntimeType.ProtocolTestHelper(codegenContext.runtimeConfig, "validate_headers")
            )
        }
    }

    private fun basicCheck(
        params: List<String>,
        rustWriter: RustWriter,
        expectedVariableName: String,
        actualExpression: String,
        checkFunction: String
    ) {
        if (params.isEmpty()) {
            return
        }
        rustWriter.withBlock("let $expectedVariableName = ", ";") {
            strSlice(this, params)
        }
        assertOk(rustWriter) {
            write(
                "#T($actualExpression, $expectedVariableName)",
                RuntimeType.ProtocolTestHelper(codegenContext.runtimeConfig, checkFunction)
            )
        }
    }

    /**
     * wraps `inner` in a call to `aws_smithy_protocol_test::assert_ok`, a convenience wrapper
     * for pretty prettying protocol test helper results
     */
    private fun assertOk(rustWriter: RustWriter, inner: RustWriter.() -> Unit) {
        rustWriter.write("#T(", RuntimeType.ProtocolTestHelper(codegenContext.runtimeConfig, "assert_ok"))
        inner(rustWriter)
        rustWriter.write(");")
    }

    private fun strSlice(writer: RustWriter, args: List<String>) {
        writer.withBlock("&[", "]") {
            write(args.joinToString(",") { it.dq() })
        }
    }

    companion object {
        sealed class TestType {
            object Request : TestType()
            object Response : TestType()
            object MalformedRequest : TestType()
        }

        data class FailingTest(val service: String, val id: String, val testType: TestType)

        // These tests fail due to shortcomings in our implementation.
        // These could be configured via runtime configuration, but since this won't be long-lasting,
        // it makes sense to do the simplest thing for now.
        // The test will _fail_ if these pass, so we will discover & remove if we fix them by accident
        private val JsonRpc10 = "aws.protocoltests.json10#JsonRpc10"
        private val AwsJson11 = "aws.protocoltests.json#JsonProtocol"
        private val RestJson = "aws.protocoltests.restjson#RestJson"
        private val RestJsonValidation = "aws.protocoltests.restjson.validation#RestJsonValidation"
        private val RestXml = "aws.protocoltests.restxml#RestXml"
        private val AwsQuery = "aws.protocoltests.query#AwsQuery"
        private val Ec2Query = "aws.protocoltests.ec2#AwsEc2"
        private val ExpectFail = setOf<FailingTest>(
            // Headers.
            FailingTest(RestJson, "RestJsonHttpWithHeadersButNoPayload", TestType.Request),

            FailingTest(RestJson, "RestJsonEndpointTrait", TestType.Request),
            FailingTest(RestJson, "RestJsonEndpointTraitWithHostLabel", TestType.Request),
            FailingTest(RestJson, "RestJsonStreamingTraitsRequireLengthWithBlob", TestType.Response),
            FailingTest(RestJson, "RestJsonHttpWithEmptyBlobPayload", TestType.Request),
            FailingTest(RestJson, "RestJsonHttpWithEmptyStructurePayload", TestType.Request),
            FailingTest(RestJson, "RestJsonHttpResponseCodeDefaultsToModeledCode", TestType.Response),

<<<<<<< HEAD
            // TODO(https://github.com/awslabs/smithy-rs/issues/1302)
            FailingTest(RestJson, "RestJsonStreamingTraitsWithNoBlobBody", TestType.Request),
            FailingTest(RestJson, "RestJsonStreamingTraitsWithNoBlobBody", TestType.Response),
            FailingTest(RestJson, "RestJsonStreamingTraitsRequireLengthWithNoBlobBody", TestType.Request),
            FailingTest(RestJson, "RestJsonStreamingTraitsRequireLengthWithNoBlobBody", TestType.Response),

            FailingTest(RestJson, "RestJsonWithBodyExpectsApplicationJsonAccept", TestType.MalformedRequest),
=======
>>>>>>> 6e3e010e
            FailingTest(RestJson, "RestJsonWithPayloadExpectsImpliedAccept", TestType.MalformedRequest),
            FailingTest(RestJson, "RestJsonBodyMalformedBlobInvalidBase64_case1", TestType.MalformedRequest),
            FailingTest(RestJson, "RestJsonBodyMalformedBlobInvalidBase64_case2", TestType.MalformedRequest),
            FailingTest(RestJson, "RestJsonBodyByteMalformedValueRejected_case2", TestType.MalformedRequest),
            FailingTest(RestJson, "RestJsonBodyByteMalformedValueRejected_case6", TestType.MalformedRequest),
            FailingTest(RestJson, "RestJsonBodyByteMalformedValueRejected_case8", TestType.MalformedRequest),
            FailingTest(RestJson, "RestJsonBodyByteMalformedValueRejected_case10", TestType.MalformedRequest),
            FailingTest(RestJson, "RestJsonBodyByteUnderflowOverflow_case0", TestType.MalformedRequest),
            FailingTest(RestJson, "RestJsonBodyByteUnderflowOverflow_case1", TestType.MalformedRequest),
            FailingTest(RestJson, "RestJsonBodyByteUnderflowOverflow_case2", TestType.MalformedRequest),
            FailingTest(RestJson, "RestJsonBodyByteUnderflowOverflow_case3", TestType.MalformedRequest),
            FailingTest(RestJson, "RestJsonWithBodyExpectsApplicationJsonContentType", TestType.MalformedRequest),
            FailingTest(RestJson, "RestJsonWithPayloadExpectsImpliedContentType", TestType.MalformedRequest),
            FailingTest(RestJson, "RestJsonWithPayloadExpectsModeledContentType", TestType.MalformedRequest),
            FailingTest(RestJson, "RestJsonWithoutBodyExpectsEmptyContentType", TestType.MalformedRequest),
            FailingTest(RestJson, "RestJsonBodyIntegerMalformedValueRejected_case2", TestType.MalformedRequest),
            FailingTest(RestJson, "RestJsonBodyIntegerMalformedValueRejected_case6", TestType.MalformedRequest),
            FailingTest(RestJson, "RestJsonBodyIntegerMalformedValueRejected_case8", TestType.MalformedRequest),
            FailingTest(RestJson, "RestJsonBodyIntegerMalformedValueRejected_case10", TestType.MalformedRequest),
            FailingTest(RestJson, "RestJsonBodyIntegerUnderflowOverflow_case0", TestType.MalformedRequest),
            FailingTest(RestJson, "RestJsonBodyIntegerUnderflowOverflow_case1", TestType.MalformedRequest),
            FailingTest(RestJson, "RestJsonBodyMalformedListNullItem", TestType.MalformedRequest),
            FailingTest(RestJson, "RestJsonBodyMalformedMapNullValue", TestType.MalformedRequest),
            FailingTest(RestJson, "RestJsonBodyLongMalformedValueRejected_case2", TestType.MalformedRequest),
            FailingTest(RestJson, "RestJsonBodyLongMalformedValueRejected_case6", TestType.MalformedRequest),
            FailingTest(RestJson, "RestJsonBodyLongMalformedValueRejected_case8", TestType.MalformedRequest),
            FailingTest(RestJson, "RestJsonBodyLongMalformedValueRejected_case10", TestType.MalformedRequest),
            FailingTest(RestJson, "RestJsonMalformedSetDuplicateItems", TestType.MalformedRequest),
            FailingTest(RestJson, "RestJsonMalformedSetNullItem", TestType.MalformedRequest),
            FailingTest(RestJson, "RestJsonBodyShortMalformedValueRejected_case2", TestType.MalformedRequest),
            FailingTest(RestJson, "RestJsonBodyShortMalformedValueRejected_case6", TestType.MalformedRequest),
            FailingTest(RestJson, "RestJsonBodyShortMalformedValueRejected_case8", TestType.MalformedRequest),
            FailingTest(RestJson, "RestJsonBodyShortMalformedValueRejected_case10", TestType.MalformedRequest),
            FailingTest(RestJson, "RestJsonBodyShortUnderflowOverflow_case0", TestType.MalformedRequest),
            FailingTest(RestJson, "RestJsonBodyShortUnderflowOverflow_case1", TestType.MalformedRequest),
            FailingTest(RestJson, "RestJsonBodyShortUnderflowOverflow_case2", TestType.MalformedRequest),
            FailingTest(RestJson, "RestJsonBodyShortUnderflowOverflow_case3", TestType.MalformedRequest),
            FailingTest(RestJson, "RestJsonHeaderMalformedStringInvalidBase64MediaType_case1", TestType.MalformedRequest),
            FailingTest(RestJson, "RestJsonBodyTimestampDateTimeRejectsUTCOffsets_case0", TestType.MalformedRequest),
            FailingTest(RestJson, "RestJsonBodyTimestampDefaultRejectsMalformedEpochSeconds_case5", TestType.MalformedRequest),
            FailingTest(RestJson, "RestJsonBodyTimestampDefaultRejectsMalformedEpochSeconds_case7", TestType.MalformedRequest),
            FailingTest(RestJson, "RestJsonBodyTimestampDefaultRejectsMalformedEpochSeconds_case9", TestType.MalformedRequest),
            FailingTest(RestJson, "RestJsonPathTimestampDefaultRejectsDifferent8601Formats_case13", TestType.MalformedRequest),
            FailingTest(RestJson, "RestJsonPathTimestampDefaultRejectsUTCOffsets", TestType.MalformedRequest),
            FailingTest(RestJson, "RestJsonQueryTimestampDefaultRejectsDifferent8601Formats_case13", TestType.MalformedRequest),
            FailingTest(RestJson, "RestJsonMalformedUnionNoFieldsSet", TestType.MalformedRequest),
            FailingTest(RestJson, "RestJsonMalformedSetDuplicateBlobs", TestType.MalformedRequest),

            FailingTest(RestJsonValidation, "RestJsonMalformedEnumList_case0", TestType.MalformedRequest),
            FailingTest(RestJsonValidation, "RestJsonMalformedEnumList_case1", TestType.MalformedRequest),
            FailingTest(RestJsonValidation, "RestJsonMalformedEnumMapKey_case0", TestType.MalformedRequest),
            FailingTest(RestJsonValidation, "RestJsonMalformedEnumMapKey_case1", TestType.MalformedRequest),
            FailingTest(RestJsonValidation, "RestJsonMalformedEnumMapValue_case0", TestType.MalformedRequest),
            FailingTest(RestJsonValidation, "RestJsonMalformedEnumMapValue_case1", TestType.MalformedRequest),
            FailingTest(RestJsonValidation, "RestJsonMalformedEnumString_case0", TestType.MalformedRequest),
            FailingTest(RestJsonValidation, "RestJsonMalformedEnumString_case1", TestType.MalformedRequest),
            FailingTest(RestJsonValidation, "RestJsonMalformedEnumUnion_case0", TestType.MalformedRequest),
            FailingTest(RestJsonValidation, "RestJsonMalformedEnumUnion_case1", TestType.MalformedRequest),
            FailingTest(RestJsonValidation, "RestJsonMalformedLengthBlobOverride_case0", TestType.MalformedRequest),
            FailingTest(RestJsonValidation, "RestJsonMalformedLengthBlobOverride_case1", TestType.MalformedRequest),
            FailingTest(RestJsonValidation, "RestJsonMalformedLengthListOverride_case0", TestType.MalformedRequest),
            FailingTest(RestJsonValidation, "RestJsonMalformedLengthListOverride_case1", TestType.MalformedRequest),
            FailingTest(RestJsonValidation, "RestJsonMalformedLengthMapOverride_case0", TestType.MalformedRequest),
            FailingTest(RestJsonValidation, "RestJsonMalformedLengthMapOverride_case1", TestType.MalformedRequest),
            FailingTest(RestJsonValidation, "RestJsonMalformedLengthStringOverride_case0", TestType.MalformedRequest),
            FailingTest(RestJsonValidation, "RestJsonMalformedLengthStringOverride_case1", TestType.MalformedRequest),
            FailingTest(RestJsonValidation, "RestJsonMalformedLengthStringOverride_case2", TestType.MalformedRequest),
            FailingTest(RestJsonValidation, "RestJsonMalformedLengthBlob_case0", TestType.MalformedRequest),
            FailingTest(RestJsonValidation, "RestJsonMalformedLengthBlob_case1", TestType.MalformedRequest),
            FailingTest(RestJsonValidation, "RestJsonMalformedLengthList_case0", TestType.MalformedRequest),
            FailingTest(RestJsonValidation, "RestJsonMalformedLengthList_case1", TestType.MalformedRequest),
            FailingTest(RestJsonValidation, "RestJsonMalformedLengthListValue_case0", TestType.MalformedRequest),
            FailingTest(RestJsonValidation, "RestJsonMalformedLengthListValue_case1", TestType.MalformedRequest),
            FailingTest(RestJsonValidation, "RestJsonMalformedLengthMap_case0", TestType.MalformedRequest),
            FailingTest(RestJsonValidation, "RestJsonMalformedLengthMap_case1", TestType.MalformedRequest),
            FailingTest(RestJsonValidation, "RestJsonMalformedLengthMapKey_case0", TestType.MalformedRequest),
            FailingTest(RestJsonValidation, "RestJsonMalformedLengthMapKey_case1", TestType.MalformedRequest),
            FailingTest(RestJsonValidation, "RestJsonMalformedLengthMapValue_case0", TestType.MalformedRequest),
            FailingTest(RestJsonValidation, "RestJsonMalformedLengthMapValue_case1", TestType.MalformedRequest),
            FailingTest(RestJsonValidation, "RestJsonMalformedLengthString_case0", TestType.MalformedRequest),
            FailingTest(RestJsonValidation, "RestJsonMalformedLengthString_case1", TestType.MalformedRequest),
            FailingTest(RestJsonValidation, "RestJsonMalformedLengthString_case2", TestType.MalformedRequest),
            FailingTest(RestJsonValidation, "RestJsonMalformedPatternListOverride_case0", TestType.MalformedRequest),
            FailingTest(RestJsonValidation, "RestJsonMalformedPatternListOverride_case1", TestType.MalformedRequest),
            FailingTest(RestJsonValidation, "RestJsonMalformedPatternMapKeyOverride_case0", TestType.MalformedRequest),
            FailingTest(RestJsonValidation, "RestJsonMalformedPatternMapKeyOverride_case1", TestType.MalformedRequest),
            FailingTest(RestJsonValidation, "RestJsonMalformedPatternMapValueOverride_case0", TestType.MalformedRequest),
            FailingTest(RestJsonValidation, "RestJsonMalformedPatternMapValueOverride_case1", TestType.MalformedRequest),
            FailingTest(RestJsonValidation, "RestJsonMalformedPatternStringOverride_case0", TestType.MalformedRequest),
            FailingTest(RestJsonValidation, "RestJsonMalformedPatternStringOverride_case1", TestType.MalformedRequest),
            FailingTest(RestJsonValidation, "RestJsonMalformedPatternUnionOverride_case0", TestType.MalformedRequest),
            FailingTest(RestJsonValidation, "RestJsonMalformedPatternUnionOverride_case1", TestType.MalformedRequest),
            FailingTest(RestJsonValidation, "RestJsonMalformedPatternList_case0", TestType.MalformedRequest),
            FailingTest(RestJsonValidation, "RestJsonMalformedPatternList_case1", TestType.MalformedRequest),
            FailingTest(RestJsonValidation, "RestJsonMalformedPatternMapKey_case0", TestType.MalformedRequest),
            FailingTest(RestJsonValidation, "RestJsonMalformedPatternMapKey_case1", TestType.MalformedRequest),
            FailingTest(RestJsonValidation, "RestJsonMalformedPatternMapValue_case0", TestType.MalformedRequest),
            FailingTest(RestJsonValidation, "RestJsonMalformedPatternMapValue_case1", TestType.MalformedRequest),
            FailingTest(RestJsonValidation, "RestJsonMalformedPatternReDOSString", TestType.MalformedRequest),
            FailingTest(RestJsonValidation, "RestJsonMalformedPatternString_case0", TestType.MalformedRequest),
            FailingTest(RestJsonValidation, "RestJsonMalformedPatternString_case1", TestType.MalformedRequest),
            FailingTest(RestJsonValidation, "RestJsonMalformedPatternUnion_case0", TestType.MalformedRequest),
            FailingTest(RestJsonValidation, "RestJsonMalformedPatternUnion_case1", TestType.MalformedRequest),
            FailingTest(RestJsonValidation, "RestJsonMalformedRangeByteOverride_case0", TestType.MalformedRequest),
            FailingTest(RestJsonValidation, "RestJsonMalformedRangeByteOverride_case1", TestType.MalformedRequest),
            FailingTest(RestJsonValidation, "RestJsonMalformedRangeFloatOverride_case0", TestType.MalformedRequest),
            FailingTest(RestJsonValidation, "RestJsonMalformedRangeFloatOverride_case1", TestType.MalformedRequest),
            FailingTest(RestJsonValidation, "RestJsonMalformedRangeByte_case0", TestType.MalformedRequest),
            FailingTest(RestJsonValidation, "RestJsonMalformedRangeByte_case1", TestType.MalformedRequest),
            FailingTest(RestJsonValidation, "RestJsonMalformedRangeFloat_case0", TestType.MalformedRequest),
            FailingTest(RestJsonValidation, "RestJsonMalformedRangeFloat_case1", TestType.MalformedRequest),
            FailingTest(RestJsonValidation, "RestJsonMalformedLengthMaxStringOverride", TestType.MalformedRequest),
            FailingTest(RestJsonValidation, "RestJsonMalformedLengthMinStringOverride", TestType.MalformedRequest),
            FailingTest(RestJsonValidation, "RestJsonMalformedLengthQueryStringNoValue", TestType.MalformedRequest),
            FailingTest(RestJsonValidation, "RestJsonMalformedLengthMaxString", TestType.MalformedRequest),
            FailingTest(RestJsonValidation, "RestJsonMalformedLengthMinString", TestType.MalformedRequest),
            FailingTest(RestJsonValidation, "RestJsonMalformedRangeMaxByteOverride", TestType.MalformedRequest),
            FailingTest(RestJsonValidation, "RestJsonMalformedRangeMaxFloatOverride", TestType.MalformedRequest),
            FailingTest(RestJsonValidation, "RestJsonMalformedRangeMinByteOverride", TestType.MalformedRequest),
            FailingTest(RestJsonValidation, "RestJsonMalformedRangeMinFloatOverride", TestType.MalformedRequest),
            FailingTest(RestJsonValidation, "RestJsonMalformedRangeMaxByte", TestType.MalformedRequest),
            FailingTest(RestJsonValidation, "RestJsonMalformedRangeMaxFloat", TestType.MalformedRequest),
            FailingTest(RestJsonValidation, "RestJsonMalformedRangeMinByte", TestType.MalformedRequest),
            FailingTest(RestJsonValidation, "RestJsonMalformedRangeMinFloat", TestType.MalformedRequest),
            FailingTest(RestJsonValidation, "RestJsonMalformedRequiredBodyExplicitNull", TestType.MalformedRequest),
            FailingTest(RestJsonValidation, "RestJsonMalformedRequiredBodyUnset", TestType.MalformedRequest),
            FailingTest(RestJsonValidation, "RestJsonMalformedRequiredHeaderUnset", TestType.MalformedRequest),
            FailingTest(RestJsonValidation, "RestJsonMalformedRecursiveStructures", TestType.MalformedRequest),
            FailingTest(RestJsonValidation, "RestJsonMalformedPatternSensitiveString", TestType.MalformedRequest),

            // Some tests for the S3 service (restXml).
            FailingTest("com.amazonaws.s3#AmazonS3", "GetBucketLocationUnwrappedOutput", TestType.Response),
            FailingTest("com.amazonaws.s3#AmazonS3", "S3DefaultAddressing", TestType.Request),
            FailingTest("com.amazonaws.s3#AmazonS3", "S3VirtualHostAddressing", TestType.Request),
            FailingTest("com.amazonaws.s3#AmazonS3", "S3PathAddressing", TestType.Request),
            FailingTest("com.amazonaws.s3#AmazonS3", "S3VirtualHostDualstackAddressing", TestType.Request),
            FailingTest("com.amazonaws.s3#AmazonS3", "S3VirtualHostAccelerateAddressing", TestType.Request),
            FailingTest("com.amazonaws.s3#AmazonS3", "S3VirtualHostDualstackAccelerateAddressing", TestType.Request),
            FailingTest("com.amazonaws.s3#AmazonS3", "S3OperationAddressingPreferred", TestType.Request),

            // AwsJson1.0 failing tests.
            FailingTest("aws.protocoltests.json10#JsonRpc10", "AwsJson10EndpointTraitWithHostLabel", TestType.Request),
            FailingTest("aws.protocoltests.json10#JsonRpc10", "AwsJson10EndpointTrait", TestType.Request),

            // AwsJson1.1 failing tests.
            FailingTest("aws.protocoltests.json#JsonProtocol", "AwsJson11EndpointTraitWithHostLabel", TestType.Request),
            FailingTest("aws.protocoltests.json#JsonProtocol", "AwsJson11EndpointTrait", TestType.Request),
            FailingTest("aws.protocoltests.json#JsonProtocol", "parses_httpdate_timestamps", TestType.Response),
            FailingTest("aws.protocoltests.json#JsonProtocol", "parses_iso8601_timestamps", TestType.Response),
            FailingTest("aws.protocoltests.json#JsonProtocol", "parses_the_request_id_from_the_response", TestType.Response),

        )
        private val RunOnly: Set<String>? = null

        // These tests are not even attempted to be generated, either because they will not compile
        // or because they are flaky
        private val DisableTests = setOf<String>()

        private fun fixRestJsonSupportsNaNFloatQueryValues(testCase: HttpRequestTestCase): HttpRequestTestCase {
            val params = Node.parse(
                """
                {
                    "queryFloat": "NaN",
                    "queryDouble": "NaN",
                    "queryParamsMapOfStringList": {
                        "Float": ["NaN"],
                        "Double": ["NaN"]
                    }
                }
                """.trimIndent()
            ).asObjectNode().get()

            return testCase.toBuilder().params(params).build()
        }
        private fun fixRestJsonSupportsInfinityFloatQueryValues(testCase: HttpRequestTestCase): HttpRequestTestCase =
            testCase.toBuilder().params(
                Node.parse(
                    """
                    {
                        "queryFloat": "Infinity",
                        "queryDouble": "Infinity",
                        "queryParamsMapOfStringList": {
                            "Float": ["Infinity"],
                            "Double": ["Infinity"]
                        }
                    }
                    """.trimMargin()
                ).asObjectNode().get()
            ).build()
        private fun fixRestJsonSupportsNegativeInfinityFloatQueryValues(testCase: HttpRequestTestCase): HttpRequestTestCase =
            testCase.toBuilder().params(
                Node.parse(
                    """
                    {
                        "queryFloat": "-Infinity",
                        "queryDouble": "-Infinity",
                        "queryParamsMapOfStringList": {
                            "Float": ["-Infinity"],
                            "Double": ["-Infinity"]
                        }
                    }
                    """.trimMargin()
                ).asObjectNode().get()
            ).build()
        private fun fixRestJsonAllQueryStringTypes(testCase: HttpRequestTestCase): HttpRequestTestCase =
            testCase.toBuilder().params(
                Node.parse(
                    """
                    {
                        "queryString": "Hello there",
                        "queryStringList": ["a", "b", "c"],
                        "queryStringSet": ["a", "b", "c"],
                        "queryByte": 1,
                        "queryShort": 2,
                        "queryInteger": 3,
                        "queryIntegerList": [1, 2, 3],
                        "queryIntegerSet": [1, 2, 3],
                        "queryLong": 4,
                        "queryFloat": 1.1,
                        "queryDouble": 1.1,
                        "queryDoubleList": [1.1, 2.1, 3.1],
                        "queryBoolean": true,
                        "queryBooleanList": [true, false, true],
                        "queryTimestamp": 1,
                        "queryTimestampList": [1, 2, 3],
                        "queryEnum": "Foo",
                        "queryEnumList": ["Foo", "Baz", "Bar"],
                        "queryParamsMapOfStringList": {
                            "String": ["Hello there"],
                            "StringList": ["a", "b", "c"],
                            "StringSet": ["a", "b", "c"],
                            "Byte": ["1"],
                            "Short": ["2"],
                            "Integer": ["3"],
                            "IntegerList": ["1", "2", "3"],
                            "IntegerSet": ["1", "2", "3"],
                            "Long": ["4"],
                            "Float": ["1.1"],
                            "Double": ["1.1"],
                            "DoubleList": ["1.1", "2.1", "3.1"],
                            "Boolean": ["true"],
                            "BooleanList": ["true", "false", "true"],
                            "Timestamp": ["1970-01-01T00:00:01Z"],
                            "TimestampList": ["1970-01-01T00:00:01Z", "1970-01-01T00:00:02Z", "1970-01-01T00:00:03Z"],
                            "Enum": ["Foo"],
                            "EnumList": ["Foo", "Baz", "Bar"]
                        }
                    }
                    """.trimMargin()
                ).asObjectNode().get()
            ).build()
        private fun fixRestJsonQueryStringEscaping(testCase: HttpRequestTestCase): HttpRequestTestCase =
            testCase.toBuilder().params(
                Node.parse(
                    """
                    {
                        "queryString": "%:/?#[]@!${'$'}&'()*+,;=😹",
                        "queryParamsMapOfStringList": {
                            "String": ["%:/?#[]@!${'$'}&'()*+,;=😹"]
                        }
                    }
                    """.trimMargin()
                ).asObjectNode().get()
            ).build()

        // These are tests whose definitions in the `awslabs/smithy` repository are wrong.
        // This is because they have not been written from a server perspective, and as such the expected `params` field is incomplete.
        // TODO(https://github.com/awslabs/smithy-rs/issues/1288): Contribute a PR to fix them upstream.
        private val BrokenRequestTests = mapOf(
            // https://github.com/awslabs/smithy/pull/1040
            Pair(RestJson, "RestJsonSupportsNaNFloatQueryValues") to ::fixRestJsonSupportsNaNFloatQueryValues,
            Pair(RestJson, "RestJsonSupportsInfinityFloatQueryValues") to ::fixRestJsonSupportsInfinityFloatQueryValues,
            Pair(RestJson, "RestJsonSupportsNegativeInfinityFloatQueryValues") to ::fixRestJsonSupportsNegativeInfinityFloatQueryValues,
            Pair(RestJson, "RestJsonAllQueryStringTypes") to ::fixRestJsonAllQueryStringTypes,
            Pair(RestJson, "RestJsonQueryStringEscaping") to ::fixRestJsonQueryStringEscaping,
        )

        private val BrokenResponseTests: Map<Pair<String, String>, KFunction1<HttpResponseTestCase, HttpResponseTestCase>> = mapOf()
    }
}<|MERGE_RESOLUTION|>--- conflicted
+++ resolved
@@ -661,16 +661,12 @@
             FailingTest(RestJson, "RestJsonHttpWithEmptyStructurePayload", TestType.Request),
             FailingTest(RestJson, "RestJsonHttpResponseCodeDefaultsToModeledCode", TestType.Response),
 
-<<<<<<< HEAD
             // TODO(https://github.com/awslabs/smithy-rs/issues/1302)
             FailingTest(RestJson, "RestJsonStreamingTraitsWithNoBlobBody", TestType.Request),
             FailingTest(RestJson, "RestJsonStreamingTraitsWithNoBlobBody", TestType.Response),
             FailingTest(RestJson, "RestJsonStreamingTraitsRequireLengthWithNoBlobBody", TestType.Request),
             FailingTest(RestJson, "RestJsonStreamingTraitsRequireLengthWithNoBlobBody", TestType.Response),
 
-            FailingTest(RestJson, "RestJsonWithBodyExpectsApplicationJsonAccept", TestType.MalformedRequest),
-=======
->>>>>>> 6e3e010e
             FailingTest(RestJson, "RestJsonWithPayloadExpectsImpliedAccept", TestType.MalformedRequest),
             FailingTest(RestJson, "RestJsonBodyMalformedBlobInvalidBase64_case1", TestType.MalformedRequest),
             FailingTest(RestJson, "RestJsonBodyMalformedBlobInvalidBase64_case2", TestType.MalformedRequest),
