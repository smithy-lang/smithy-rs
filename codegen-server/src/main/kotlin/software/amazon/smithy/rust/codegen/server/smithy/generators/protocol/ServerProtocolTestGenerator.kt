--- conflicted
+++ resolved
@@ -462,11 +462,6 @@
             FailingTest(RestJson, "RestJsonSupportsNaNFloatHeaderInputs", Action.Request),
             FailingTest(RestJson, "RestJsonInputAndOutputWithQuotedStringHeaders", Action.Response),
 
-<<<<<<< HEAD
-            FailingTest(RestJson, "RestJsonHttpPayloadTraitsWithBlob", Action.Request),
-=======
-            FailingTest(RestJson, "RestJsonEmptyInputAndEmptyOutput", Action.Response),
->>>>>>> 43b26559
             FailingTest(RestJson, "RestJsonOutputUnionWithUnitMember", Action.Response),
             FailingTest(RestJson, "RestJsonUnitInputAndOutputNoOutput", Action.Response),
             FailingTest(RestJson, "RestJsonQueryStringEscaping", Action.Request),
