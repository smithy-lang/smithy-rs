/*
 * Copyright Amazon.com, Inc. or its affiliates. All Rights Reserved.
 * SPDX-License-Identifier: Apache-2.0
 */

package software.amazon.smithy.rust.codegen.server.smithy.generators.protocol

import software.amazon.smithy.codegen.core.Symbol
import software.amazon.smithy.model.knowledge.OperationIndex
import software.amazon.smithy.model.knowledge.TopDownIndex
import software.amazon.smithy.model.node.Node
import software.amazon.smithy.model.shapes.DoubleShape
import software.amazon.smithy.model.shapes.FloatShape
import software.amazon.smithy.model.shapes.OperationShape
import software.amazon.smithy.model.shapes.ShapeId
import software.amazon.smithy.model.shapes.StructureShape
import software.amazon.smithy.model.traits.ErrorTrait
import software.amazon.smithy.protocoltests.traits.AppliesTo
import software.amazon.smithy.protocoltests.traits.HttpMalformedRequestTestCase
import software.amazon.smithy.protocoltests.traits.HttpMalformedRequestTestsTrait
import software.amazon.smithy.protocoltests.traits.HttpMalformedResponseDefinition
import software.amazon.smithy.protocoltests.traits.HttpRequestTestCase
import software.amazon.smithy.protocoltests.traits.HttpRequestTestsTrait
import software.amazon.smithy.protocoltests.traits.HttpResponseTestCase
import software.amazon.smithy.protocoltests.traits.HttpResponseTestsTrait
import software.amazon.smithy.rust.codegen.core.rustlang.Attribute
import software.amazon.smithy.rust.codegen.core.rustlang.CargoDependency
import software.amazon.smithy.rust.codegen.core.rustlang.RustMetadata
import software.amazon.smithy.rust.codegen.core.rustlang.RustModule
import software.amazon.smithy.rust.codegen.core.rustlang.RustReservedWords
import software.amazon.smithy.rust.codegen.core.rustlang.RustWriter
import software.amazon.smithy.rust.codegen.core.rustlang.Visibility
import software.amazon.smithy.rust.codegen.core.rustlang.Writable
import software.amazon.smithy.rust.codegen.core.rustlang.asType
import software.amazon.smithy.rust.codegen.core.rustlang.escape
import software.amazon.smithy.rust.codegen.core.rustlang.rust
import software.amazon.smithy.rust.codegen.core.rustlang.rustBlock
import software.amazon.smithy.rust.codegen.core.rustlang.rustTemplate
import software.amazon.smithy.rust.codegen.core.rustlang.withBlock
import software.amazon.smithy.rust.codegen.core.rustlang.withBlockTemplate
import software.amazon.smithy.rust.codegen.core.rustlang.writable
import software.amazon.smithy.rust.codegen.core.smithy.CodegenContext
import software.amazon.smithy.rust.codegen.core.smithy.RuntimeType
import software.amazon.smithy.rust.codegen.core.smithy.generators.protocol.ProtocolSupport
import software.amazon.smithy.rust.codegen.core.smithy.transformers.allErrors
import software.amazon.smithy.rust.codegen.core.testutil.TokioTest
import software.amazon.smithy.rust.codegen.core.util.dq
import software.amazon.smithy.rust.codegen.core.util.getTrait
import software.amazon.smithy.rust.codegen.core.util.hasStreamingMember
import software.amazon.smithy.rust.codegen.core.util.hasTrait
import software.amazon.smithy.rust.codegen.core.util.inputShape
import software.amazon.smithy.rust.codegen.core.util.isStreaming
import software.amazon.smithy.rust.codegen.core.util.orNull
import software.amazon.smithy.rust.codegen.core.util.outputShape
import software.amazon.smithy.rust.codegen.core.util.toPascalCase
import software.amazon.smithy.rust.codegen.core.util.toSnakeCase
import software.amazon.smithy.rust.codegen.server.smithy.ServerCargoDependency
import software.amazon.smithy.rust.codegen.server.smithy.ServerRuntimeType
import software.amazon.smithy.rust.codegen.server.smithy.generators.serverInstantiator
import software.amazon.smithy.rust.codegen.server.smithy.protocols.ServerHttpBoundProtocolGenerator
import java.util.logging.Logger
import kotlin.reflect.KFunction1

private const val PROTOCOL_TEST_HELPER_MODULE_NAME = "protocol_test_helper"

/**
 * Generate protocol tests for an operation
 */
class ServerProtocolTestGenerator(
    private val codegenContext: CodegenContext,
    private val protocolSupport: ProtocolSupport,
    private val protocolGenerator: ServerProtocolGenerator,
) {
    private val logger = Logger.getLogger(javaClass.name)

    private val model = codegenContext.model
    private val symbolProvider = codegenContext.symbolProvider
    private val operationIndex = OperationIndex.of(codegenContext.model)

    private val serviceName = codegenContext.serviceShape.id.name.toPascalCase()
    private val operations =
        TopDownIndex.of(codegenContext.model).getContainedOperations(codegenContext.serviceShape).sortedBy { it.id }

    private val operationInputOutputTypes = operations.associateWith {
        val inputSymbol = symbolProvider.toSymbol(it.inputShape(model))
        val outputSymbol = symbolProvider.toSymbol(it.outputShape(model))
        val operationSymbol = symbolProvider.toSymbol(it)

        val inputT = inputSymbol.fullName
        val t = outputSymbol.fullName
        val outputT = if (it.errors.isEmpty()) {
            t
        } else {
            val errorType = RuntimeType("${operationSymbol.name}Error", null, "crate::error")
            val e = errorType.fullyQualifiedName()
            "Result<$t, $e>"
        }

        inputT to outputT
    }

    private val instantiator = serverInstantiator(codegenContext)

    private val codegenScope = arrayOf(
        "Bytes" to RuntimeType.Bytes,
        "SmithyHttp" to CargoDependency.SmithyHttp(codegenContext.runtimeConfig).asType(),
        "Http" to CargoDependency.Http.asType(),
        "Hyper" to CargoDependency.Hyper.asType(),
        "Tokio" to ServerCargoDependency.TokioDev.asType(),
        "Tower" to CargoDependency.Tower.asType(),
        "SmithyHttpServer" to ServerCargoDependency.SmithyHttpServer(codegenContext.runtimeConfig).asType(),
        "AssertEq" to CargoDependency.PrettyAssertions.asType().member("assert_eq!"),
        "Router" to ServerRuntimeType.Router(codegenContext.runtimeConfig),
    )

    sealed class TestCase {
        abstract val id: String
        abstract val documentation: String?
        abstract val protocol: ShapeId
        abstract val testType: TestType

        data class RequestTest(val testCase: HttpRequestTestCase, val operationShape: OperationShape) : TestCase() {
            override val id: String = testCase.id
            override val documentation: String? = testCase.documentation.orNull()
            override val protocol: ShapeId = testCase.protocol
            override val testType: TestType = TestType.Request
        }

        data class ResponseTest(val testCase: HttpResponseTestCase, val targetShape: StructureShape) : TestCase() {
            override val id: String = testCase.id
            override val documentation: String? = testCase.documentation.orNull()
            override val protocol: ShapeId = testCase.protocol
            override val testType: TestType = TestType.Response
        }

        data class MalformedRequestTest(val testCase: HttpMalformedRequestTestCase) : TestCase() {
            override val id: String = testCase.id
            override val documentation: String? = testCase.documentation.orNull()
            override val protocol: ShapeId = testCase.protocol
            override val testType: TestType = TestType.MalformedRequest
        }
    }

    fun render(writer: RustWriter) {
        renderTestHelper(writer)

        for (operation in operations) {
            protocolGenerator.renderOperation(writer, operation)
            renderOperationTestCases(operation, writer)
        }
    }

    /**
     * Render a test helper module to:
     *
     * - generate a dynamic builder for each handler, and
     * - construct a Tower service to exercise each test case.
     */
    private fun renderTestHelper(writer: RustWriter) {
        val operationNames = operations.map { it.toName() }
        val operationRegistryName = "OperationRegistry"
        val operationRegistryBuilderName = "${operationRegistryName}Builder"

        fun renderRegistryBuilderTypeParams() = writable {
            operations.forEach {
                val (inputT, outputT) = operationInputOutputTypes[it]!!
                writeInline("Fun<$inputT, $outputT>, (), ")
            }
        }

        fun renderRegistryBuilderMethods() = writable {
            operations.withIndex().forEach {
                val (inputT, outputT) = operationInputOutputTypes[it.value]!!
                val operationName = operationNames[it.index]
                rust(".$operationName((|_| Box::pin(async { todo!() })) as Fun<$inputT, $outputT> )")
            }
        }

        val module = RustModule(
            PROTOCOL_TEST_HELPER_MODULE_NAME,
            RustMetadata(
                additionalAttributes = listOf(
                    Attribute.Cfg("test"),
                    Attribute.AllowDeadCode,
                ),
                visibility = Visibility.PUBCRATE,
            ),
        )

        writer.withModule(module) {
            rustTemplate(
                """
                use #{Tower}::Service as _;

                pub(crate) type Fun<Input, Output> = fn(Input) -> std::pin::Pin<Box<dyn std::future::Future<Output = Output> + Send>>;

                type RegistryBuilder = crate::operation_registry::$operationRegistryBuilderName<#{Hyper}::Body, #{RegistryBuilderTypeParams:W}>;

                fn create_operation_registry_builder() -> RegistryBuilder {
                    crate::operation_registry::$operationRegistryBuilderName::default()
                        #{RegistryBuilderMethods:W}
                }

                pub(crate) async fn build_router_and_make_request(
                    http_request: #{Http}::request::Request<#{SmithyHttpServer}::body::Body>,
                    f: &dyn Fn(RegistryBuilder) -> RegistryBuilder,
                ) -> #{Http}::response::Response<#{SmithyHttpServer}::body::BoxBody> {
                    let mut router: #{Router} = f(create_operation_registry_builder())
                        .build()
                        .expect("unable to build operation registry")
                        .into();
                    let http_response = router
                        .call(http_request)
                        .await
                        .expect("unable to make an HTTP request");

                    http_response
                }

                /// The operation full name is a concatenation of `<operation namespace>.<operation name>`.
                pub(crate) fn check_operation_extension_was_set(http_response: #{Http}::response::Response<#{SmithyHttpServer}::body::BoxBody>, operation_full_name: &str) {
                    let operation_extension = http_response.extensions()
                        .get::<#{SmithyHttpServer}::extension::OperationExtension>()
                        .expect("extension `OperationExtension` not found");
                    #{AssertEq}(operation_extension.absolute(), operation_full_name);
                }
                """,
                "RegistryBuilderTypeParams" to renderRegistryBuilderTypeParams(),
                "RegistryBuilderMethods" to renderRegistryBuilderMethods(),
                *codegenScope,
            )
        }
    }

    private fun renderOperationTestCases(operationShape: OperationShape, writer: RustWriter) {
        val outputShape = operationShape.outputShape(codegenContext.model)
        val operationSymbol = symbolProvider.toSymbol(operationShape)

        val requestTests = operationShape.getTrait<HttpRequestTestsTrait>()
            ?.getTestCasesFor(AppliesTo.SERVER).orEmpty().map { TestCase.RequestTest(it, operationShape) }
        val responseTests = operationShape.getTrait<HttpResponseTestsTrait>()
            ?.getTestCasesFor(AppliesTo.SERVER).orEmpty().map { TestCase.ResponseTest(it, outputShape) }
        val errorTests = operationIndex.getErrors(operationShape).flatMap { error ->
            val testCases = error.getTrait<HttpResponseTestsTrait>()
                ?.getTestCasesFor(AppliesTo.SERVER).orEmpty()
            testCases.map { TestCase.ResponseTest(it, error) }
        }
        val malformedRequestTests = operationShape.getTrait<HttpMalformedRequestTestsTrait>()
            ?.testCases.orEmpty().map { TestCase.MalformedRequestTest(it) }
        val allTests: List<TestCase> = (requestTests + responseTests + errorTests + malformedRequestTests)
            .filterMatching()
            .fixBroken()

        if (allTests.isNotEmpty()) {
            val operationName = operationSymbol.name
            val module = RustModule(
                "server_${operationName.toSnakeCase()}_test",
                RustMetadata(
                    additionalAttributes = listOf(
                        Attribute.Cfg("test"),
                        Attribute.Custom("allow(unreachable_code, unused_variables)"),
                    ),
                    visibility = Visibility.PRIVATE,
                ),
            )
            writer.withModule(module) {
                renderAllTestCases(operationShape, allTests)
            }
        }
    }

    private fun RustWriter.renderAllTestCases(operationShape: OperationShape, allTests: List<TestCase>) {
        allTests.forEach {
            val operationSymbol = symbolProvider.toSymbol(operationShape)
            renderTestCaseBlock(it, this) {
                when (it) {
                    is TestCase.RequestTest -> this.renderHttpRequestTestCase(
                        it.testCase,
                        operationShape,
                        operationSymbol,
                    )

                    is TestCase.ResponseTest -> this.renderHttpResponseTestCase(
                        it.testCase,
                        it.targetShape,
                        operationShape,
                        operationSymbol,
                    )

                    is TestCase.MalformedRequestTest -> this.renderHttpMalformedRequestTestCase(
                        it.testCase,
                        operationShape,
                        operationSymbol,
                    )
                }
            }
        }
    }

    private fun OperationShape.toName(): String =
        RustReservedWords.escapeIfNeeded(symbolProvider.toSymbol(this).name.toSnakeCase())

    /**
     * Filter out test cases that are disabled or don't match the service protocol
     */
    private fun List<TestCase>.filterMatching(): List<TestCase> {
        return if (RunOnly.isNullOrEmpty()) {
            this.filter { testCase ->
                testCase.protocol == codegenContext.protocol &&
                    !DisableTests.contains(testCase.id)
            }
        } else {
            this.filter { RunOnly.contains(it.id) }
        }
    }

    // This function applies a "fix function" to each broken test before we synthesize it.
    // Broken tests are those whose definitions in the `awslabs/smithy` repository are wrong, usually because they have
    // not been written with a server-side perspective in mind.
    private fun List<TestCase>.fixBroken(): List<TestCase> = this.map {
        when (it) {
            is TestCase.RequestTest -> {
                val howToFixIt = BrokenRequestTests[Pair(codegenContext.serviceShape.id.toString(), it.id)]
                if (howToFixIt == null) {
                    it
                } else {
                    val fixed = howToFixIt(it.testCase, it.operationShape)
                    TestCase.RequestTest(fixed, it.operationShape)
                }
            }

            is TestCase.ResponseTest -> {
                val howToFixIt = BrokenResponseTests[Pair(codegenContext.serviceShape.id.toString(), it.id)]
                if (howToFixIt == null) {
                    it
                } else {
                    val fixed = howToFixIt(it.testCase)
                    TestCase.ResponseTest(fixed, it.targetShape)
                }
            }

            is TestCase.MalformedRequestTest -> {
                // We haven't found any broken `HttpMalformedRequestTest`s yet.
                it
            }
        }
    }

    private fun renderTestCaseBlock(
        testCase: TestCase,
        testModuleWriter: RustWriter,
        block: Writable,
    ) {
        testModuleWriter.newlinePrefix = "/// "
        if (testCase.documentation != null) {
            testModuleWriter.writeWithNoFormatting(testCase.documentation)
        }

        testModuleWriter.rust("Test ID: ${testCase.id}")
        testModuleWriter.newlinePrefix = ""

        TokioTest.render(testModuleWriter)

        if (expectFail(testCase)) {
            testModuleWriter.writeWithNoFormatting("#[should_panic]")
        }
        val fnNameSuffix = when (testCase.testType) {
            is TestType.Response -> "_response"
            is TestType.Request -> "_request"
            is TestType.MalformedRequest -> "_malformed_request"
        }
        testModuleWriter.rustBlock("async fn ${testCase.id.toSnakeCase()}$fnNameSuffix()") {
            block(this)
        }
    }

    /**
     * Renders an HTTP request test case.
     * We are given an HTTP request in the test case, and we assert that when we deserialize said HTTP request into
     * an operation's input shape, the resulting shape is of the form we expect, as defined in the test case.
     */
    private fun RustWriter.renderHttpRequestTestCase(
        httpRequestTestCase: HttpRequestTestCase,
        operationShape: OperationShape,
        operationSymbol: Symbol,
    ) {
        if (!protocolSupport.requestDeserialization) {
            rust("/* test case disabled for this protocol (not yet supported) */")
            return
        }

        // Test against original `OperationRegistryBuilder`.
        with(httpRequestTestCase) {
            renderHttpRequest(uri, method, headers, body.orNull(), queryParams, host.orNull())
        }
        if (protocolSupport.requestBodyDeserialization) {
            makeRequest(operationShape, this, checkRequestHandler(operationShape, httpRequestTestCase))
            checkHandlerWasEntered(operationShape, operationSymbol, this)
        }

        // Test against new service builder.
        with(httpRequestTestCase) {
            renderHttpRequest(uri, method, headers, body.orNull(), queryParams, host.orNull())
        }
        if (protocolSupport.requestBodyDeserialization) {
            makeRequest2(operationShape, operationSymbol, this, checkRequestHandler(operationShape, httpRequestTestCase))
            checkHandlerWasEntered2(this)
        }

        // Explicitly warn if the test case defined parameters that we aren't doing anything with
        with(httpRequestTestCase) {
            if (authScheme.isPresent) {
                logger.warning("Test case provided authScheme but this was ignored")
            }
            if (!httpRequestTestCase.vendorParams.isEmpty) {
                logger.warning("Test case provided vendorParams but these were ignored")
            }
        }
    }

    private fun expectFail(testCase: TestCase): Boolean = ExpectFail.find {
        it.id == testCase.id && it.testType == testCase.testType && it.service == codegenContext.serviceShape.id.toString()
    } != null

    /**
     * Renders an HTTP response test case.
     * We are given an operation output shape or an error shape in the `params` field, and we assert that when we
     * serialize said shape, the resulting HTTP response is of the form we expect, as defined in the test case.
     * [shape] is either an operation output shape or an error shape.
     */
    private fun RustWriter.renderHttpResponseTestCase(
        testCase: HttpResponseTestCase,
        shape: StructureShape,
        operationShape: OperationShape,
        operationSymbol: Symbol,
    ) {
        val operationImplementationName =
            "${operationSymbol.name}${ServerHttpBoundProtocolGenerator.OPERATION_OUTPUT_WRAPPER_SUFFIX}"
        val operationErrorName = "crate::error::${operationSymbol.name}Error"

        if (!protocolSupport.responseSerialization || (
            !protocolSupport.errorSerialization && shape.hasTrait<ErrorTrait>()
            )
        ) {
            rust("/* test case disabled for this protocol (not yet supported) */")
            return
        }
        writeInline("let output =")
        instantiator.render(this, shape, testCase.params)
        rust(";")
        val operationImpl = if (operationShape.allErrors(model).isNotEmpty()) {
            if (shape.hasTrait<ErrorTrait>()) {
                val variant = symbolProvider.toSymbol(shape).name
                "$operationImplementationName::Error($operationErrorName::$variant(output))"
            } else {
                "$operationImplementationName::Output(output)"
            }
        } else {
            "$operationImplementationName(output)"
        }
        rustTemplate(
            """
            let output = super::$operationImpl;
            let http_response = output.into_response();
            """,
            *codegenScope,
        )
        checkResponse(this, testCase)
    }

    /**
     * Renders an HTTP malformed request test case.
     * We are given a request definition and a response definition, and we have to assert that the request is rejected
     * with the given response.
     */
    private fun RustWriter.renderHttpMalformedRequestTestCase(
        testCase: HttpMalformedRequestTestCase,
        operationShape: OperationShape,
        operationSymbol: Symbol,
    ) {
        val (_, outputT) = operationInputOutputTypes[operationShape]!!

        rust("// Use the `OperationRegistryBuilder`")
        rustBlock("") {
            with(testCase.request) {
                // TODO(https://github.com/awslabs/smithy/issues/1102): `uri` should probably not be an `Optional`.
                renderHttpRequest(uri.get(), method, headers, body.orNull(), queryParams, host.orNull())
            }
            makeRequest(operationShape, this, writable("todo!() as $outputT"))
            checkResponse(this, testCase.response)
        }

        rust("// Use new service builder")
        rustBlock("") {
            with(testCase.request) {
                // TODO(https://github.com/awslabs/smithy/issues/1102): `uri` should probably not be an `Optional`.
                renderHttpRequest(uri.get(), method, headers, body.orNull(), queryParams, host.orNull())
            }
            makeRequest2(operationShape, operationSymbol, this, writable("todo!() as $outputT"))
            checkResponse(this, testCase.response)
        }
    }

    private fun RustWriter.renderHttpRequest(
        uri: String,
        method: String,
        headers: Map<String, String>,
        body: String?,
        queryParams: List<String>,
        host: String?,
    ) {
        rustTemplate(
            """
            ##[allow(unused_mut)]
            let mut http_request = http::Request::builder()
                .uri("$uri")
                .method("$method")
            """,
            *codegenScope,
        )
        for (header in headers) {
            rust(".header(${header.key.dq()}, ${header.value.dq()})")
        }
        rustTemplate(
            """
            .body(${
            if (body != null) {
                // The `replace` is necessary to fix the malformed request test `RestJsonInvalidJsonBody`.
                // https://github.com/awslabs/smithy/blob/887ae4f6d118e55937105583a07deb90d8fabe1c/smithy-aws-protocol-tests/model/restJson1/malformedRequests/malformed-request-body.smithy#L47
                //
                // Smithy is written in Java, which parses `\u000c` within a `String` as a single char given by the
                // corresponding Unicode code point. That is the "form feed" 0x0c character. When printing it,
                // it gets written as "\f", which is an invalid Rust escape sequence: https://static.rust-lang.org/doc/master/reference.html#literals
                // So we need to write the corresponding Rust Unicode escape sequence to make the program compile.
                "#{SmithyHttpServer}::body::Body::from(#{Bytes}::from_static(${
                body.replace("\u000c", "\\u{000c}").dq()
                }.as_bytes()))"
            } else {
                "#{SmithyHttpServer}::body::Body::empty()"
            }
            }).unwrap();
            """,
            *codegenScope,
        )
        if (queryParams.isNotEmpty()) {
            val queryParamsString = queryParams.joinToString(separator = "&")
            rust("""*http_request.uri_mut() = "$uri?$queryParamsString".parse().unwrap();""")
        }
        if (host != null) {
            rust("""todo!("endpoint trait not supported yet");""")
        }
    }

    /** Returns the body of the request test. */
    private fun checkRequestHandler(operationShape: OperationShape, httpRequestTestCase: HttpRequestTestCase) =
        writable {
            val inputShape = operationShape.inputShape(codegenContext.model)
            val outputShape = operationShape.outputShape(codegenContext.model)

            // Construct expected request.
            withBlock("let expected = ", ";") {
                instantiator.render(this, inputShape, httpRequestTestCase.params)
            }

            checkRequestParams(inputShape, this)

            // Construct a dummy response.
            withBlock("let response = ", ";") {
                instantiator.render(this, outputShape, Node.objectNode())
            }

            if (operationShape.errors.isEmpty()) {
                rust("response")
            } else {
                rust("Ok(response)")
            }
        }

    /** Checks the request using the `OperationRegistryBuilder`. */
    private fun makeRequest(
        operationShape: OperationShape,
        rustWriter: RustWriter,
        operationBody: Writable,
    ) {
        val (inputT, outputT) = operationInputOutputTypes[operationShape]!!

        rustWriter.withBlockTemplate(
            """
            let http_response = super::$PROTOCOL_TEST_HELPER_MODULE_NAME::build_router_and_make_request(
                http_request,
                &|builder| {
                    builder.${operationShape.toName()}((|input| Box::pin(async move {
            """,

            "})) as super::$PROTOCOL_TEST_HELPER_MODULE_NAME::Fun<$inputT, $outputT>)}).await;",
            *codegenScope,
        ) {
            operationBody()
        }
    }

    private fun checkHandlerWasEntered(
        operationShape: OperationShape,
        operationSymbol: Symbol,
        rustWriter: RustWriter,
    ) {
        val operationFullName = "${operationShape.id.namespace}.${operationSymbol.name}"
        rustWriter.rust(
            """
            super::$PROTOCOL_TEST_HELPER_MODULE_NAME::check_operation_extension_was_set(http_response, "$operationFullName");
            """,
        )
    }

    /** Checks the request using the new service builder. */
    private fun makeRequest2(
        operationShape: OperationShape,
        operationSymbol: Symbol,
        rustWriter: RustWriter,
        body: Writable,
    ) {
        val (inputT, _) = operationInputOutputTypes[operationShape]!!
        val operationName = RustReservedWords.escapeIfNeeded(operationSymbol.name.toSnakeCase())
        rustWriter.rustTemplate(
            """
            ##[allow(unused_mut)]
            let (sender, mut receiver) = #{Tokio}::sync::mpsc::channel(1);
            let service = crate::service::$serviceName::unchecked_builder()
                .$operationName(move |input: $inputT| {
                    let sender = sender.clone();
                    async move {
                        let result = { #{Body:W} };
                        sender.send(()).await.expect("receiver dropped early");
                        result
                    }
                })
                .build::<#{Hyper}::body::Body>();
            let http_response = #{Tower}::ServiceExt::oneshot(service, http_request)
                .await
                .expect("unable to make an HTTP request");
            """,
            "Body" to body,
            *codegenScope,
        )
    }

    private fun checkHandlerWasEntered2(rustWriter: RustWriter) {
        rustWriter.rust(
            """
            assert!(receiver.recv().await.is_some());
            """,
        )
    }

    private fun checkRequestParams(inputShape: StructureShape, rustWriter: RustWriter) {
        if (inputShape.hasStreamingMember(model)) {
            // A streaming shape does not implement `PartialEq`, so we have to iterate over the input shape's members
            // and handle the equality assertion separately.
            for (member in inputShape.members()) {
                val memberName = codegenContext.symbolProvider.toMemberName(member)
                if (member.isStreaming(codegenContext.model)) {
                    rustWriter.rustTemplate(
                        """
                        #{AssertEq}(
                            input.$memberName.collect().await.unwrap().into_bytes(),
                            expected.$memberName.collect().await.unwrap().into_bytes()
                        );
                        """,
                        *codegenScope,
                    )
                } else {
                    rustWriter.rustTemplate(
                        """
                        #{AssertEq}(input.$memberName, expected.$memberName, "Unexpected value for `$memberName`");
                        """,
                        *codegenScope,
                    )
                }
            }
        } else {
            val hasFloatingPointMembers = inputShape.members().any {
                val target = model.expectShape(it.target)
                (target is DoubleShape) || (target is FloatShape)
            }

            // TODO(https://github.com/awslabs/smithy-rs/issues/1147) Handle the case of nested floating point members.
            if (hasFloatingPointMembers) {
                for (member in inputShape.members()) {
                    val memberName = codegenContext.symbolProvider.toMemberName(member)
                    when (codegenContext.model.expectShape(member.target)) {
                        is DoubleShape, is FloatShape -> {
                            rustWriter.addUseImports(
                                RuntimeType.ProtocolTestHelper(codegenContext.runtimeConfig, "FloatEquals")
                                    .toSymbol(),
                            )
                            rustWriter.rust(
                                """
                                assert!(input.$memberName.float_equals(&expected.$memberName),
                                    "Unexpected value for `$memberName` {:?} vs. {:?}", expected.$memberName, input.$memberName);
                                """,
                            )
                        }

                        else -> {
                            rustWriter.rustTemplate(
                                """
                                #{AssertEq}(input.$memberName, expected.$memberName, "Unexpected value for `$memberName`");
                                """,
                                *codegenScope,
                            )
                        }
                    }
                }
            } else {
                rustWriter.rustTemplate("#{AssertEq}(input, expected);", *codegenScope)
            }
        }
    }

    private fun checkResponse(rustWriter: RustWriter, testCase: HttpResponseTestCase) {
        checkStatusCode(rustWriter, testCase.code)
        checkHeaders(rustWriter, "&http_response.headers()", testCase.headers)
        checkForbidHeaders(rustWriter, "&http_response.headers()", testCase.forbidHeaders)
        checkRequiredHeaders(rustWriter, "&http_response.headers()", testCase.requireHeaders)

        // We can't check that the `OperationExtension` is set in the response, because it is set in the implementation
        // of the operation `Handler` trait, a code path that does not get exercised when we don't have a request to
        // invoke it with (like in the case of an `httpResponseTest` test case).
        // In https://github.com/awslabs/smithy-rs/pull/1708: We did change `httpResponseTest`s generation to `call()`
        // the operation handler trait implementation instead of directly calling `from_request()`.

        // If no request body is defined, then no assertions are made about the body of the message.
        if (testCase.body.isPresent) {
            checkBody(rustWriter, testCase.body.get(), testCase.bodyMediaType.orNull())
        }
    }

    private fun checkResponse(rustWriter: RustWriter, testCase: HttpMalformedResponseDefinition) {
        checkStatusCode(rustWriter, testCase.code)
        checkHeaders(rustWriter, "&http_response.headers()", testCase.headers)

        // We can't check that the `OperationExtension` is set in the response, because it is set in the implementation
        // of the operation `Handler` trait, a code path that does not get exercised when we don't have a request to
        // invoke it with (like in the case of an `httpResponseTest` test case).
        // In https://github.com/awslabs/smithy-rs/pull/1708: We did change `httpResponseTest`s generation to `call()`
        // the operation handler trait implementation instead of directly calling `from_request()`.

        // If no request body is defined, then no assertions are made about the body of the message.
        if (testCase.body.isEmpty) return

        val httpMalformedResponseBodyDefinition = testCase.body.get()
        // From https://awslabs.github.io/smithy/1.0/spec/http-protocol-compliance-tests.html?highlight=httpresponsetest#httpmalformedresponsebodyassertion
        //
        //     A union describing the assertion to run against the response body. As it is a union, exactly one
        //     member must be set.
        //
        if (httpMalformedResponseBodyDefinition.contents.isPresent) {
            checkBody(
                rustWriter,
                httpMalformedResponseBodyDefinition.contents.get(),
                httpMalformedResponseBodyDefinition.mediaType,
            )
        } else {
            check(httpMalformedResponseBodyDefinition.messageRegex.isPresent)
            // There aren't any restJson1 protocol tests that make use of `messageRegex`.
            TODO("`messageRegex` handling not yet implemented")
        }
    }

    private fun checkBody(rustWriter: RustWriter, body: String, mediaType: String?) {
        rustWriter.rustTemplate(
            """
            let body = #{Hyper}::body::to_bytes(http_response.into_body()).await.expect("unable to extract body to bytes");
            """,
            *codegenScope,
        )
        if (body == "") {
            rustWriter.rustTemplate(
                """
                // No body.
                #{AssertEq}(std::str::from_utf8(&body).unwrap(), "");
                """,
                *codegenScope,
            )
        } else {
            assertOk(rustWriter) {
                rustWriter.rust(
                    "#T(&body, ${
                    rustWriter.escape(body).dq()
                    }, #T::from(${(mediaType ?: "unknown").dq()}))",
                    RuntimeType.ProtocolTestHelper(codegenContext.runtimeConfig, "validate_body"),
                    RuntimeType.ProtocolTestHelper(codegenContext.runtimeConfig, "MediaType"),
                )
            }
        }
    }

    private fun checkStatusCode(rustWriter: RustWriter, statusCode: Int) {
        rustWriter.rustTemplate(
            """
            #{AssertEq}(
                http::StatusCode::from_u16($statusCode).expect("invalid expected HTTP status code"),
                http_response.status()
            );
            """,
            *codegenScope,
        )
    }

    private fun checkRequiredHeaders(rustWriter: RustWriter, actualExpression: String, requireHeaders: List<String>) {
        basicCheck(
            requireHeaders,
            rustWriter,
            "required_headers",
            actualExpression,
            "require_headers",
        )
    }

    private fun checkForbidHeaders(rustWriter: RustWriter, actualExpression: String, forbidHeaders: List<String>) {
        basicCheck(
            forbidHeaders,
            rustWriter,
            "forbidden_headers",
            actualExpression,
            "forbid_headers",
        )
    }

    private fun checkHeaders(rustWriter: RustWriter, actualExpression: String, headers: Map<String, String>) {
        if (headers.isEmpty()) {
            return
        }
        val variableName = "expected_headers"
        rustWriter.withBlock("let $variableName = [", "];") {
            writeWithNoFormatting(
                headers.entries.joinToString(",") {
                    "(${it.key.dq()}, ${it.value.dq()})"
                },
            )
        }
        assertOk(rustWriter) {
            rust(
                "#T($actualExpression, $variableName)",
                RuntimeType.ProtocolTestHelper(codegenContext.runtimeConfig, "validate_headers"),
            )
        }
    }

    private fun basicCheck(
        params: List<String>,
        rustWriter: RustWriter,
        expectedVariableName: String,
        actualExpression: String,
        checkFunction: String,
    ) {
        if (params.isEmpty()) {
            return
        }
        rustWriter.withBlock("let $expectedVariableName = ", ";") {
            strSlice(this, params)
        }
        assertOk(rustWriter) {
            rustWriter.rust(
                "#T($actualExpression, $expectedVariableName)",
                RuntimeType.ProtocolTestHelper(codegenContext.runtimeConfig, checkFunction),
            )
        }
    }

    /**
     * wraps `inner` in a call to `aws_smithy_protocol_test::assert_ok`, a convenience wrapper
     * for pretty printing protocol test helper results
     */
    private fun assertOk(rustWriter: RustWriter, inner: Writable) {
        rustWriter.rust("#T(", RuntimeType.ProtocolTestHelper(codegenContext.runtimeConfig, "assert_ok"))
        inner(rustWriter)
        rustWriter.write(");")
    }

    private fun strSlice(writer: RustWriter, args: List<String>) {
        writer.withBlock("&[", "]") {
            rust(args.joinToString(",") { it.dq() })
        }
    }

    companion object {
        sealed class TestType {
            object Request : TestType()
            object Response : TestType()
            object MalformedRequest : TestType()
        }

        data class FailingTest(val service: String, val id: String, val testType: TestType)

        // These tests fail due to shortcomings in our implementation.
        // These could be configured via runtime configuration, but since this won't be long-lasting,
        // it makes sense to do the simplest thing for now.
        // The test will _fail_ if these pass, so we will discover & remove if we fix them by accident
        private val JsonRpc10 = "aws.protocoltests.json10#JsonRpc10"
        private val AwsJson11 = "aws.protocoltests.json#JsonProtocol"
        private val RestJson = "aws.protocoltests.restjson#RestJson"
        private val RestJsonValidation = "aws.protocoltests.restjson.validation#RestJsonValidation"
        private val RestXml = "aws.protocoltests.restxml#RestXml"
        private val AwsQuery = "aws.protocoltests.query#AwsQuery"
        private val Ec2Query = "aws.protocoltests.ec2#AwsEc2"
        private val ExpectFail = setOf<FailingTest>(
            // Pending merge from the Smithy team: see https://github.com/awslabs/smithy/pull/1477.
            FailingTest(RestJson, "RestJsonWithPayloadExpectsImpliedContentType", TestType.MalformedRequest),
            FailingTest(RestJson, "RestJsonBodyMalformedMapNullKey", TestType.MalformedRequest),

            // Pending resolution from the Smithy team, see https://github.com/awslabs/smithy/issues/1068.
            FailingTest(RestJson, "RestJsonHttpWithHeadersButNoPayload", TestType.Request),

            FailingTest(RestJson, "RestJsonHttpWithEmptyBlobPayload", TestType.Request),
            FailingTest(RestJson, "RestJsonHttpWithEmptyStructurePayload", TestType.Request),

            // See https://github.com/awslabs/smithy/issues/1098 for context.
            FailingTest(RestJson, "RestJsonHttpResponseCodeDefaultsToModeledCode", TestType.Response),

            // Endpoint trait is not implemented yet, see https://github.com/awslabs/smithy-rs/issues/950.
            FailingTest(RestJson, "RestJsonEndpointTrait", TestType.Request),
            FailingTest(RestJson, "RestJsonEndpointTraitWithHostLabel", TestType.Request),

            // Work in progress PR, see https://github.com/awslabs/smithy-rs/pull/1294.
            FailingTest(RestJson, "RestJsonBodyMalformedBlobInvalidBase64_case1", TestType.MalformedRequest),
            FailingTest(RestJson, "RestJsonBodyMalformedBlobInvalidBase64_case2", TestType.MalformedRequest),
            FailingTest(
                RestJson,
                "RestJsonHeaderMalformedStringInvalidBase64MediaType_case1",
                TestType.MalformedRequest,
            ),

            FailingTest(RestJson, "RestJsonWithBodyExpectsApplicationJsonContentType", TestType.MalformedRequest),
            FailingTest(RestJson, "RestJsonBodyMalformedListNullItem", TestType.MalformedRequest),
            FailingTest(RestJson, "RestJsonBodyMalformedMapNullValue", TestType.MalformedRequest),

            // Deprioritized, sets don't exist in Smithy 2.0.
            // They have the exact same semantics as list shapes with `@uniqueItems`,
            // so we could implement them as such once we've added support for constraint traits.
            //
            // See https://github.com/awslabs/smithy/issues/1266#issuecomment-1169543051.
            // See https://awslabs.github.io/smithy/2.0/guides/migrating-idl-1-to-2.html#convert-set-shapes-to-list-shapes.
            FailingTest(RestJson, "RestJsonMalformedSetDuplicateItems", TestType.MalformedRequest),
            FailingTest(RestJson, "RestJsonMalformedSetNullItem", TestType.MalformedRequest),
            FailingTest(RestJson, "RestJsonMalformedSetDuplicateBlobs", TestType.MalformedRequest),

<<<<<<< HEAD
=======
            FailingTest(RestJson, "RestJsonMalformedUnionNoFieldsSet", TestType.MalformedRequest),

            // Tests involving constraint traits, which are not yet implemented.
            // See https://github.com/awslabs/smithy-rs/pull/1342.
            FailingTest(RestJsonValidation, "RestJsonMalformedEnumList_case0", TestType.MalformedRequest),
            FailingTest(RestJsonValidation, "RestJsonMalformedEnumList_case1", TestType.MalformedRequest),
            FailingTest(RestJsonValidation, "RestJsonMalformedEnumMapKey_case0", TestType.MalformedRequest),
            FailingTest(RestJsonValidation, "RestJsonMalformedEnumMapKey_case1", TestType.MalformedRequest),
            FailingTest(RestJsonValidation, "RestJsonMalformedEnumMapValue_case0", TestType.MalformedRequest),
            FailingTest(RestJsonValidation, "RestJsonMalformedEnumMapValue_case1", TestType.MalformedRequest),
            FailingTest(RestJsonValidation, "RestJsonMalformedEnumString_case0", TestType.MalformedRequest),
            FailingTest(RestJsonValidation, "RestJsonMalformedEnumString_case1", TestType.MalformedRequest),
            FailingTest(RestJsonValidation, "RestJsonMalformedEnumUnion_case0", TestType.MalformedRequest),
            FailingTest(RestJsonValidation, "RestJsonMalformedEnumUnion_case1", TestType.MalformedRequest),
>>>>>>> fa03f20b
            FailingTest(RestJsonValidation, "RestJsonMalformedLengthBlobOverride_case0", TestType.MalformedRequest),
            FailingTest(RestJsonValidation, "RestJsonMalformedLengthBlobOverride_case1", TestType.MalformedRequest),
            FailingTest(RestJsonValidation, "RestJsonMalformedLengthListOverride_case0", TestType.MalformedRequest),
            FailingTest(RestJsonValidation, "RestJsonMalformedLengthListOverride_case1", TestType.MalformedRequest),
            FailingTest(RestJsonValidation, "RestJsonMalformedLengthMapOverride_case0", TestType.MalformedRequest),
            FailingTest(RestJsonValidation, "RestJsonMalformedLengthMapOverride_case1", TestType.MalformedRequest),
            FailingTest(RestJsonValidation, "RestJsonMalformedLengthStringOverride_case0", TestType.MalformedRequest),
            FailingTest(RestJsonValidation, "RestJsonMalformedLengthStringOverride_case1", TestType.MalformedRequest),
            FailingTest(RestJsonValidation, "RestJsonMalformedLengthStringOverride_case2", TestType.MalformedRequest),
            FailingTest(RestJsonValidation, "RestJsonMalformedLengthBlob_case0", TestType.MalformedRequest),
            FailingTest(RestJsonValidation, "RestJsonMalformedLengthBlob_case1", TestType.MalformedRequest),
            FailingTest(RestJsonValidation, "RestJsonMalformedLengthList_case0", TestType.MalformedRequest),
            FailingTest(RestJsonValidation, "RestJsonMalformedLengthList_case1", TestType.MalformedRequest),
            FailingTest(RestJsonValidation, "RestJsonMalformedLengthMapValue_case0", TestType.MalformedRequest),
            FailingTest(RestJsonValidation, "RestJsonMalformedLengthMapValue_case1", TestType.MalformedRequest),
            FailingTest(RestJsonValidation, "RestJsonMalformedPatternListOverride_case0", TestType.MalformedRequest),
            FailingTest(RestJsonValidation, "RestJsonMalformedPatternListOverride_case1", TestType.MalformedRequest),
            FailingTest(RestJsonValidation, "RestJsonMalformedPatternMapKeyOverride_case0", TestType.MalformedRequest),
            FailingTest(RestJsonValidation, "RestJsonMalformedPatternMapKeyOverride_case1", TestType.MalformedRequest),
            FailingTest(
                RestJsonValidation,
                "RestJsonMalformedPatternMapValueOverride_case0",
                TestType.MalformedRequest,
            ),
            FailingTest(
                RestJsonValidation,
                "RestJsonMalformedPatternMapValueOverride_case1",
                TestType.MalformedRequest,
            ),
            FailingTest(RestJsonValidation, "RestJsonMalformedPatternStringOverride_case0", TestType.MalformedRequest),
            FailingTest(RestJsonValidation, "RestJsonMalformedPatternStringOverride_case1", TestType.MalformedRequest),
            FailingTest(RestJsonValidation, "RestJsonMalformedPatternUnionOverride_case0", TestType.MalformedRequest),
            FailingTest(RestJsonValidation, "RestJsonMalformedPatternUnionOverride_case1", TestType.MalformedRequest),
            FailingTest(RestJsonValidation, "RestJsonMalformedPatternList_case0", TestType.MalformedRequest),
            FailingTest(RestJsonValidation, "RestJsonMalformedPatternList_case1", TestType.MalformedRequest),
            FailingTest(RestJsonValidation, "RestJsonMalformedPatternMapKey_case0", TestType.MalformedRequest),
            FailingTest(RestJsonValidation, "RestJsonMalformedPatternMapKey_case1", TestType.MalformedRequest),
            FailingTest(RestJsonValidation, "RestJsonMalformedPatternMapValue_case0", TestType.MalformedRequest),
            FailingTest(RestJsonValidation, "RestJsonMalformedPatternMapValue_case1", TestType.MalformedRequest),
            FailingTest(RestJsonValidation, "RestJsonMalformedPatternReDOSString", TestType.MalformedRequest),
            FailingTest(RestJsonValidation, "RestJsonMalformedPatternString_case0", TestType.MalformedRequest),
            FailingTest(RestJsonValidation, "RestJsonMalformedPatternString_case1", TestType.MalformedRequest),
            FailingTest(RestJsonValidation, "RestJsonMalformedPatternUnion_case0", TestType.MalformedRequest),
            FailingTest(RestJsonValidation, "RestJsonMalformedPatternUnion_case1", TestType.MalformedRequest),
            FailingTest(RestJsonValidation, "RestJsonMalformedRangeByteOverride_case0", TestType.MalformedRequest),
            FailingTest(RestJsonValidation, "RestJsonMalformedRangeByteOverride_case1", TestType.MalformedRequest),
            FailingTest(RestJsonValidation, "RestJsonMalformedRangeFloatOverride_case0", TestType.MalformedRequest),
            FailingTest(RestJsonValidation, "RestJsonMalformedRangeFloatOverride_case1", TestType.MalformedRequest),
            FailingTest(RestJsonValidation, "RestJsonMalformedRangeByte_case0", TestType.MalformedRequest),
            FailingTest(RestJsonValidation, "RestJsonMalformedRangeByte_case1", TestType.MalformedRequest),
            FailingTest(RestJsonValidation, "RestJsonMalformedRangeFloat_case0", TestType.MalformedRequest),
            FailingTest(RestJsonValidation, "RestJsonMalformedRangeFloat_case1", TestType.MalformedRequest),
            FailingTest(RestJsonValidation, "RestJsonMalformedLengthMaxStringOverride", TestType.MalformedRequest),
            FailingTest(RestJsonValidation, "RestJsonMalformedLengthMinStringOverride", TestType.MalformedRequest),
            FailingTest(RestJsonValidation, "RestJsonMalformedRangeMaxByteOverride", TestType.MalformedRequest),
            FailingTest(RestJsonValidation, "RestJsonMalformedRangeMaxFloatOverride", TestType.MalformedRequest),
            FailingTest(RestJsonValidation, "RestJsonMalformedRangeMinByteOverride", TestType.MalformedRequest),
            FailingTest(RestJsonValidation, "RestJsonMalformedRangeMinFloatOverride", TestType.MalformedRequest),
            FailingTest(RestJsonValidation, "RestJsonMalformedRangeMaxByte", TestType.MalformedRequest),
            FailingTest(RestJsonValidation, "RestJsonMalformedRangeMaxFloat", TestType.MalformedRequest),
            FailingTest(RestJsonValidation, "RestJsonMalformedRangeMinByte", TestType.MalformedRequest),
            FailingTest(RestJsonValidation, "RestJsonMalformedRangeMinFloat", TestType.MalformedRequest),
            FailingTest(RestJsonValidation, "RestJsonMalformedPatternSensitiveString", TestType.MalformedRequest),

            // Some tests for the S3 service (restXml).
            FailingTest("com.amazonaws.s3#AmazonS3", "GetBucketLocationUnwrappedOutput", TestType.Response),
            FailingTest("com.amazonaws.s3#AmazonS3", "S3DefaultAddressing", TestType.Request),
            FailingTest("com.amazonaws.s3#AmazonS3", "S3VirtualHostAddressing", TestType.Request),
            FailingTest("com.amazonaws.s3#AmazonS3", "S3PathAddressing", TestType.Request),
            FailingTest("com.amazonaws.s3#AmazonS3", "S3VirtualHostDualstackAddressing", TestType.Request),
            FailingTest("com.amazonaws.s3#AmazonS3", "S3VirtualHostAccelerateAddressing", TestType.Request),
            FailingTest("com.amazonaws.s3#AmazonS3", "S3VirtualHostDualstackAccelerateAddressing", TestType.Request),
            FailingTest("com.amazonaws.s3#AmazonS3", "S3OperationAddressingPreferred", TestType.Request),

            // AwsJson1.0 failing tests.
            FailingTest("aws.protocoltests.json10#JsonRpc10", "AwsJson10EndpointTraitWithHostLabel", TestType.Request),
            FailingTest("aws.protocoltests.json10#JsonRpc10", "AwsJson10EndpointTrait", TestType.Request),

            // AwsJson1.1 failing tests.
            FailingTest("aws.protocoltests.json#JsonProtocol", "AwsJson11EndpointTraitWithHostLabel", TestType.Request),
            FailingTest("aws.protocoltests.json#JsonProtocol", "AwsJson11EndpointTrait", TestType.Request),
            FailingTest("aws.protocoltests.json#JsonProtocol", "parses_httpdate_timestamps", TestType.Response),
            FailingTest("aws.protocoltests.json#JsonProtocol", "parses_iso8601_timestamps", TestType.Response),
            FailingTest(
                "aws.protocoltests.json#JsonProtocol",
                "parses_the_request_id_from_the_response",
                TestType.Response,
            ),

        )
        private val RunOnly: Set<String>? = null

        // These tests are not even attempted to be generated, either because they will not compile
        // or because they are flaky
        private val DisableTests = setOf<String>()

        private fun fixRestJsonSupportsNaNFloatQueryValues(
            testCase: HttpRequestTestCase,
            operationShape: OperationShape,
        ): HttpRequestTestCase {
            val params = Node.parse(
                """
                {
                    "queryFloat": "NaN",
                    "queryDouble": "NaN",
                    "queryParamsMapOfStringList": {
                        "Float": ["NaN"],
                        "Double": ["NaN"]
                    }
                }
                """.trimIndent(),
            ).asObjectNode().get()

            return testCase.toBuilder().params(params).build()
        }

        private fun fixRestJsonSupportsInfinityFloatQueryValues(
            testCase: HttpRequestTestCase,
            operationShape: OperationShape,
        ): HttpRequestTestCase =
            testCase.toBuilder().params(
                Node.parse(
                    """
                    {
                        "queryFloat": "Infinity",
                        "queryDouble": "Infinity",
                        "queryParamsMapOfStringList": {
                            "Float": ["Infinity"],
                            "Double": ["Infinity"]
                        }
                    }
                    """.trimMargin(),
                ).asObjectNode().get(),
            ).build()

        private fun fixRestJsonSupportsNegativeInfinityFloatQueryValues(
            testCase: HttpRequestTestCase,
            operationShape: OperationShape,
        ): HttpRequestTestCase =
            testCase.toBuilder().params(
                Node.parse(
                    """
                    {
                        "queryFloat": "-Infinity",
                        "queryDouble": "-Infinity",
                        "queryParamsMapOfStringList": {
                            "Float": ["-Infinity"],
                            "Double": ["-Infinity"]
                        }
                    }
                    """.trimMargin(),
                ).asObjectNode().get(),
            ).build()

        private fun fixRestJsonAllQueryStringTypes(
            testCase: HttpRequestTestCase,
            operationShape: OperationShape,
        ): HttpRequestTestCase =
            testCase.toBuilder().params(
                Node.parse(
                    """
                    {
                        "queryString": "Hello there",
                        "queryStringList": ["a", "b", "c"],
                        "queryStringSet": ["a", "b", "c"],
                        "queryByte": 1,
                        "queryShort": 2,
                        "queryInteger": 3,
                        "queryIntegerList": [1, 2, 3],
                        "queryIntegerSet": [1, 2, 3],
                        "queryLong": 4,
                        "queryFloat": 1.1,
                        "queryDouble": 1.1,
                        "queryDoubleList": [1.1, 2.1, 3.1],
                        "queryBoolean": true,
                        "queryBooleanList": [true, false, true],
                        "queryTimestamp": 1,
                        "queryTimestampList": [1, 2, 3],
                        "queryEnum": "Foo",
                        "queryEnumList": ["Foo", "Baz", "Bar"],
                        "queryParamsMapOfStringList": {
                            "String": ["Hello there"],
                            "StringList": ["a", "b", "c"],
                            "StringSet": ["a", "b", "c"],
                            "Byte": ["1"],
                            "Short": ["2"],
                            "Integer": ["3"],
                            "IntegerList": ["1", "2", "3"],
                            "IntegerSet": ["1", "2", "3"],
                            "Long": ["4"],
                            "Float": ["1.1"],
                            "Double": ["1.1"],
                            "DoubleList": ["1.1", "2.1", "3.1"],
                            "Boolean": ["true"],
                            "BooleanList": ["true", "false", "true"],
                            "Timestamp": ["1970-01-01T00:00:01Z"],
                            "TimestampList": ["1970-01-01T00:00:01Z", "1970-01-01T00:00:02Z", "1970-01-01T00:00:03Z"],
                            "Enum": ["Foo"],
                            "EnumList": ["Foo", "Baz", "Bar"]
                        }
                    }
                    """.trimMargin(),
                ).asObjectNode().get(),
            ).build()

        private fun fixRestJsonQueryStringEscaping(
            testCase: HttpRequestTestCase,
            operationShape: OperationShape,
        ): HttpRequestTestCase =
            testCase.toBuilder().params(
                Node.parse(
                    """
                    {
                        "queryString": "%:/?#[]@!${'$'}&'()*+,;=😹",
                        "queryParamsMapOfStringList": {
                            "String": ["%:/?#[]@!${'$'}&'()*+,;=😹"]
                        }
                    }
                    """.trimMargin(),
                ).asObjectNode().get(),
            ).build()

        private fun fixAwsJson11MissingHeaderXAmzTarget(
            testCase: HttpRequestTestCase,
            operationShape: OperationShape,
        ): HttpRequestTestCase =
            testCase.toBuilder().putHeader("x-amz-target", "JsonProtocol.${operationShape.id.name}").build()

        // These are tests whose definitions in the `awslabs/smithy` repository are wrong.
        // This is because they have not been written from a server perspective, and as such the expected `params` field is incomplete.
        // TODO(https://github.com/awslabs/smithy-rs/issues/1288): Contribute a PR to fix them upstream.
        private val BrokenRequestTests = mapOf(
            // https://github.com/awslabs/smithy/pull/1040
            Pair(RestJson, "RestJsonSupportsNaNFloatQueryValues") to ::fixRestJsonSupportsNaNFloatQueryValues,
            Pair(RestJson, "RestJsonSupportsInfinityFloatQueryValues") to ::fixRestJsonSupportsInfinityFloatQueryValues,
            Pair(
                RestJson,
                "RestJsonSupportsNegativeInfinityFloatQueryValues",
            ) to ::fixRestJsonSupportsNegativeInfinityFloatQueryValues,
            Pair(RestJson, "RestJsonAllQueryStringTypes") to ::fixRestJsonAllQueryStringTypes,
            Pair(RestJson, "RestJsonQueryStringEscaping") to ::fixRestJsonQueryStringEscaping,

            // https://github.com/awslabs/smithy/pull/1392
            // Missing `X-Amz-Target` in response header
            Pair(AwsJson11, "AwsJson11Enums") to ::fixAwsJson11MissingHeaderXAmzTarget,
            Pair(AwsJson11, "AwsJson11ListsSerializeNull") to ::fixAwsJson11MissingHeaderXAmzTarget,
            Pair(AwsJson11, "AwsJson11MapsSerializeNullValues") to ::fixAwsJson11MissingHeaderXAmzTarget,
            Pair(
                AwsJson11,
                "AwsJson11ServersDontDeserializeNullStructureValues",
            ) to ::fixAwsJson11MissingHeaderXAmzTarget,
            Pair(AwsJson11, "PutAndGetInlineDocumentsInput") to ::fixAwsJson11MissingHeaderXAmzTarget,
            Pair(
                AwsJson11,
                "json_1_1_client_sends_empty_payload_for_no_input_shape",
            ) to ::fixAwsJson11MissingHeaderXAmzTarget,
            Pair(
                AwsJson11,
                "json_1_1_service_supports_empty_payload_for_no_input_shape",
            ) to ::fixAwsJson11MissingHeaderXAmzTarget,
            Pair(AwsJson11, "sends_requests_to_slash") to ::fixAwsJson11MissingHeaderXAmzTarget,
            Pair(AwsJson11, "serializes_blob_shapes") to ::fixAwsJson11MissingHeaderXAmzTarget,
            Pair(AwsJson11, "serializes_boolean_shapes_false") to ::fixAwsJson11MissingHeaderXAmzTarget,
            Pair(AwsJson11, "serializes_boolean_shapes_true") to ::fixAwsJson11MissingHeaderXAmzTarget,
            Pair(AwsJson11, "serializes_double_shapes") to ::fixAwsJson11MissingHeaderXAmzTarget,
            Pair(AwsJson11, "serializes_empty_list_shapes") to ::fixAwsJson11MissingHeaderXAmzTarget,
            Pair(AwsJson11, "serializes_empty_map_shapes") to ::fixAwsJson11MissingHeaderXAmzTarget,
            Pair(AwsJson11, "serializes_empty_structure_shapes") to ::fixAwsJson11MissingHeaderXAmzTarget,
            Pair(AwsJson11, "serializes_float_shapes") to ::fixAwsJson11MissingHeaderXAmzTarget,
            Pair(AwsJson11, "serializes_integer_shapes") to ::fixAwsJson11MissingHeaderXAmzTarget,
            Pair(AwsJson11, "serializes_list_of_map_shapes") to ::fixAwsJson11MissingHeaderXAmzTarget,
            Pair(AwsJson11, "serializes_list_of_recursive_structure_shapes") to ::fixAwsJson11MissingHeaderXAmzTarget,
            Pair(AwsJson11, "serializes_list_of_structure_shapes") to ::fixAwsJson11MissingHeaderXAmzTarget,
            Pair(AwsJson11, "serializes_list_shapes") to ::fixAwsJson11MissingHeaderXAmzTarget,
            Pair(AwsJson11, "serializes_long_shapes") to ::fixAwsJson11MissingHeaderXAmzTarget,
            Pair(AwsJson11, "serializes_map_of_list_shapes") to ::fixAwsJson11MissingHeaderXAmzTarget,
            Pair(AwsJson11, "serializes_map_of_recursive_structure_shapes") to ::fixAwsJson11MissingHeaderXAmzTarget,
            Pair(AwsJson11, "serializes_map_of_structure_shapes") to ::fixAwsJson11MissingHeaderXAmzTarget,
            Pair(AwsJson11, "serializes_map_shapes") to ::fixAwsJson11MissingHeaderXAmzTarget,
            Pair(AwsJson11, "serializes_recursive_structure_shapes") to ::fixAwsJson11MissingHeaderXAmzTarget,
            Pair(AwsJson11, "serializes_string_shapes") to ::fixAwsJson11MissingHeaderXAmzTarget,
            Pair(AwsJson11, "serializes_string_shapes_with_jsonvalue_trait") to ::fixAwsJson11MissingHeaderXAmzTarget,
            Pair(
                AwsJson11,
                "serializes_structure_members_with_locationname_traits",
            ) to ::fixAwsJson11MissingHeaderXAmzTarget,
            Pair(AwsJson11, "serializes_structure_shapes") to ::fixAwsJson11MissingHeaderXAmzTarget,
            Pair(AwsJson11, "serializes_structure_which_have_no_members") to ::fixAwsJson11MissingHeaderXAmzTarget,
            Pair(AwsJson11, "serializes_timestamp_shapes") to ::fixAwsJson11MissingHeaderXAmzTarget,
            Pair(
                AwsJson11,
                "serializes_timestamp_shapes_with_httpdate_timestampformat",
            ) to ::fixAwsJson11MissingHeaderXAmzTarget,
            Pair(
                AwsJson11,
                "serializes_timestamp_shapes_with_iso8601_timestampformat",
            ) to ::fixAwsJson11MissingHeaderXAmzTarget,
            Pair(
                AwsJson11,
                "serializes_timestamp_shapes_with_unixtimestamp_timestampformat",
            ) to ::fixAwsJson11MissingHeaderXAmzTarget,
        )

        private val BrokenResponseTests: Map<Pair<String, String>, KFunction1<HttpResponseTestCase, HttpResponseTestCase>> =
            mapOf()
    }
}<|MERGE_RESOLUTION|>--- conflicted
+++ resolved
@@ -945,23 +945,6 @@
             FailingTest(RestJson, "RestJsonMalformedSetNullItem", TestType.MalformedRequest),
             FailingTest(RestJson, "RestJsonMalformedSetDuplicateBlobs", TestType.MalformedRequest),
 
-<<<<<<< HEAD
-=======
-            FailingTest(RestJson, "RestJsonMalformedUnionNoFieldsSet", TestType.MalformedRequest),
-
-            // Tests involving constraint traits, which are not yet implemented.
-            // See https://github.com/awslabs/smithy-rs/pull/1342.
-            FailingTest(RestJsonValidation, "RestJsonMalformedEnumList_case0", TestType.MalformedRequest),
-            FailingTest(RestJsonValidation, "RestJsonMalformedEnumList_case1", TestType.MalformedRequest),
-            FailingTest(RestJsonValidation, "RestJsonMalformedEnumMapKey_case0", TestType.MalformedRequest),
-            FailingTest(RestJsonValidation, "RestJsonMalformedEnumMapKey_case1", TestType.MalformedRequest),
-            FailingTest(RestJsonValidation, "RestJsonMalformedEnumMapValue_case0", TestType.MalformedRequest),
-            FailingTest(RestJsonValidation, "RestJsonMalformedEnumMapValue_case1", TestType.MalformedRequest),
-            FailingTest(RestJsonValidation, "RestJsonMalformedEnumString_case0", TestType.MalformedRequest),
-            FailingTest(RestJsonValidation, "RestJsonMalformedEnumString_case1", TestType.MalformedRequest),
-            FailingTest(RestJsonValidation, "RestJsonMalformedEnumUnion_case0", TestType.MalformedRequest),
-            FailingTest(RestJsonValidation, "RestJsonMalformedEnumUnion_case1", TestType.MalformedRequest),
->>>>>>> fa03f20b
             FailingTest(RestJsonValidation, "RestJsonMalformedLengthBlobOverride_case0", TestType.MalformedRequest),
             FailingTest(RestJsonValidation, "RestJsonMalformedLengthBlobOverride_case1", TestType.MalformedRequest),
             FailingTest(RestJsonValidation, "RestJsonMalformedLengthListOverride_case0", TestType.MalformedRequest),
