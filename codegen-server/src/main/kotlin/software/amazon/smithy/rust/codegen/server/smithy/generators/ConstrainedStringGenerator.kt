--- conflicted
+++ resolved
@@ -76,13 +76,8 @@
         val metadata = symbol.expectRustMetadata()
         metadata.render(writer)
         writer.rust("struct $name(pub(crate) $inner);")
-<<<<<<< HEAD
         if (metadata.visibility == Visibility.PUBCRATE) {
-            Attribute.AllowUnused.render(writer)
-=======
-        if (constrainedTypeVisibility == Visibility.PUBCRATE) {
             Attribute.AllowDeadCode.render(writer)
->>>>>>> 8013166c
         }
         writer.rust(
             """
