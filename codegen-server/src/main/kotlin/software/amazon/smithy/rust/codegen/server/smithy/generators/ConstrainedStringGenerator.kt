--- conflicted
+++ resolved
@@ -67,13 +67,9 @@
     private val stringConstraintsInfo: List<StringTraitInfo> =
         supportedStringConstraintTraits
             .mapNotNull { shape.getTrait(it).orNull() }
-<<<<<<< HEAD
-            .map { StringTraitInfo.fromTrait(symbol, it) }
+            .map { StringTraitInfo.fromTrait(symbol, it, isSensitive = shape.hasTrait<SensitiveTrait>()) }
     private val constraintsInfo: List<TraitInfo> =
         stringConstraintsInfo
-=======
-            .map { StringTraitInfo.fromTrait(symbol, it, isSensitive = shape.hasTrait<SensitiveTrait>()) }
->>>>>>> bb6155aa
             .map(StringTraitInfo::toTraitInfo)
 
     fun render() {
@@ -189,12 +185,7 @@
         }
     }
 }
-<<<<<<< HEAD
 data class Length(val lengthTrait: LengthTrait) : StringTraitInfo() {
-=======
-
-private data class Length(val lengthTrait: LengthTrait) : StringTraitInfo() {
->>>>>>> bb6155aa
     override fun toTraitInfo(): TraitInfo = TraitInfo(
         tryFromCheck = { rust("Self::check_length(&value)?;") },
         constraintViolationVariant = {
@@ -239,12 +230,7 @@
     }
 }
 
-<<<<<<< HEAD
-data class Pattern(val symbol: Symbol, val patternTrait: PatternTrait) : StringTraitInfo() {
-=======
-private data class Pattern(val symbol: Symbol, val patternTrait: PatternTrait, val isSensitive: Boolean) :
-    StringTraitInfo() {
->>>>>>> bb6155aa
+data class Pattern(val symbol: Symbol, val patternTrait: PatternTrait, val isSensitive: Boolean) : StringTraitInfo() {
     override fun toTraitInfo(): TraitInfo {
         return TraitInfo(
             tryFromCheck = { rust("let value = Self::check_pattern(value)?;") },
