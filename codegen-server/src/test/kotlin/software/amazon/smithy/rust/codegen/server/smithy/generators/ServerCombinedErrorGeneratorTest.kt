--- conflicted
+++ resolved
@@ -80,16 +80,11 @@
 
                     // Indicate the original name in the display output.
                     let error = FooException::builder().build();
-<<<<<<< HEAD
                     assert_eq!(format!("{}", error), "FooException");
 
                     let error = Deprecated::builder().build();
                     assert_eq!(error.to_string(), "Deprecated");
-                """
-=======
-                    assert_eq!(format!("{}", error), "FooException")
                 """,
->>>>>>> 74a106f1
             )
 
             writer.unitTest(
