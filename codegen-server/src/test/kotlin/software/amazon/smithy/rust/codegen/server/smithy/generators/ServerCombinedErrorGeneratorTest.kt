--- conflicted
+++ resolved
@@ -10,11 +10,7 @@
 import software.amazon.smithy.rust.codegen.rustlang.RustModule
 import software.amazon.smithy.rust.codegen.server.smithy.testutil.serverRenderWithModelBuilder
 import software.amazon.smithy.rust.codegen.server.smithy.testutil.serverTestSymbolProvider
-<<<<<<< HEAD
-=======
-import software.amazon.smithy.rust.codegen.smithy.generators.CodegenTarget
 import software.amazon.smithy.rust.codegen.smithy.generators.error.ServerCombinedErrorGenerator
->>>>>>> 65e53ab8
 import software.amazon.smithy.rust.codegen.smithy.transformers.OperationNormalizer
 import software.amazon.smithy.rust.codegen.testutil.TestWorkspace
 import software.amazon.smithy.rust.codegen.testutil.asSmithyModel
@@ -57,13 +53,8 @@
     fun `generates combined error enums`() {
         val project = TestWorkspace.testProject(symbolProvider)
         project.withModule(RustModule.public("error")) { writer ->
-<<<<<<< HEAD
-            listOf("FooException", "ComplexError", "InvalidGreeting").forEach {
+            listOf("FooException", "ComplexError", "InvalidGreeting", "Deprecated").forEach {
                 model.lookup<StructureShape>("error#$it").serverRenderWithModelBuilder(model, symbolProvider, writer)
-=======
-            listOf("FooException", "ComplexError", "InvalidGreeting", "Deprecated").forEach {
-                model.lookup<StructureShape>("error#$it").renderWithModelBuilder(model, symbolProvider, writer, CodegenTarget.SERVER)
->>>>>>> 65e53ab8
             }
             val errors = listOf("FooException", "ComplexError", "InvalidGreeting").map { model.lookup<StructureShape>("error#$it") }
             val generator = ServerCombinedErrorGenerator(model, symbolProvider, symbolProvider.toSymbol(model.lookup("error#Greeting")), errors)
