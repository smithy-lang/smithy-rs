--- conflicted
+++ resolved
@@ -187,13 +187,8 @@
             codegenContext,
             model.lookup<EnumShape>("com.test#Language"),
             SmithyValidationExceptionConversionGenerator(codegenContext),
-<<<<<<< HEAD
-        ).render()
+        ).render(writer)
         StructureGenerator(model, symbolProvider, writer, struct, emptyList()).render()
-=======
-        ).render(writer)
-        StructureGenerator(model, symbolProvider, writer, struct).render()
->>>>>>> 086d9654
     }
 
     private fun writeServerBuilderGenerator(writer: RustWriter, model: Model, symbolProvider: RustSymbolProvider) {
@@ -210,13 +205,8 @@
             codegenContext,
             model.lookup<EnumShape>("com.test#Language"),
             SmithyValidationExceptionConversionGenerator(codegenContext),
-<<<<<<< HEAD
-        ).render()
+        ).render(writer)
         StructureGenerator(model, symbolProvider, writer, struct, emptyList()).render()
-=======
-        ).render(writer)
-        StructureGenerator(model, symbolProvider, writer, struct).render()
->>>>>>> 086d9654
     }
 
     private fun structSetters(values: Map<String, String?>, optional: Boolean) = writable {
