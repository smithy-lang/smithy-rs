/*
 * Copyright Amazon.com, Inc. or its affiliates. All Rights Reserved.
 * SPDX-License-Identifier: Apache-2.0
 */

package software.amazon.smithy.rust.codegen.server.smithy.generators

import io.kotest.matchers.string.shouldContain
import org.junit.jupiter.api.Test
import software.amazon.smithy.model.knowledge.TopDownIndex
import software.amazon.smithy.model.shapes.ServiceShape
import software.amazon.smithy.rust.codegen.rustlang.RustWriter
import software.amazon.smithy.rust.codegen.server.smithy.protocols.ServerProtocolLoader
import software.amazon.smithy.rust.codegen.server.smithy.testutil.serverTestCodegenContext
import software.amazon.smithy.rust.codegen.testutil.asSmithyModel
import software.amazon.smithy.rust.codegen.util.lookup

class ServerOperationRegistryGeneratorTest {
    private val model = """
        namespace test

        use aws.protocols#restJson1

        @restJson1
        service Service {
            operations: [
                Frobnify,
                SayHello,
            ],
        }

        /// Only the Frobnify operation is documented,
        /// over multiple lines.
        /// And here are #hash #tags!
        @http(method: "GET", uri: "/frobnify")
        operation Frobnify {
            input: FrobnifyInputOutput,
            output: FrobnifyInputOutput,
            errors: [FrobnifyFailure]
        }

        @http(method: "GET", uri: "/hello")
        operation SayHello {
            input: SayHelloInputOutput,
            output: SayHelloInputOutput,
        }

        structure FrobnifyInputOutput {}
        structure SayHelloInputOutput {}

        @error("server")
        structure FrobnifyFailure {}
    """.asSmithyModel()

    @Test
    fun `it generates quickstart example`() {
        val serviceShape = model.lookup<ServiceShape>("test#Service")
        val (protocolShapeId, protocolGeneratorFactory) = ServerProtocolLoader(ServerProtocolLoader.DefaultProtocols).protocolFor(
            model,
            serviceShape,
        )
        val serverCodegenContext = serverTestCodegenContext(
            model,
            serviceShape,
<<<<<<< HEAD
            settings = serverTestRustSettings(moduleName = "service"),
            protocolShapeId = protocolShapeId,
=======
            protocolShapeId = protocolShapeId
>>>>>>> 68feb37e
        )

        val index = TopDownIndex.of(serverCodegenContext.model)
        val operations = index.getContainedOperations(serverCodegenContext.serviceShape).sortedBy { it.id }
        val protocol = protocolGeneratorFactory.protocol(serverCodegenContext)

        val generator = ServerOperationRegistryGenerator(serverCodegenContext, protocol, operations)
        val writer = RustWriter.forModule("operation_registry")
        generator.render(writer)

        writer.toString() shouldContain
            """
            /// ```rust
            /// use std::net::SocketAddr;
            /// use test_module::{input, output, error};
            /// use test_module::operation_registry::OperationRegistryBuilder;
            /// use aws_smithy_http_server::routing::Router;
            ///
            /// #[tokio::main]
            /// pub async fn main() {
            ///    let app: Router = OperationRegistryBuilder::default()
            ///        .frobnify(frobnify)
            ///        .say_hello(say_hello)
            ///        .build()
            ///        .expect("unable to build operation registry")
            ///        .into();
            ///
            ///    let bind: SocketAddr = format!("{}:{}", "127.0.0.1", "6969")
            ///        .parse()
            ///        .expect("unable to parse the server bind address and port");
            ///
            ///    let server = hyper::Server::bind(&bind).serve(app.into_make_service());
            ///
            ///    // Run your service!
            ///    // if let Err(err) = server.await {
            ///    //   eprintln!("server error: {}", err);
            ///    // }
            /// }
            ///
            /// /// Only the Frobnify operation is documented,
            /// /// over multiple lines.
            /// /// And here are #hash #tags!
            /// async fn frobnify(input: input::FrobnifyInputOutput) -> Result<output::FrobnifyInputOutput, error::FrobnifyError> {
            ///     todo!()
            /// }
            ///
            /// async fn say_hello(input: input::SayHelloInputOutput) -> output::SayHelloInputOutput {
            ///     todo!()
            /// }
            /// ```
            ///
            """.trimIndent()
    }
}<|MERGE_RESOLUTION|>--- conflicted
+++ resolved
@@ -62,12 +62,7 @@
         val serverCodegenContext = serverTestCodegenContext(
             model,
             serviceShape,
-<<<<<<< HEAD
-            settings = serverTestRustSettings(moduleName = "service"),
             protocolShapeId = protocolShapeId,
-=======
-            protocolShapeId = protocolShapeId
->>>>>>> 68feb37e
         )
 
         val index = TopDownIndex.of(serverCodegenContext.model)
