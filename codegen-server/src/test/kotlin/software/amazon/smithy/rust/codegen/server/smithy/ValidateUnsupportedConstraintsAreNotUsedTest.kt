--- conflicted
+++ resolved
@@ -177,7 +177,6 @@
     }
 
     @Test
-<<<<<<< HEAD
     fun `it should detect when the pattern trait on string shapes is used`() {
         val model =
             """
@@ -198,9 +197,6 @@
 
     @Test
     fun `it should detect when the range trait is used on a shape we do not support`() {
-=======
-    fun `it should detect when the range trait is used`() {
->>>>>>> eafbe808
         val model =
             """
             $baseModel
@@ -233,11 +229,11 @@
         val model =
             """
             $baseModel
-            
+
             structure TestInputOutput {
                 uniqueItemsList: UniqueItemsList
             }
-            
+
             @uniqueItems
             list UniqueItemsList {
                 member: String
