[package]
name = "smithy-types"
version = "0.0.1"
authors = ["rcoh@amazon.com"]
edition = "2018"
license = "Apache-2.0"

[features]
chrono-conversions = []
default = ["chrono-conversions"]

[dependencies]
chrono = { version = "0.4", default-features = false, features = [] }
<<<<<<< HEAD
num-integer = "0.1"
=======
ryu = "1.0.5"
itoa = "0.4.0"
>>>>>>> 03ae7cc6

[dev-dependencies]
base64 = "0.13.0"
chrono = { version = "0.4", default-features = false, features = ["alloc"] }
proptest = "1"<|MERGE_RESOLUTION|>--- conflicted
+++ resolved
@@ -11,12 +11,9 @@
 
 [dependencies]
 chrono = { version = "0.4", default-features = false, features = [] }
-<<<<<<< HEAD
+itoa = "0.4.0"
 num-integer = "0.1"
-=======
 ryu = "1.0.5"
-itoa = "0.4.0"
->>>>>>> 03ae7cc6
 
 [dev-dependencies]
 base64 = "0.13.0"
