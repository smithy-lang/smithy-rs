--- conflicted
+++ resolved
@@ -25,19 +25,11 @@
 aws-smithy-runtime-api = { path = "../aws-smithy-runtime-api", features = ["client", "test-util"] }
 aws-smithy-types = { path = "../aws-smithy-types" }
 aws-smithy-xml = { path = "../aws-smithy-xml" }
-<<<<<<< HEAD
 bytes = "1.4.0"
-fastrand = "2.0.0"
+fastrand = "2.3.0"
 futures-util = "0.3.31"
 http = "0.2.9"
 http-body = "0.4.5"
-=======
-bytes = "1"
-fastrand = "2.3.0"
-futures-util = "0.3.29"
-http = "0.2.1"
-http-body = "0.4"
->>>>>>> 0071c6db
 md-5 = "0.10.0"
 once_cell = "1.20.1"
 percent-encoding = "2.3.1"
