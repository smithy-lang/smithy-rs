--- conflicted
+++ resolved
@@ -19,10 +19,7 @@
 ///
 /// TODO: Consider renaming to simply `Body`, although I'm concerned about naming headaches
 /// between hyper::Body and our Body
-<<<<<<< HEAD
-=======
 /// TODO: Once we add streaming bodies, we will need a custom debug implementation
->>>>>>> 5b4515c4
 #[derive(Debug)]
 pub enum SdkBody {
     Once(Option<Bytes>),
