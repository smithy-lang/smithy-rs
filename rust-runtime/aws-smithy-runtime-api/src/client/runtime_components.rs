--- conflicted
+++ resolved
@@ -18,13 +18,9 @@
 use crate::client::endpoint::SharedEndpointResolver;
 use crate::client::identity::{ConfiguredIdentityResolver, SharedIdentityResolver};
 use crate::client::interceptors::SharedInterceptor;
-<<<<<<< HEAD
 use crate::client::retries::classifiers::{ClassifyRetry, SharedRetryClassifier};
 use crate::client::retries::SharedRetryStrategy;
-=======
-use crate::client::retries::{RetryClassifiers, SharedRetryStrategy};
 use crate::shared::IntoShared;
->>>>>>> bb356886
 use aws_smithy_async::rt::sleep::SharedAsyncSleep;
 use aws_smithy_async::time::SharedTimeSource;
 use std::fmt;
@@ -646,22 +642,12 @@
         }
 
         Self::new("aws_smithy_runtime_api::client::runtime_components::RuntimeComponentBuilder::for_tests")
-<<<<<<< HEAD
-            .with_auth_scheme(SharedAuthScheme::new(FakeAuthScheme))
-            .with_auth_scheme_option_resolver(Some(SharedAuthSchemeOptionResolver::new(FakeAuthSchemeOptionResolver)))
-            .with_endpoint_resolver(Some(SharedEndpointResolver::new(FakeEndpointResolver)))
-            .with_http_connector(Some(SharedHttpConnector::new(FakeConnector)))
-            .with_identity_resolver(AuthSchemeId::new("fake"), SharedIdentityResolver::new(FakeIdentityResolver))
-            .with_retry_strategy(Some(SharedRetryStrategy::new(FakeRetryStrategy)))
-=======
             .with_auth_scheme(FakeAuthScheme)
             .with_auth_scheme_option_resolver(Some(FakeAuthSchemeOptionResolver))
             .with_endpoint_resolver(Some(FakeEndpointResolver))
             .with_http_connector(Some(FakeConnector))
             .with_identity_resolver(AuthSchemeId::new("fake"), FakeIdentityResolver)
-            .with_retry_classifiers(Some(RetryClassifiers::new()))
             .with_retry_strategy(Some(FakeRetryStrategy))
->>>>>>> bb356886
             .with_sleep_impl(Some(SharedAsyncSleep::new(FakeSleep)))
             .with_time_source(Some(SharedTimeSource::new(FakeTimeSource)))
     }
