--- conflicted
+++ resolved
@@ -37,7 +37,7 @@
 use aws_smithy_types::type_erasure::{TypeErasedBox, TypeErasedError};
 use phase::Phase;
 use std::{fmt, mem};
-use tracing::{error, trace};
+use tracing::{debug, error, trace};
 
 pub type Input = TypeErasedBox;
 pub type Output = TypeErasedBox;
@@ -175,11 +175,7 @@
 
     /// Returns the deserialized output or error.
     pub fn output_or_error(&self) -> Option<Result<&O, &OrchestratorError<E>>> {
-<<<<<<< HEAD
         self.output_or_error.as_ref().map(Result::as_ref)
-=======
-        self.output_or_error.as_ref().map(|res| res.as_ref())
->>>>>>> 303d99b6
     }
 
     /// Returns the mutable reference to the deserialized output or error.
@@ -190,7 +186,7 @@
     /// Advance to the Serialization phase.
     #[doc(hidden)]
     pub fn enter_serialization_phase(&mut self) {
-        trace!("entering \'serialization\' phase");
+        debug!("entering \'serialization\' phase");
         debug_assert!(
             self.phase.is_before_serialization(),
             "called enter_serialization_phase but phase is not before 'serialization'"
@@ -201,7 +197,7 @@
     /// Advance to the BeforeTransmit phase.
     #[doc(hidden)]
     pub fn enter_before_transmit_phase(&mut self) {
-        trace!("entering \'before transmit\' phase");
+        debug!("entering \'before transmit\' phase");
         debug_assert!(
             self.phase.is_serialization(),
             "called enter_before_transmit_phase but phase is not 'serialization'"
@@ -214,22 +210,14 @@
             self.request.is_some(),
             "request must be set before calling enter_before_transmit_phase"
         );
-<<<<<<< HEAD
         self.request_checkpoint = try_clone(self.request().expect("checked above"));
-        self.tainted = true;
-=======
-        self.request_checkpoint = try_clone(
-            self.request()
-                .expect("request is set before calling enter_before_transmit_phase"),
-        );
->>>>>>> 303d99b6
         self.phase = Phase::BeforeTransmit;
     }
 
     /// Advance to the Transmit phase.
     #[doc(hidden)]
     pub fn enter_transmit_phase(&mut self) {
-        trace!("entering \'transmit\' phase");
+        debug!("entering \'transmit\' phase");
         debug_assert!(
             self.phase.is_before_transmit(),
             "called enter_transmit_phase but phase is not before transmit"
@@ -240,7 +228,7 @@
     /// Advance to the BeforeDeserialization phase.
     #[doc(hidden)]
     pub fn enter_before_deserialization_phase(&mut self) {
-        trace!("entering \'before deserialization\' phase");
+        debug!("entering \'before deserialization\' phase");
         debug_assert!(
             self.phase.is_transmit(),
             "called enter_before_deserialization_phase but phase is not 'transmit'"
@@ -259,7 +247,7 @@
     /// Advance to the Deserialization phase.
     #[doc(hidden)]
     pub fn enter_deserialization_phase(&mut self) {
-        trace!("entering \'deserialization\' phase");
+        debug!("entering \'deserialization\' phase");
         debug_assert!(
             self.phase.is_before_deserialization(),
             "called enter_deserialization_phase but phase is not 'before deserialization'"
@@ -270,7 +258,7 @@
     /// Advance to the AfterDeserialization phase.
     #[doc(hidden)]
     pub fn enter_after_deserialization_phase(&mut self) {
-        trace!("entering \'after deserialization\' phase");
+        debug!("entering \'after deserialization\' phase");
         debug_assert!(
             self.phase.is_deserialization(),
             "called enter_after_deserialization_phase but phase is not 'deserialization'"
@@ -404,14 +392,10 @@
         let mut context = InterceptorContext::new(input);
         assert_eq!(
             "input",
-<<<<<<< HEAD
-            context.input().unwrap().downcast_ref::<String>().unwrap()
-=======
             context
                 .input()
                 .and_then(|i| i.downcast_ref::<String>())
                 .unwrap()
->>>>>>> 303d99b6
         );
         context.input_mut();
 
@@ -466,14 +450,10 @@
         let mut context = InterceptorContext::new(input);
         assert_eq!(
             "input",
-<<<<<<< HEAD
-            context.input().unwrap().downcast_ref::<String>().unwrap()
-=======
             context
                 .input()
                 .and_then(|i| i.downcast_ref::<String>())
                 .unwrap()
->>>>>>> 303d99b6
         );
 
         context.enter_serialization_phase();
