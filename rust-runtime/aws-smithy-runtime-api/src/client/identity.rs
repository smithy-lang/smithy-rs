/*
 * Copyright Amazon.com, Inc. or its affiliates. All Rights Reserved.
 * SPDX-License-Identifier: Apache-2.0
 */

use crate::box_error::BoxError;
use crate::client::auth::AuthSchemeId;
use crate::client::runtime_components::RuntimeComponents;
use crate::impl_shared_conversions;
use aws_smithy_types::config_bag::ConfigBag;
use std::any::Any;
use std::fmt;
use std::fmt::Debug;
use std::sync::atomic::{AtomicUsize, Ordering};
use std::sync::Arc;
use std::time::SystemTime;

#[cfg(feature = "http-auth")]
pub mod http;

new_type_future! {
    #[doc = "Future for [`IdentityResolver::resolve_identity`]."]
    pub struct IdentityFuture<'a, Identity, BoxError>;
}

<<<<<<< HEAD
static NEXT_CACHE_PARTITION: AtomicUsize = AtomicUsize::new(0);

/// Cache partition key for identity caching.
///
/// Identities need cache partitioning because a single identity cache is used across
/// multiple identity providers across multiple auth schemes. In addition, a single auth scheme
/// may have many different identity providers due to operation-level config overrides.
///
/// This partition _must_ be respected when retrieving from the identity cache and _should_
/// be part of the cache key.
///
/// Calling [`IdentityCachePartition::new`] will create a new globally unique cache partition key,
/// and the [`SharedIdentityResolver`] will automatically create and store a partion on construction.
/// Thus, every configured identity resolver will be assigned a unique partition.
#[derive(Copy, Clone, Debug, Eq, PartialEq, Hash, Ord, PartialOrd)]
pub struct IdentityCachePartition(usize);

impl IdentityCachePartition {
    /// Create a new globally unique cache partition key.
    pub fn new() -> Self {
        Self(NEXT_CACHE_PARTITION.fetch_add(1, Ordering::Relaxed))
    }

    /// Helper for unit tests to create an identity cache partition with a known value.
    #[cfg(feature = "test-util")]
    pub fn new_for_tests(value: usize) -> IdentityCachePartition {
        Self(value)
    }
}

/// Caching resolver for identities.
pub trait ResolveCachedIdentity: fmt::Debug + Send + Sync {
    /// Returns a cached identity, or resolves an identity and caches it if its not already cached.
    fn resolve_cached_identity<'a>(
        &'a self,
        resolver: SharedIdentityResolver,
        runtime_components: &'a RuntimeComponents,
        config_bag: &'a ConfigBag,
    ) -> IdentityFuture<'a>;
}

/// Shared identity cache.
#[derive(Clone, Debug)]
pub struct SharedIdentityCache(Arc<dyn ResolveCachedIdentity>);

impl SharedIdentityCache {
    /// Creates a new [`SharedIdentityCache`] from the given cache implementation.
    pub fn new(cache: impl ResolveCachedIdentity + 'static) -> Self {
        Self(Arc::new(cache))
    }
}

impl ResolveCachedIdentity for SharedIdentityCache {
    fn resolve_cached_identity<'a>(
        &'a self,
        resolver: SharedIdentityResolver,
        runtime_components: &'a RuntimeComponents,
        config_bag: &'a ConfigBag,
    ) -> IdentityFuture<'a> {
        self.0
            .resolve_cached_identity(resolver, runtime_components, config_bag)
    }
}

impl_shared_conversions!(convert SharedIdentityCache from ResolveCachedIdentity using SharedIdentityCache::new);
=======
#[deprecated(note = "Renamed to ResolveIdentity.")]
pub use ResolveIdentity as IdentityResolver;
>>>>>>> 63ce3f95

/// Resolver for identities.
///
/// Every [`AuthScheme`](crate::client::auth::AuthScheme) has one or more compatible
/// identity resolvers, which are selected from runtime components by the auth scheme
/// implementation itself.
///
/// The identity resolver must return an [`IdentityFuture`] with the resolved identity, or an error
/// if resolution failed. There is no optionality for identity resolvers. The identity either
/// resolves successfully, or it fails. The orchestrator will choose exactly one auth scheme
/// to use, and thus, its chosen identity resolver is the only identity resolver that runs.
/// There is no fallback to other auth schemes in the absence of an identity.
pub trait ResolveIdentity: Send + Sync + Debug {
    /// Asynchronously resolves an identity for a request using the given config.
    fn resolve_identity<'a>(
        &'a self,
        runtime_components: &'a RuntimeComponents,
        config_bag: &'a ConfigBag,
    ) -> IdentityFuture<'a>;

    /// Returns a fallback identity.
    ///
    /// This method should be used as a fallback plan, i.e., when a call to `resolve_identity`
    /// is interrupted by a timeout and its future fails to complete.
    ///
    /// The fallback identity should be set aside and ready to be returned
    /// immediately. Therefore, a new identity should NOT be fetched
    /// within this method, which might cause a long-running operation.
    fn fallback_on_interrupt(&self) -> Option<Identity> {
        None
    }
}

/// Container for a shared identity resolver.
#[derive(Clone, Debug)]
<<<<<<< HEAD
pub struct SharedIdentityResolver {
    inner: Arc<dyn IdentityResolver>,
    cache_partition: IdentityCachePartition,
}

impl SharedIdentityResolver {
    /// Creates a new [`SharedIdentityResolver`] from the given resolver.
    pub fn new(resolver: impl IdentityResolver + 'static) -> Self {
        Self {
            inner: Arc::new(resolver),
            cache_partition: IdentityCachePartition::new(),
        }
    }

    /// Returns the globally unique cache partition key for this identity resolver.
    ///
    /// See the [`IdentityCachePartition`] docs for more information on what this is used for
    /// and why.
    pub fn cache_partition(&self) -> IdentityCachePartition {
        self.cache_partition
    }
}

impl IdentityResolver for SharedIdentityResolver {
    fn resolve_identity<'a>(
        &'a self,
        runtime_components: &'a RuntimeComponents,
        config_bag: &'a ConfigBag,
    ) -> IdentityFuture<'a> {
        self.inner.resolve_identity(runtime_components, config_bag)
=======
pub struct SharedIdentityResolver(Arc<dyn ResolveIdentity>);

impl SharedIdentityResolver {
    /// Creates a new [`SharedIdentityResolver`] from the given resolver.
    pub fn new(resolver: impl ResolveIdentity + 'static) -> Self {
        Self(Arc::new(resolver))
    }
}

impl ResolveIdentity for SharedIdentityResolver {
    fn resolve_identity<'a>(&'a self, config_bag: &'a ConfigBag) -> IdentityFuture<'a> {
        self.0.resolve_identity(config_bag)
>>>>>>> 63ce3f95
    }
}

impl_shared_conversions!(convert SharedIdentityResolver from ResolveIdentity using SharedIdentityResolver::new);

/// An identity resolver paired with an auth scheme ID that it resolves for.
#[derive(Clone, Debug)]
pub(crate) struct ConfiguredIdentityResolver {
    auth_scheme: AuthSchemeId,
    identity_resolver: SharedIdentityResolver,
}

impl ConfiguredIdentityResolver {
    /// Creates a new [`ConfiguredIdentityResolver`] from the given auth scheme and identity resolver.
    pub(crate) fn new(
        auth_scheme: AuthSchemeId,
        identity_resolver: SharedIdentityResolver,
    ) -> Self {
        Self {
            auth_scheme,
            identity_resolver,
        }
    }

    /// Returns the auth scheme ID.
    pub(crate) fn scheme_id(&self) -> AuthSchemeId {
        self.auth_scheme
    }

    /// Returns the identity resolver.
    pub(crate) fn identity_resolver(&self) -> SharedIdentityResolver {
        self.identity_resolver.clone()
    }
}

/// An identity that can be used for authentication.
///
/// The [`Identity`] is a container for any arbitrary identity data that may be used
/// by a [`Sign`](crate::client::auth::Sign) implementation. Under the hood, it
/// has an `Arc<dyn Any>`, and it is the responsibility of the signer to downcast
/// to the appropriate data type using the `data()` function.
///
/// The `Identity` also holds an optional expiration time, which may duplicate
/// an expiration time on the identity data. This is because an `Arc<dyn Any>`
/// can't be downcast to any arbitrary trait, and expiring identities are
/// common enough to be built-in.
#[derive(Clone)]
pub struct Identity {
    data: Arc<dyn Any + Send + Sync>,
    #[allow(clippy::type_complexity)]
    data_debug: Arc<dyn (Fn(&Arc<dyn Any + Send + Sync>) -> &dyn Debug) + Send + Sync>,
    expiration: Option<SystemTime>,
}

impl Identity {
    /// Creates a new identity with the given data and expiration time.
    pub fn new<T>(data: T, expiration: Option<SystemTime>) -> Self
    where
        T: Any + Debug + Send + Sync,
    {
        Self {
            data: Arc::new(data),
            data_debug: Arc::new(|d| d.downcast_ref::<T>().expect("type-checked") as _),
            expiration,
        }
    }

    /// Returns the raw identity data.
    pub fn data<T: Any + Debug + Send + Sync + 'static>(&self) -> Option<&T> {
        self.data.downcast_ref()
    }

    /// Returns the expiration time for this identity, if any.
    pub fn expiration(&self) -> Option<SystemTime> {
        self.expiration
    }
}

impl Debug for Identity {
    fn fmt(&self, f: &mut fmt::Formatter<'_>) -> fmt::Result {
        f.debug_struct("Identity")
            .field("data", (self.data_debug)(&self.data))
            .field("expiration", &self.expiration)
            .finish()
    }
}

#[cfg(test)]
mod tests {
    use super::*;
    use aws_smithy_async::time::{SystemTimeSource, TimeSource};

    #[test]
    fn check_send_sync() {
        fn is_send_sync<T: Send + Sync>(_: T) {}
        is_send_sync(Identity::new("foo", None));
    }

    #[test]
    fn create_retrieve_identity() {
        #[derive(Debug)]
        struct MyIdentityData {
            first: String,
            last: String,
        }

        let ts = SystemTimeSource::new();
        let expiration = ts.now();
        let identity = Identity::new(
            MyIdentityData {
                first: "foo".into(),
                last: "bar".into(),
            },
            Some(expiration),
        );

        assert_eq!("foo", identity.data::<MyIdentityData>().unwrap().first);
        assert_eq!("bar", identity.data::<MyIdentityData>().unwrap().last);
        assert_eq!(Some(expiration), identity.expiration());
    }
}<|MERGE_RESOLUTION|>--- conflicted
+++ resolved
@@ -23,7 +23,6 @@
     pub struct IdentityFuture<'a, Identity, BoxError>;
 }
 
-<<<<<<< HEAD
 static NEXT_CACHE_PARTITION: AtomicUsize = AtomicUsize::new(0);
 
 /// Cache partition key for identity caching.
@@ -89,10 +88,9 @@
 }
 
 impl_shared_conversions!(convert SharedIdentityCache from ResolveCachedIdentity using SharedIdentityCache::new);
-=======
+
 #[deprecated(note = "Renamed to ResolveIdentity.")]
 pub use ResolveIdentity as IdentityResolver;
->>>>>>> 63ce3f95
 
 /// Resolver for identities.
 ///
@@ -128,15 +126,14 @@
 
 /// Container for a shared identity resolver.
 #[derive(Clone, Debug)]
-<<<<<<< HEAD
 pub struct SharedIdentityResolver {
-    inner: Arc<dyn IdentityResolver>,
+    inner: Arc<dyn ResolveIdentity>,
     cache_partition: IdentityCachePartition,
 }
 
 impl SharedIdentityResolver {
     /// Creates a new [`SharedIdentityResolver`] from the given resolver.
-    pub fn new(resolver: impl IdentityResolver + 'static) -> Self {
+    pub fn new(resolver: impl ResolveIdentity + 'static) -> Self {
         Self {
             inner: Arc::new(resolver),
             cache_partition: IdentityCachePartition::new(),
@@ -152,27 +149,13 @@
     }
 }
 
-impl IdentityResolver for SharedIdentityResolver {
+impl ResolveIdentity for SharedIdentityResolver {
     fn resolve_identity<'a>(
         &'a self,
         runtime_components: &'a RuntimeComponents,
         config_bag: &'a ConfigBag,
     ) -> IdentityFuture<'a> {
         self.inner.resolve_identity(runtime_components, config_bag)
-=======
-pub struct SharedIdentityResolver(Arc<dyn ResolveIdentity>);
-
-impl SharedIdentityResolver {
-    /// Creates a new [`SharedIdentityResolver`] from the given resolver.
-    pub fn new(resolver: impl ResolveIdentity + 'static) -> Self {
-        Self(Arc::new(resolver))
-    }
-}
-
-impl ResolveIdentity for SharedIdentityResolver {
-    fn resolve_identity<'a>(&'a self, config_bag: &'a ConfigBag) -> IdentityFuture<'a> {
-        self.0.resolve_identity(config_bag)
->>>>>>> 63ce3f95
     }
 }
 
