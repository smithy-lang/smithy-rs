--- conflicted
+++ resolved
@@ -1,10 +1,6 @@
 [package]
 name = "aws-smithy-xml"
-<<<<<<< HEAD
-version = "0.60.12"
-=======
 version = "0.60.13"
->>>>>>> 3b944378
 authors = ["AWS Rust SDK Team <aws-sdk-rust@amazon.com>", "Russell Cohen <rcoh@amazon.com>"]
 description = "XML parsing logic for Smithy protocols."
 edition = "2021"
