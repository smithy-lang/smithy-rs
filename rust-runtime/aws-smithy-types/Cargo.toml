[package]
name = "aws-smithy-types"
version = "0.0.0-smithy-rs-head"
authors = [
    "AWS Rust SDK Team <aws-sdk-rust@amazon.com>",
    "Russell Cohen <rcoh@amazon.com>",
]
description = "Types for smithy-rs codegen."
edition = "2021"
license = "Apache-2.0"
repository = "https://github.com/awslabs/smithy-rs"

[features]
test-util = []
serde-serialize = []
serde-deserialize = []

[dependencies]
itoa = "1.0.0"
num-integer = "0.1.44"
ryu = "1.0.5"
time = { version = "0.3.4", features = ["parsing"] }
base64-simd = "0.8"

[dev-dependencies]
base64 = "0.13.0"
lazy_static = "1.4"
proptest = "1"
serde = { version = "1", features = ["derive"] }
serde_json = "1"
criterion = "0.4"
rand = "0.8.4"
ciborium = { version = "0.2.1" }

[package.metadata.docs.rs]
all-features = true
targets = ["x86_64-unknown-linux-gnu"]
rustdoc-args = ["--cfg", "docsrs"]
# End of docs.rs metadata

[[bench]]
name = "base64"
harness = false

<<<<<<< HEAD

[target."cfg(aws_sdk_unstable)".dependencies.serde]
version = "1"
features = ["derive"]

[features]
serde-serialize = []
serde-deserialize = []
=======
[target."cfg(aws_sdk_unstable)".dependencies.serde]
version = "1"
features = ["derive"]
>>>>>>> 74a72041
<|MERGE_RESOLUTION|>--- conflicted
+++ resolved
@@ -42,17 +42,10 @@
 name = "base64"
 harness = false
 
-<<<<<<< HEAD
-
 [target."cfg(aws_sdk_unstable)".dependencies.serde]
 version = "1"
 features = ["derive"]
 
 [features]
 serde-serialize = []
-serde-deserialize = []
-=======
-[target."cfg(aws_sdk_unstable)".dependencies.serde]
-version = "1"
-features = ["derive"]
->>>>>>> 74a72041
+serde-deserialize = []