--- conflicted
+++ resolved
@@ -40,10 +40,5 @@
 harness = false
 
 [features]
-<<<<<<< HEAD
 serde-serialize = []
-serde-deserialize = []
-=======
-"serialize" = []
-"deserialize" = []
->>>>>>> d00c6fff
+serde-deserialize = []