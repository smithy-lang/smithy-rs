/*
 * Copyright Amazon.com, Inc. or its affiliates. All Rights Reserved.
 * SPDX-License-Identifier: Apache-2.0
 */

//! Protocol-agnostic types for smithy-rs.

#![warn(
    missing_docs,
    rustdoc::missing_crate_level_docs,
    missing_debug_implementations,
    rust_2018_idioms,
    unreachable_pub
)]

use crate::error::{TryFromNumberError, TryFromNumberErrorKind};
<<<<<<< HEAD
use std::collections::HashMap;

mod blob;
pub use blob::Blob;

=======
>>>>>>> 25296904
pub mod base64;
pub mod date_time;
mod document;
pub mod endpoint;
pub mod error;
pub mod primitive;
pub mod retry;
pub mod timeout;
pub use crate::date_time::DateTime;
pub use crate::document::Document;
pub use error::Error;

<<<<<<< HEAD
/* ANCHOR: document */

/// Document Type
///
/// Document types represents protocol-agnostic open content that is accessed like JSON data.
/// Open content is useful for modeling unstructured data that has no schema, data that can't be
/// modeled using rigid types, or data that has a schema that evolves outside of the purview of a model.
/// The serialization format of a document is an implementation detail of a protocol.
#[derive(Debug, Clone, PartialEq)]
pub enum Document {
    /// JSON object
    Object(HashMap<String, Document>),
    /// JSON array
    Array(Vec<Document>),
    /// JSON number
    Number(Number),
    /// JSON string
    String(String),
    /// JSON boolean
    Bool(bool),
    /// JSON null
    Null,
}

impl From<bool> for Document {
    fn from(value: bool) -> Self {
        Document::Bool(value)
    }
}

impl From<String> for Document {
    fn from(value: String) -> Self {
        Document::String(value)
    }
}

impl From<Vec<Document>> for Document {
    fn from(values: Vec<Document>) -> Self {
        Document::Array(values)
    }
}

impl From<HashMap<String, Document>> for Document {
    fn from(values: HashMap<String, Document>) -> Self {
        Document::Object(values)
    }
}

impl From<u64> for Document {
    fn from(value: u64) -> Self {
        Document::Number(Number::PosInt(value))
    }
}

impl From<i64> for Document {
    fn from(value: i64) -> Self {
        Document::Number(Number::NegInt(value))
    }
}

impl From<i32> for Document {
    fn from(value: i32) -> Self {
        Document::Number(Number::NegInt(value as i64))
=======
/// Binary Blob Type
///
/// Blobs represent protocol-agnostic binary content.
#[derive(Debug, PartialEq, Clone)]
pub struct Blob {
    inner: Vec<u8>,
}

impl Blob {
    /// Creates a new blob from the given `input`.
    pub fn new<T: Into<Vec<u8>>>(input: T) -> Self {
        Blob {
            inner: input.into(),
        }
    }

    /// Consumes the `Blob` and returns a `Vec<u8>` with its contents.
    pub fn into_inner(self) -> Vec<u8> {
        self.inner
    }
}

impl AsRef<[u8]> for Blob {
    fn as_ref(&self) -> &[u8] {
        &self.inner
>>>>>>> 25296904
    }
}

/// A number type that implements Javascript / JSON semantics, modeled on serde_json:
/// <https://docs.serde.rs/src/serde_json/number.rs.html#20-22>
#[derive(Debug, Clone, Copy, PartialEq)]
pub enum Number {
    /// Unsigned 64-bit integer value.
    PosInt(u64),
    /// Signed 64-bit integer value. The wrapped value is _always_ negative.
    NegInt(i64),
    /// 64-bit floating-point value.
    Float(f64),
}

impl Number {
    /// Converts to an `f64` lossily.
    /// Use `Number::try_from` to make the conversion only if it is not lossy.
    pub fn to_f64_lossy(self) -> f64 {
        match self {
            Number::PosInt(v) => v as f64,
            Number::NegInt(v) => v as f64,
            Number::Float(v) => v as f64,
        }
    }

    /// Converts to an `f32` lossily.
    /// Use `Number::try_from` to make the conversion only if it is not lossy.
    pub fn to_f32_lossy(self) -> f32 {
        match self {
            Number::PosInt(v) => v as f32,
            Number::NegInt(v) => v as f32,
            Number::Float(v) => v as f32,
        }
    }
}

macro_rules! to_unsigned_integer_converter {
    ($typ:ident, $styp:expr) => {
        #[doc = "Converts to a `"]
        #[doc = $styp]
        #[doc = "`. This conversion fails if it is lossy."]
        impl TryFrom<Number> for $typ {
            type Error = TryFromNumberError;

            fn try_from(value: Number) -> Result<Self, Self::Error> {
                match value {
                    Number::PosInt(v) => Ok(Self::try_from(v)?),
                    Number::NegInt(v) => {
                        Err(TryFromNumberErrorKind::NegativeToUnsignedLossyConversion(v).into())
                    }
                    Number::Float(v) => {
                        Err(TryFromNumberErrorKind::FloatToIntegerLossyConversion(v).into())
                    }
                }
            }
        }
    };

    ($typ:ident) => {
        to_unsigned_integer_converter!($typ, stringify!($typ));
    };
}

macro_rules! to_signed_integer_converter {
    ($typ:ident, $styp:expr) => {
        #[doc = "Converts to a `"]
        #[doc = $styp]
        #[doc = "`. This conversion fails if it is lossy."]
        impl TryFrom<Number> for $typ {
            type Error = TryFromNumberError;

            fn try_from(value: Number) -> Result<Self, Self::Error> {
                match value {
                    Number::PosInt(v) => Ok(Self::try_from(v)?),
                    Number::NegInt(v) => Ok(Self::try_from(v)?),
                    Number::Float(v) => {
                        Err(TryFromNumberErrorKind::FloatToIntegerLossyConversion(v).into())
                    }
                }
            }
        }
    };

    ($typ:ident) => {
        to_signed_integer_converter!($typ, stringify!($typ));
    };
}

/// Converts to a `u64`. The conversion fails if it is lossy.
impl TryFrom<Number> for u64 {
    type Error = TryFromNumberError;

    fn try_from(value: Number) -> Result<Self, Self::Error> {
        match value {
            Number::PosInt(v) => Ok(v),
            Number::NegInt(v) => {
                Err(TryFromNumberErrorKind::NegativeToUnsignedLossyConversion(v).into())
            }
            Number::Float(v) => {
                Err(TryFromNumberErrorKind::FloatToIntegerLossyConversion(v).into())
            }
        }
    }
}
to_unsigned_integer_converter!(u32);
to_unsigned_integer_converter!(u16);
to_unsigned_integer_converter!(u8);

impl TryFrom<Number> for i64 {
    type Error = TryFromNumberError;

    fn try_from(value: Number) -> Result<Self, Self::Error> {
        match value {
            Number::PosInt(v) => Ok(Self::try_from(v)?),
            Number::NegInt(v) => Ok(v),
            Number::Float(v) => {
                Err(TryFromNumberErrorKind::FloatToIntegerLossyConversion(v).into())
            }
        }
    }
}
to_signed_integer_converter!(i32);
to_signed_integer_converter!(i16);
to_signed_integer_converter!(i8);

/// Converts to an `f64`. The conversion fails if it is lossy.
impl TryFrom<Number> for f64 {
    type Error = TryFromNumberError;

    fn try_from(value: Number) -> Result<Self, Self::Error> {
        match value {
            // Integers can only be represented with full precision in a float if they fit in the
            // significand, which is 24 bits in `f32` and 53 bits in `f64`.
            // https://github.com/rust-lang/rust/blob/58f11791af4f97572e7afd83f11cffe04bbbd12f/library/core/src/convert/num.rs#L151-L153
            Number::PosInt(v) => {
                if v <= (1 << 53) {
                    Ok(v as Self)
                } else {
                    Err(TryFromNumberErrorKind::U64ToFloatLossyConversion(v).into())
                }
            }
            Number::NegInt(v) => {
                if (-(1 << 53)..=(1 << 53)).contains(&v) {
                    Ok(v as Self)
                } else {
                    Err(TryFromNumberErrorKind::I64ToFloatLossyConversion(v).into())
                }
            }
            Number::Float(v) => Ok(v),
        }
    }
}

/// Converts to an `f64`. The conversion fails if it is lossy.
impl TryFrom<Number> for f32 {
    type Error = TryFromNumberError;

    fn try_from(value: Number) -> Result<Self, Self::Error> {
        match value {
            Number::PosInt(v) => {
                if v <= (1 << 24) {
                    Ok(v as Self)
                } else {
                    Err(TryFromNumberErrorKind::U64ToFloatLossyConversion(v).into())
                }
            }
            Number::NegInt(v) => {
                if (-(1 << 24)..=(1 << 24)).contains(&v) {
                    Ok(v as Self)
                } else {
                    Err(TryFromNumberErrorKind::I64ToFloatLossyConversion(v).into())
                }
            }
            Number::Float(v) => Err(TryFromNumberErrorKind::F64ToF32LossyConversion(v).into()),
        }
    }
}

#[cfg(test)]
mod number {
    use super::*;
    use crate::error::{TryFromNumberError, TryFromNumberErrorKind};

    macro_rules! to_unsigned_converter_tests {
        ($typ:ident) => {
            assert_eq!($typ::try_from(Number::PosInt(69u64)).unwrap(), 69);

            assert!(matches!(
                $typ::try_from(Number::PosInt(($typ::MAX as u64) + 1u64)).unwrap_err(),
                TryFromNumberError {
                    kind: TryFromNumberErrorKind::OutsideIntegerRange(..)
                }
            ));

            assert!(matches!(
                $typ::try_from(Number::NegInt(-1i64)).unwrap_err(),
                TryFromNumberError {
                    kind: TryFromNumberErrorKind::NegativeToUnsignedLossyConversion(..)
                }
            ));

            for val in [69.69f64, f64::NAN, f64::INFINITY, f64::NEG_INFINITY] {
                assert!(matches!(
                    $typ::try_from(Number::Float(val)).unwrap_err(),
                    TryFromNumberError {
                        kind: TryFromNumberErrorKind::FloatToIntegerLossyConversion(..)
                    }
                ));
            }
        };
    }

    #[test]
    fn to_u64() {
        assert_eq!(u64::try_from(Number::PosInt(69u64)).unwrap(), 69u64);

        assert!(matches!(
            u64::try_from(Number::NegInt(-1i64)).unwrap_err(),
            TryFromNumberError {
                kind: TryFromNumberErrorKind::NegativeToUnsignedLossyConversion(..)
            }
        ));

        for val in [69.69f64, f64::NAN, f64::INFINITY, f64::NEG_INFINITY] {
            assert!(matches!(
                u64::try_from(Number::Float(val)).unwrap_err(),
                TryFromNumberError {
                    kind: TryFromNumberErrorKind::FloatToIntegerLossyConversion(..)
                }
            ));
        }
    }

    #[test]
    fn to_u32() {
        to_unsigned_converter_tests!(u32);
    }

    #[test]
    fn to_u16() {
        to_unsigned_converter_tests!(u16);
    }

    #[test]
    fn to_u8() {
        to_unsigned_converter_tests!(u8);
    }

    macro_rules! to_signed_converter_tests {
        ($typ:ident) => {
            assert_eq!($typ::try_from(Number::PosInt(69u64)).unwrap(), 69);
            assert_eq!($typ::try_from(Number::NegInt(-69i64)).unwrap(), -69);

            assert!(matches!(
                $typ::try_from(Number::PosInt(($typ::MAX as u64) + 1u64)).unwrap_err(),
                TryFromNumberError {
                    kind: TryFromNumberErrorKind::OutsideIntegerRange(..)
                }
            ));

            assert!(matches!(
                $typ::try_from(Number::NegInt(($typ::MIN as i64) - 1i64)).unwrap_err(),
                TryFromNumberError {
                    kind: TryFromNumberErrorKind::OutsideIntegerRange(..)
                }
            ));

            for val in [69.69f64, f64::NAN, f64::INFINITY, f64::NEG_INFINITY] {
                assert!(matches!(
                    u64::try_from(Number::Float(val)).unwrap_err(),
                    TryFromNumberError {
                        kind: TryFromNumberErrorKind::FloatToIntegerLossyConversion(..)
                    }
                ));
            }
        };
    }

    #[test]
    fn to_i64() {
        assert_eq!(i64::try_from(Number::PosInt(69u64)).unwrap(), 69);
        assert_eq!(i64::try_from(Number::NegInt(-69i64)).unwrap(), -69);

        for val in [69.69f64, f64::NAN, f64::INFINITY, f64::NEG_INFINITY] {
            assert!(matches!(
                u64::try_from(Number::Float(val)).unwrap_err(),
                TryFromNumberError {
                    kind: TryFromNumberErrorKind::FloatToIntegerLossyConversion(..)
                }
            ));
        }
    }

    #[test]
    fn to_i32() {
        to_signed_converter_tests!(i32);
    }

    #[test]
    fn to_i16() {
        to_signed_converter_tests!(i16);
    }

    #[test]
    fn to_i8() {
        to_signed_converter_tests!(i8);
    }

    #[test]
    fn to_f64() {
        assert_eq!(f64::try_from(Number::PosInt(69u64)).unwrap(), 69f64);
        assert_eq!(f64::try_from(Number::NegInt(-69i64)).unwrap(), -69f64);
        assert_eq!(f64::try_from(Number::Float(-69f64)).unwrap(), -69f64);
        assert!(f64::try_from(Number::Float(f64::NAN)).unwrap().is_nan());
        assert_eq!(
            f64::try_from(Number::Float(f64::INFINITY)).unwrap(),
            f64::INFINITY
        );
        assert_eq!(
            f64::try_from(Number::Float(f64::NEG_INFINITY)).unwrap(),
            f64::NEG_INFINITY
        );

        let significand_max_u64: u64 = 1 << 53;
        let significand_max_i64: i64 = 1 << 53;

        assert_eq!(
            f64::try_from(Number::PosInt(significand_max_u64)).unwrap(),
            9007199254740992f64
        );

        assert_eq!(
            f64::try_from(Number::NegInt(significand_max_i64)).unwrap(),
            9007199254740992f64
        );
        assert_eq!(
            f64::try_from(Number::NegInt(-significand_max_i64)).unwrap(),
            -9007199254740992f64
        );

        assert!(matches!(
            f64::try_from(Number::PosInt(significand_max_u64 + 1)).unwrap_err(),
            TryFromNumberError {
                kind: TryFromNumberErrorKind::U64ToFloatLossyConversion(..)
            }
        ));

        assert!(matches!(
            f64::try_from(Number::NegInt(significand_max_i64 + 1)).unwrap_err(),
            TryFromNumberError {
                kind: TryFromNumberErrorKind::I64ToFloatLossyConversion(..)
            }
        ));
        assert!(matches!(
            f64::try_from(Number::NegInt(-significand_max_i64 - 1)).unwrap_err(),
            TryFromNumberError {
                kind: TryFromNumberErrorKind::I64ToFloatLossyConversion(..)
            }
        ));
    }

    #[test]
    fn to_f32() {
        assert_eq!(f32::try_from(Number::PosInt(69u64)).unwrap(), 69f32);
        assert_eq!(f32::try_from(Number::NegInt(-69i64)).unwrap(), -69f32);

        let significand_max_u64: u64 = 1 << 24;
        let significand_max_i64: i64 = 1 << 24;

        assert_eq!(
            f32::try_from(Number::PosInt(significand_max_u64)).unwrap(),
            16777216f32
        );

        assert_eq!(
            f32::try_from(Number::NegInt(significand_max_i64)).unwrap(),
            16777216f32
        );
        assert_eq!(
            f32::try_from(Number::NegInt(-significand_max_i64)).unwrap(),
            -16777216f32
        );

        assert!(matches!(
            f32::try_from(Number::PosInt(significand_max_u64 + 1)).unwrap_err(),
            TryFromNumberError {
                kind: TryFromNumberErrorKind::U64ToFloatLossyConversion(..)
            }
        ));

        assert!(matches!(
            f32::try_from(Number::NegInt(significand_max_i64 + 1)).unwrap_err(),
            TryFromNumberError {
                kind: TryFromNumberErrorKind::I64ToFloatLossyConversion(..)
            }
        ));
        assert!(matches!(
            f32::try_from(Number::NegInt(-significand_max_i64 - 1)).unwrap_err(),
            TryFromNumberError {
                kind: TryFromNumberErrorKind::I64ToFloatLossyConversion(..)
            }
        ));

        for val in [69f64, f64::NAN, f64::INFINITY, f64::NEG_INFINITY] {
            assert!(matches!(
                f32::try_from(Number::Float(val)).unwrap_err(),
                TryFromNumberError {
                    kind: TryFromNumberErrorKind::F64ToF32LossyConversion(..)
                }
            ));
        }
    }

    #[test]
    fn to_f64_lossy() {
        assert_eq!(Number::PosInt(69u64).to_f64_lossy(), 69f64);
        assert_eq!(
            Number::PosInt((1 << 53) + 1).to_f64_lossy(),
            9007199254740992f64
        );
        assert_eq!(
            Number::NegInt(-(1 << 53) - 1).to_f64_lossy(),
            -9007199254740992f64
        );
    }

    #[test]
    fn to_f32_lossy() {
        assert_eq!(Number::PosInt(69u64).to_f32_lossy(), 69f32);
        assert_eq!(Number::PosInt((1 << 24) + 1).to_f32_lossy(), 16777216f32);
        assert_eq!(Number::NegInt(-(1 << 24) - 1).to_f32_lossy(), -16777216f32);
        assert_eq!(
            Number::Float(1452089033.7674935).to_f32_lossy(),
            1452089100f32
        );
    }
}<|MERGE_RESOLUTION|>--- conflicted
+++ resolved
@@ -14,14 +14,11 @@
 )]
 
 use crate::error::{TryFromNumberError, TryFromNumberErrorKind};
-<<<<<<< HEAD
 use std::collections::HashMap;
 
 mod blob;
 pub use blob::Blob;
 
-=======
->>>>>>> 25296904
 pub mod base64;
 pub mod date_time;
 mod document;
@@ -30,11 +27,10 @@
 pub mod primitive;
 pub mod retry;
 pub mod timeout;
-pub use crate::date_time::DateTime;
-pub use crate::document::Document;
+pub use date_time::DateTime;
+pub use document::Document;
 pub use error::Error;
 
-<<<<<<< HEAD
 /* ANCHOR: document */
 
 /// Document Type
@@ -98,33 +94,6 @@
 impl From<i32> for Document {
     fn from(value: i32) -> Self {
         Document::Number(Number::NegInt(value as i64))
-=======
-/// Binary Blob Type
-///
-/// Blobs represent protocol-agnostic binary content.
-#[derive(Debug, PartialEq, Clone)]
-pub struct Blob {
-    inner: Vec<u8>,
-}
-
-impl Blob {
-    /// Creates a new blob from the given `input`.
-    pub fn new<T: Into<Vec<u8>>>(input: T) -> Self {
-        Blob {
-            inner: input.into(),
-        }
-    }
-
-    /// Consumes the `Blob` and returns a `Vec<u8>` with its contents.
-    pub fn into_inner(self) -> Vec<u8> {
-        self.inner
-    }
-}
-
-impl AsRef<[u8]> for Blob {
-    fn as_ref(&self) -> &[u8] {
-        &self.inner
->>>>>>> 25296904
     }
 }
 
