--- conflicted
+++ resolved
@@ -13,7 +13,6 @@
     unreachable_pub
 )]
 
-<<<<<<< HEAD
 #[cfg(test)]
 #[cfg(all(
     feature = "unstable-serde-serialize",
@@ -21,8 +20,6 @@
 ))]
 mod test;
 
-=======
->>>>>>> 3e8f5cb2
 #[cfg(feature = "unstable-serde-serialize")]
 use serde::Serialize;
 #[cfg(feature = "unstable-serde-deserialize")]
@@ -62,7 +59,6 @@
 #[cfg(feature = "unstable-serde-deserialize")]
 struct HumanReadableBlobVisitor;
 
-<<<<<<< HEAD
 #[cfg(feature = "unstable-serde-deserialize")]
 impl<'de> Visitor<'de> for HumanReadableBlobVisitor {
     type Value = Blob;
@@ -109,31 +105,6 @@
             deserializer.deserialize_str(HumanReadableBlobVisitor)
         } else {
             deserializer.deserialize_byte_buf(NotHumanReadableBlobVisitor)
-=======
-    impl<'de> Visitor<'de> for BlobVisitor {
-        type Value = Blob;
-        fn expecting(&self, formatter: &mut std::fmt::Formatter<'_>) -> std::fmt::Result {
-            formatter.write_str("expected base64 encoded string")
-        }
-
-        fn visit_str<E>(self, v: &str) -> Result<Self::Value, E>
-        where
-            E: serde::de::Error,
-        {
-            match base64::decode(v) {
-                Ok(inner) => Ok(Blob { inner }),
-                Err(e) => Err(serde::de::Error::custom(e)),
-            }
-        }
-    }
-
-    impl<'de> Deserialize<'de> for Blob {
-        fn deserialize<D>(deserializer: D) -> Result<Self, D::Error>
-        where
-            D: serde::Deserializer<'de>,
-        {
-            deserializer.deserialize_str(BlobVisitor)
->>>>>>> 3e8f5cb2
         }
     }
 
