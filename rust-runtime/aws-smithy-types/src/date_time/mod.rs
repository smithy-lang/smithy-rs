--- conflicted
+++ resolved
@@ -574,7 +574,34 @@
         );
     }
 
-<<<<<<< HEAD
+    #[test]
+    fn ord() {
+        let first = DateTime::from_secs_and_nanos(-1, 0);
+        let second = DateTime::from_secs_and_nanos(0, 0);
+        let third = DateTime::from_secs_and_nanos(0, 1);
+        let fourth = DateTime::from_secs_and_nanos(1, 0);
+
+        assert!(first == first);
+        assert!(first < second);
+        assert!(first < third);
+        assert!(first < fourth);
+
+        assert!(second > first);
+        assert!(second == second);
+        assert!(second < third);
+        assert!(second < fourth);
+
+        assert!(third > first);
+        assert!(third > second);
+        assert!(third == third);
+        assert!(third < fourth);
+
+        assert!(fourth > first);
+        assert!(fourth > second);
+        assert!(fourth > third);
+        assert!(fourth == fourth);
+    }
+
     #[cfg(all(
         test,
         aws_sdk_unstable,
@@ -619,33 +646,5 @@
         let res2 = ciborium::ser::into_writer(&cbor, &mut buf2);
         assert!(res1.is_ok() && res2.is_ok());
         assert!(buf1 == buf2, "{:#?}", (buf1, buf2));
-=======
-    #[test]
-    fn ord() {
-        let first = DateTime::from_secs_and_nanos(-1, 0);
-        let second = DateTime::from_secs_and_nanos(0, 0);
-        let third = DateTime::from_secs_and_nanos(0, 1);
-        let fourth = DateTime::from_secs_and_nanos(1, 0);
-
-        assert!(first == first);
-        assert!(first < second);
-        assert!(first < third);
-        assert!(first < fourth);
-
-        assert!(second > first);
-        assert!(second == second);
-        assert!(second < third);
-        assert!(second < fourth);
-
-        assert!(third > first);
-        assert!(third > second);
-        assert!(third == third);
-        assert!(third < fourth);
-
-        assert!(fourth > first);
-        assert!(fourth > second);
-        assert!(fourth > third);
-        assert!(fourth == fourth);
->>>>>>> 33db0d15
     }
 }