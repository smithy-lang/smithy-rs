[package]
name = "aws-smithy-json"
<<<<<<< HEAD
version = "0.62.0"
=======
version = "0.61.8"
>>>>>>> 3b944378
authors = ["AWS Rust SDK Team <aws-sdk-rust@amazon.com>", "John DiSanti <jdisanti@amazon.com>"]
description = "Token streaming JSON parser for smithy-rs."
edition = "2021"
license = "Apache-2.0"
repository = "https://github.com/smithy-lang/smithy-rs"
rust-version = "1.88"

[dependencies]
aws-smithy-types = { path = "../aws-smithy-types" }

[dev-dependencies]
proptest = "1"
serde_json = "1.0"

[package.metadata.docs.rs]
all-features = true
targets = ["x86_64-unknown-linux-gnu"]
cargo-args = ["-Zunstable-options", "-Zrustdoc-scrape-examples"]
rustdoc-args = ["--cfg", "docsrs"]
# End of docs.rs metadata<|MERGE_RESOLUTION|>--- conflicted
+++ resolved
@@ -1,10 +1,6 @@
 [package]
 name = "aws-smithy-json"
-<<<<<<< HEAD
 version = "0.62.0"
-=======
-version = "0.61.8"
->>>>>>> 3b944378
 authors = ["AWS Rust SDK Team <aws-sdk-rust@amazon.com>", "John DiSanti <jdisanti@amazon.com>"]
 description = "Token streaming JSON parser for smithy-rs."
 edition = "2021"
