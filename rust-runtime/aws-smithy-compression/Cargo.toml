--- conflicted
+++ resolved
@@ -1,10 +1,6 @@
 [package]
 name = "aws-smithy-compression"
-<<<<<<< HEAD
-version = "0.0.6"
-=======
 version = "0.0.7"
->>>>>>> 3b944378
 authors = [
   "AWS Rust SDK Team <aws-sdk-rust@amazon.com>",
   "Zelda Hessler <zhessler@amazon.com>",
