--- conflicted
+++ resolved
@@ -1,11 +1,7 @@
 [workspace]
 [package]
 name = "aws-smithy-fuzz"
-<<<<<<< HEAD
-version = "0.1.2"
-=======
 version = "0.1.3"
->>>>>>> 3b944378
 authors = ["AWS Rust SDK Team <aws-sdk-rust@amazon.com>"]
 description = "Fuzzing utilities for smithy-rs servers"
 edition = "2021"
