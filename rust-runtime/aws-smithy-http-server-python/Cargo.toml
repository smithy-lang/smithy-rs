[package]
name = "aws-smithy-http-server-python"
<<<<<<< HEAD
version = "0.66.5"
=======
version = "0.66.6"
>>>>>>> 3b944378
authors = ["Smithy Rust Server <smithy-rs-server@amazon.com>"]
edition = "2021"
license = "Apache-2.0"
repository = "https://github.com/smithy-lang/smithy-rs"
keywords = ["smithy", "framework", "web", "api", "aws"]
categories = ["asynchronous", "web-programming", "api-bindings"]
description = """
Python server runtime for Smithy Rust Server Framework.
"""
publish = true
rust-version = "1.88"

[dependencies]
aws-smithy-http = { path = "../aws-smithy-http" }
aws-smithy-http-server = { path = "../aws-smithy-http-server", features = ["aws-lambda"] }
aws-smithy-json = { path = "../aws-smithy-json" }
aws-smithy-types = { path = "../aws-smithy-types", features = ["byte-stream-poll-next", "http-body-0-4-x"] }
aws-smithy-xml = { path = "../aws-smithy-xml" }
bytes = "1.10.0"
futures = "0.3"
http = "0.2.12"
hyper = { version = "0.14.26", features = ["server", "http1", "http2", "tcp", "stream"] }
tls-listener = { version = "0.7.0", features = ["rustls", "hyper-h2"] }
rustls-pemfile = "1.0.1"
tokio-rustls = "0.24.0"
lambda_http = { version = "0.8.4" }
num_cpus = "1.13.1"
parking_lot = "0.12.1"
pin-project-lite = "0.2.14"
pyo3 = "0.20"
pyo3-asyncio = { version = "0.20.0", features = ["tokio-runtime"] }
signal-hook = { version = "0.3.14", features = ["extended-siginfo"] }
socket2 = { version = "0.5.5", features = ["all"] }
thiserror = "2"
tokio = { version = "1.40.0", features = ["full"] }
tokio-stream = "0.1.2"
tower = { version = "0.4.13", features = ["util"] }
tracing = "0.1.40"
tracing-subscriber = { version = "0.3.16", features = ["json", "env-filter"] }
tracing-appender = { version = "0.2.2"}

[dev-dependencies]
pretty_assertions = "1"
futures-util = { version = "0.3.29", default-features = false }
tower-test = "0.4"
tokio-test = "0.4"
pyo3-asyncio = { version = "0.20.0", features = ["testing", "attributes", "tokio-runtime", "unstable-streams"] }
rcgen = "0.10.0"
hyper-rustls = { version = "0.24", features = ["http2"] }

# PyO3 Asyncio tests cannot use Cargo's default testing harness because `asyncio`
# wants to control the main thread. So we need to use testing harness provided by `pyo3_asyncio`
# for the async Python tests. For more detail see:
# https://docs.rs/pyo3-asyncio/0.18.0/pyo3_asyncio/testing/index.html#pyo3-asyncio-testing-utilities
[[test]]
name = "middleware_tests"
path = "src/middleware/pytests/harness.rs"
harness = false
[[test]]
name = "python_tests"
path = "src/pytests/harness.rs"
harness = false

[package.metadata.docs.rs]
all-features = true
targets = ["x86_64-unknown-linux-gnu"]
cargo-args = ["-Zunstable-options", "-Zrustdoc-scrape-examples"]
rustdoc-args = ["--cfg", "docsrs"]
# End of docs.rs metadata<|MERGE_RESOLUTION|>--- conflicted
+++ resolved
@@ -1,10 +1,6 @@
 [package]
 name = "aws-smithy-http-server-python"
-<<<<<<< HEAD
-version = "0.66.5"
-=======
 version = "0.66.6"
->>>>>>> 3b944378
 authors = ["Smithy Rust Server <smithy-rs-server@amazon.com>"]
 edition = "2021"
 license = "Apache-2.0"
