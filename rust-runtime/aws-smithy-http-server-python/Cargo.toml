[package]
name = "aws-smithy-http-server-python"
<<<<<<< HEAD
version = "0.66.0"
=======
version = "0.65.1"
>>>>>>> fef8f122
authors = ["Smithy Rust Server <smithy-rs-server@amazon.com>"]
edition = "2021"
license = "Apache-2.0"
repository = "https://github.com/smithy-lang/smithy-rs"
keywords = ["smithy", "framework", "web", "api", "aws"]
categories = ["asynchronous", "web-programming", "api-bindings"]
description = """
Python server runtime for Smithy Rust Server Framework.
"""
publish = true

[dependencies]
aws-smithy-http = { path = "../aws-smithy-http" }
aws-smithy-http-server = { path = "../aws-smithy-http-server", features = ["aws-lambda"] }
aws-smithy-json = { path = "../aws-smithy-json" }
aws-smithy-types = { path = "../aws-smithy-types", features = ["byte-stream-poll-next", "http-body-0-4-x"] }
aws-smithy-xml = { path = "../aws-smithy-xml" }
bytes = "1.10.0"
futures = "0.3"
http = "0.2.9"
hyper = { version = "0.14.26", features = ["server", "http1", "http2", "tcp", "stream"] }
tls-listener = { version = "0.7.0", features = ["rustls", "hyper-h2"] }
rustls-pemfile = "1.0.1"
tokio-rustls = "0.24.0"
lambda_http = { version = "0.8.3" }
num_cpus = "1.13.1"
parking_lot = "0.12.1"
pin-project-lite = "0.2.14"
pyo3 = "0.20"
pyo3-asyncio = { version = "0.20.0", features = ["tokio-runtime"] }
signal-hook = { version = "0.3.14", features = ["extended-siginfo"] }
socket2 = { version = "0.5.5", features = ["all"] }
thiserror = "2"
tokio = { version = "1.40.0", features = ["full"] }
tokio-stream = "0.1.2"
tower = { version = "0.4.13", features = ["util"] }
tracing = "0.1.40"
tracing-subscriber = { version = "0.3.16", features = ["json", "env-filter"] }
tracing-appender = { version = "0.2.2"}

[dev-dependencies]
pretty_assertions = "1"
futures-util = { version = "0.3.29", default-features = false }
tower-test = "0.4"
tokio-test = "0.4"
pyo3-asyncio = { version = "0.20.0", features = ["testing", "attributes", "tokio-runtime", "unstable-streams"] }
rcgen = "0.10.0"
hyper-rustls = { version = "0.24", features = ["http2"] }

# PyO3 Asyncio tests cannot use Cargo's default testing harness because `asyncio`
# wants to control the main thread. So we need to use testing harness provided by `pyo3_asyncio`
# for the async Python tests. For more detail see:
# https://docs.rs/pyo3-asyncio/0.18.0/pyo3_asyncio/testing/index.html#pyo3-asyncio-testing-utilities
[[test]]
name = "middleware_tests"
path = "src/middleware/pytests/harness.rs"
harness = false
[[test]]
name = "python_tests"
path = "src/pytests/harness.rs"
harness = false

[package.metadata.docs.rs]
all-features = true
targets = ["x86_64-unknown-linux-gnu"]
cargo-args = ["-Zunstable-options", "-Zrustdoc-scrape-examples"]
rustdoc-args = ["--cfg", "docsrs"]
# End of docs.rs metadata<|MERGE_RESOLUTION|>--- conflicted
+++ resolved
@@ -1,10 +1,6 @@
 [package]
 name = "aws-smithy-http-server-python"
-<<<<<<< HEAD
 version = "0.66.0"
-=======
-version = "0.65.1"
->>>>>>> fef8f122
 authors = ["Smithy Rust Server <smithy-rs-server@amazon.com>"]
 edition = "2021"
 license = "Apache-2.0"
