--- conflicted
+++ resolved
@@ -22,20 +22,14 @@
 use std::hash::Hash;
 use std::{fmt, fmt::Debug, future::Future, ops::Deref, pin::Pin, task::Context, task::Poll};
 
-use crate::extension;
 use futures_util::ready;
 use futures_util::TryFuture;
 use thiserror::Error;
 use tower::Service;
 
-<<<<<<< HEAD
 use crate::operation::OperationShape;
 use crate::plugin::{Plugin, PluginPipeline, PluginStack};
-=======
-use crate::operation::{Operation, OperationShape};
-use crate::plugin::{plugin_from_operation_id_fn, OperationIdFn, Plugin, PluginPipeline, PluginStack};
 use crate::shape_id::ShapeId;
->>>>>>> 5eb09275
 
 pub use crate::request::extension::{Extension, MissingExtension};
 
@@ -111,28 +105,8 @@
     }
 }
 
-<<<<<<< HEAD
 /// A [`Plugin`] which applies [`OperationExtensionService`] to every operation.
 pub struct OperationExtensionPlugin;
-=======
-/// A [`Layer`] applying the [`OperationExtensionService`] to an inner [`Service`].
-#[derive(Debug, Clone)]
-pub struct OperationExtensionLayer(OperationExtension);
-
-impl<S> Layer<S> for OperationExtensionLayer {
-    type Service = OperationExtensionService<S>;
-
-    fn layer(&self, inner: S) -> Self::Service {
-        OperationExtensionService {
-            inner,
-            operation_extension: self.0.clone(),
-        }
-    }
-}
-
-/// A [`Plugin`] which applies [`OperationExtensionLayer`] to every operation.
-pub struct OperationExtensionPlugin(OperationIdFn<fn(ShapeId) -> OperationExtensionLayer>);
->>>>>>> 5eb09275
 
 impl fmt::Debug for OperationExtensionPlugin {
     fn fmt(&self, f: &mut fmt::Formatter<'_>) -> fmt::Result {
@@ -146,17 +120,11 @@
 {
     type Service = OperationExtensionService<S>;
 
-<<<<<<< HEAD
     fn apply(&self, inner: S) -> Self::Service {
-        let operation_extension = OperationExtension::new(Op::NAME).expect("Operation name is malformed, this should never happen. Please file an issue against https://github.com/awslabs/smithy-rs");
         OperationExtensionService {
             inner,
-            operation_extension,
+            operation_extension: OperationExtension(Op::ID),
         }
-=======
-    fn map(&self, input: Operation<S, L>) -> Operation<Self::Service, Self::Layer> {
-        <OperationIdFn<fn(ShapeId) -> OperationExtensionLayer> as Plugin<P, Op, S, L>>::map(&self.0, input)
->>>>>>> 5eb09275
     }
 }
 
@@ -168,18 +136,9 @@
     fn insert_operation_extension(self) -> PluginPipeline<PluginStack<OperationExtensionPlugin, CurrentPlugin>>;
 }
 
-<<<<<<< HEAD
 impl<CurrentPlugin> OperationExtensionExt<CurrentPlugin> for PluginPipeline<CurrentPlugin> {
     fn insert_operation_extension(self) -> PluginPipeline<PluginStack<OperationExtensionPlugin, CurrentPlugin>> {
         self.push(OperationExtensionPlugin)
-=======
-impl<P> OperationExtensionExt<P> for PluginPipeline<P> {
-    fn insert_operation_extension(self) -> PluginPipeline<PluginStack<OperationExtensionPlugin, P>> {
-        let plugin = OperationExtensionPlugin(plugin_from_operation_id_fn(|shape_id| {
-            OperationExtensionLayer(extension::OperationExtension(shape_id))
-        }));
-        self.push(plugin)
->>>>>>> 5eb09275
     }
 }
 
@@ -250,7 +209,7 @@
         struct DummyOp;
 
         impl OperationShape for DummyOp {
-            const NAME: ShapeId = ShapeId::new(
+            const ID: ShapeId = ShapeId::new(
                 "com.amazonaws.ebs#CompleteSnapshot",
                 "com.amazonaws.ebs",
                 "CompleteSnapshot",
@@ -271,7 +230,7 @@
 
         // Check for `OperationExtension`.
         let response = svc.oneshot(http::Request::new(())).await.unwrap();
-        let expected = DummyOp::NAME;
+        let expected = DummyOp::ID;
         let actual = response.extensions().get::<OperationExtension>().unwrap();
         assert_eq!(actual.0, expected);
     }
