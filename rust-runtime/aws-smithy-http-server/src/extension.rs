--- conflicted
+++ resolved
@@ -23,19 +23,11 @@
 
 use thiserror::Error;
 
-<<<<<<< HEAD
 #[allow(deprecated)]
-use crate::{
-    body::{empty, BoxBody},
-    request::{FromParts, RequestParts},
-    response::IntoResponse,
-};
-=======
 use crate::request::RequestParts;
 
 pub use crate::request::extension::Extension;
 pub use crate::request::extension::MissingExtension;
->>>>>>> 86fd8f59
 
 /// Extension type used to store information about Smithy operations in HTTP responses.
 /// This extension type is set when it has been correctly determined that the request should be
