/*
 * Copyright Amazon.com, Inc. or its affiliates. All Rights Reserved.
 * SPDX-License-Identifier: Apache-2.0
 */

//! The plugin system allows you to build middleware with an awareness of the operation it is applied to.
//!
//! The system centers around the [`Plugin`] trait. In addition, this module provides helpers for composing and
//! combining [`Plugin`]s.
//!
//! # Filtered application of a HTTP [`Layer`](tower::Layer)
//!
//! ```
//! # use aws_smithy_http_server::plugin::*;
//! # use aws_smithy_http_server::shape_id::ShapeId;
//! # let layer = ();
//! # struct GetPokemonSpecies;
//! # impl GetPokemonSpecies { const NAME: ShapeId = ShapeId::new("namespace#name", "namespace", "name"); };
//! // Create a `Plugin` from a HTTP `Layer`
//! let plugin = LayerPlugin(layer);
//!
//! // Only apply the layer to operations with name "GetPokemonSpecies"
//! let plugin = filter_by_operation_id(plugin, |id| id.name() == GetPokemonSpecies::NAME.name());
//! ```
//!
//! # Construct a [`Plugin`] from a closure that takes as input the operation name
//!
//! ```
//! # use aws_smithy_http_server::plugin::*;
//! # use aws_smithy_http_server::shape_id::ShapeId;
//! // A `tower::Layer` which requires the operation name
//! struct PrintLayer {
//!     name: ShapeId,
//! }
//!
//! // Create a `Plugin` using `PrintLayer`
//! let plugin = plugin_from_operation_id_fn(|name| PrintLayer { name });
//! ```
//!
//! # Combine [`Plugin`]s
//!
//! ```
//! # use aws_smithy_http_server::plugin::*;
//! # let a = (); let b = ();
//! // Combine `Plugin`s `a` and `b`
//! let plugin = PluginPipeline::new()
//!     .push(a)
//!     .push(b);
//! ```
//!
//! As noted in the [`PluginPipeline`] documentation, the plugins' runtime logic is executed in registration order,
//! meaning that `a` is run _before_ `b` in the example above.
//!
//! # Example Implementation
//!
//! ```rust
//! use aws_smithy_http_server::{
//!     operation::{OperationShape},
//!     plugin::{Plugin, PluginPipeline, PluginStack},
//!     shape_id::ShapeId,
//! };
//! # use tower::{layer::util::Stack, Layer, Service};
//! # use std::task::{Context, Poll};
//!
//! /// A [`Service`] that adds a print log.
//! #[derive(Clone, Debug)]
//! pub struct PrintService<S> {
//!     inner: S,
//!     id: ShapeId,
//! }
//!
//! impl<R, S> Service<R> for PrintService<S>
//! where
//!     S: Service<R>,
//! {
//!     type Response = S::Response;
//!     type Error = S::Error;
//!     type Future = S::Future;
//!
//!     fn poll_ready(&mut self, cx: &mut Context<'_>) -> Poll<Result<(), Self::Error>> {
//!         self.inner.poll_ready(cx)
//!     }
//!
//!     fn call(&mut self, req: R) -> Self::Future {
//!         println!("Hi {}", self.id.absolute());
//!         self.inner.call(req)
//!     }
//! }
//!
<<<<<<< HEAD
=======
//! /// A [`Layer`] which constructs the [`PrintService`].
//! #[derive(Debug)]
//! pub struct PrintLayer {
//!     id: ShapeId,
//! }
//! impl<S> Layer<S> for PrintLayer {
//!     type Service = PrintService<S>;
//!
//!     fn layer(&self, service: S) -> Self::Service {
//!         PrintService {
//!             inner: service,
//!             id: self.id.clone(),
//!         }
//!     }
//! }
//!
>>>>>>> 5eb09275
//! /// A [`Plugin`] for a service builder to add a [`PrintLayer`] over operations.
//! #[derive(Debug)]
//! pub struct PrintPlugin;
//!
//! impl<P, Op, S> Plugin<P, Op, S> for PrintPlugin
//! where
//!     Op: OperationShape,
//! {
//!     type Service = PrintService<S>;
//!
<<<<<<< HEAD
//!     fn apply(&self, inner: S) -> Self::Service {
//!         PrintService { inner, name: Op::NAME }
=======
//!     fn map(&self, input: Operation<S, L>) -> Operation<Self::Service, Self::Layer> {
//!         input.layer(PrintLayer { id: Op::NAME })
>>>>>>> 5eb09275
//!     }
//! }
//! ```
//!

pub mod alb_health_check;
mod closure;
mod either;
mod filter;
mod identity;
mod layer;
mod pipeline;
mod stack;

<<<<<<< HEAD
pub use closure::{plugin_from_operation_name_fn, OperationNameFn};
=======
use crate::operation::Operation;

pub use closure::{plugin_from_operation_id_fn, OperationIdFn};
>>>>>>> 5eb09275
pub use either::Either;
pub use filter::{filter_by_operation_id, FilterByOperationId};
pub use identity::IdentityPlugin;
pub use layer::{LayerPlugin, PluginLayer};
pub use pipeline::PluginPipeline;
pub use stack::PluginStack;

/// A mapping from one [`Service`](tower::Service) to another. This should be viewed as a
/// [`Layer`](tower::Layer) parameterized by the protocol and operation.
///
/// The generics `Protocol` and `Op` allow the behavior to be parameterized.
///
/// See [module](crate::plugin) documentation for more information.
pub trait Plugin<Protocol, Op, S> {
    /// The type of the new [`Service`](tower::Service).
    type Service;

    /// Maps a [`Service`](tower::Service) to another.
    fn apply(&self, svc: S) -> Self::Service;
}

impl<'a, P, Op, S, Pl> Plugin<P, Op, S> for &'a Pl
where
    Pl: Plugin<P, Op, S>,
{
    type Service = Pl::Service;

    fn apply(&self, inner: S) -> Self::Service {
        <Pl as Plugin<P, Op, S>>::apply(self, inner)
    }
}<|MERGE_RESOLUTION|>--- conflicted
+++ resolved
@@ -15,12 +15,12 @@
 //! # use aws_smithy_http_server::shape_id::ShapeId;
 //! # let layer = ();
 //! # struct GetPokemonSpecies;
-//! # impl GetPokemonSpecies { const NAME: ShapeId = ShapeId::new("namespace#name", "namespace", "name"); };
+//! # impl GetPokemonSpecies { const ID: ShapeId = ShapeId::new("namespace#name", "namespace", "name"); };
 //! // Create a `Plugin` from a HTTP `Layer`
 //! let plugin = LayerPlugin(layer);
 //!
 //! // Only apply the layer to operations with name "GetPokemonSpecies"
-//! let plugin = filter_by_operation_id(plugin, |id| id.name() == GetPokemonSpecies::NAME.name());
+//! let plugin = filter_by_operation_id(plugin, |id| id.name() == GetPokemonSpecies::ID.name());
 //! ```
 //!
 //! # Construct a [`Plugin`] from a closure that takes as input the operation name
@@ -87,25 +87,6 @@
 //!     }
 //! }
 //!
-<<<<<<< HEAD
-=======
-//! /// A [`Layer`] which constructs the [`PrintService`].
-//! #[derive(Debug)]
-//! pub struct PrintLayer {
-//!     id: ShapeId,
-//! }
-//! impl<S> Layer<S> for PrintLayer {
-//!     type Service = PrintService<S>;
-//!
-//!     fn layer(&self, service: S) -> Self::Service {
-//!         PrintService {
-//!             inner: service,
-//!             id: self.id.clone(),
-//!         }
-//!     }
-//! }
-//!
->>>>>>> 5eb09275
 //! /// A [`Plugin`] for a service builder to add a [`PrintLayer`] over operations.
 //! #[derive(Debug)]
 //! pub struct PrintPlugin;
@@ -116,13 +97,8 @@
 //! {
 //!     type Service = PrintService<S>;
 //!
-<<<<<<< HEAD
 //!     fn apply(&self, inner: S) -> Self::Service {
-//!         PrintService { inner, name: Op::NAME }
-=======
-//!     fn map(&self, input: Operation<S, L>) -> Operation<Self::Service, Self::Layer> {
-//!         input.layer(PrintLayer { id: Op::NAME })
->>>>>>> 5eb09275
+//!         PrintService { inner, id: Op::ID }
 //!     }
 //! }
 //! ```
@@ -137,13 +113,7 @@
 mod pipeline;
 mod stack;
 
-<<<<<<< HEAD
-pub use closure::{plugin_from_operation_name_fn, OperationNameFn};
-=======
-use crate::operation::Operation;
-
 pub use closure::{plugin_from_operation_id_fn, OperationIdFn};
->>>>>>> 5eb09275
 pub use either::Either;
 pub use filter::{filter_by_operation_id, FilterByOperationId};
 pub use identity::IdentityPlugin;
