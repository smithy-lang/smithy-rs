--- conflicted
+++ resolved
@@ -5,17 +5,13 @@
 
 use super::{either::Either, IdentityPlugin};
 
-<<<<<<< HEAD
 use crate::operation::OperationShape;
-=======
-use crate::operation::{Operation, OperationShape};
 use crate::shape_id::ShapeId;
->>>>>>> 5eb09275
 
 use super::Plugin;
 
 /// Filters the application of an inner [`Plugin`] using a predicate over the
-/// [`OperationShape::NAME`](crate::operation::OperationShape).
+/// [`OperationShape::ID`](crate::operation::OperationShape).
 ///
 /// See [`filter_by_operation_id`] for more details.
 pub struct FilterByOperationId<Inner, F> {
@@ -24,37 +20,22 @@
 }
 
 /// Filters the application of an inner [`Plugin`] using a predicate over the
-/// [`OperationShape::NAME`](crate::operation::OperationShape).
+/// [`OperationShape::ID`](crate::operation::OperationShape).
 ///
 /// # Example
 ///
 /// ```rust
-<<<<<<< HEAD
-/// use aws_smithy_http_server::plugin::filter_by_operation_name;
-/// # use aws_smithy_http_server::{plugin::Plugin, operation::OperationShape};
+/// use aws_smithy_http_server::plugin::filter_by_operation_id;
+/// # use aws_smithy_http_server::{plugin::Plugin, operation::OperationShape, shape_id::ShapeId};
 /// # struct Pl;
 /// # struct CheckHealth;
-/// # impl OperationShape for CheckHealth { const NAME: &'static str = ""; type Input = (); type Output = (); type Error = (); }
+/// # impl OperationShape for CheckHealth { const ID: ShapeId = ShapeId::new("", "", ""); type Input = (); type Output = (); type Error = (); }
 /// # impl Plugin<(), CheckHealth, ()> for Pl { type Service = (); fn apply(&self, input: ()) -> Self::Service { input }}
-=======
-/// use aws_smithy_http_server::plugin::filter_by_operation_id;
-/// use aws_smithy_http_server::shape_id::ShapeId;
-/// # use aws_smithy_http_server::{plugin::Plugin, operation::{Operation, OperationShape}};
-/// # struct Pl;
-/// # struct CheckHealth;
-/// # impl OperationShape for CheckHealth { const NAME: ShapeId = ShapeId::new("ns#CheckHealth", "ns", "CheckHealth"); type Input = (); type Output = (); type Error = (); }
-/// # impl Plugin<(), CheckHealth, (), ()> for Pl { type Service = (); type Layer = (); fn map(&self, input: Operation<(), ()>) -> Operation<(), ()> { input }}
->>>>>>> 5eb09275
 /// # let plugin = Pl;
 /// # let svc = ();
 /// // Prevents `plugin` from being applied to the `CheckHealth` operation.
-<<<<<<< HEAD
-/// let filtered_plugin = filter_by_operation_name(plugin, |name| name != CheckHealth::NAME);
+/// let filtered_plugin = filter_by_operation_id(plugin, |name| name != CheckHealth::ID);
 /// let new_operation = filtered_plugin.apply(svc);
-=======
-/// let filtered_plugin = filter_by_operation_id(plugin, |id| id.name() != CheckHealth::NAME.name());
-/// let new_operation = filtered_plugin.map(operation);
->>>>>>> 5eb09275
 /// ```
 pub fn filter_by_operation_id<Inner, F>(plugins: Inner, predicate: F) -> FilterByOperationId<Inner, F>
 where
@@ -70,23 +51,16 @@
     }
 }
 
-<<<<<<< HEAD
-impl<P, Op, S, Inner, F> Plugin<P, Op, S> for FilterByOperationName<Inner, F>
-where
-    F: Fn(&str) -> bool,
-    Inner: Plugin<P, Op, S>,
-=======
-impl<P, Op, S, L, Inner, F> Plugin<P, Op, S, L> for FilterByOperationId<Inner, F>
+impl<P, Op, S, Inner, F> Plugin<P, Op, S> for FilterByOperationId<Inner, F>
 where
     F: Fn(ShapeId) -> bool,
-    Inner: Plugin<P, Op, S, L>,
->>>>>>> 5eb09275
+    Inner: Plugin<P, Op, S>,
     Op: OperationShape,
 {
     type Service = Either<Inner::Service, S>;
 
     fn apply(&self, svc: S) -> Self::Service {
-        let either_plugin = if (self.predicate)(Op::NAME) {
+        let either_plugin = if (self.predicate)(Op::ID) {
             Either::Left { value: &self.inner }
         } else {
             Either::Right { value: IdentityPlugin }
