--- conflicted
+++ resolved
@@ -3,24 +3,7 @@
  * SPDX-License-Identifier: Apache-2.0
  */
 
-<<<<<<< HEAD
 use crate::operation::OperationShape;
-
-use super::Plugin;
-
-/// An adapter to convert a `Fn(&'static str) -> Service` closure into a [`Plugin`]. See
-/// [`plugin_from_operation_name_fn`] for more details.
-pub struct OperationNameFn<F> {
-    f: F,
-}
-
-impl<P, Op, S, F, NewService> Plugin<P, Op, S> for OperationNameFn<F>
-where
-    F: Fn(&'static str, S) -> NewService,
-=======
-use tower::layer::util::Stack;
-
-use crate::operation::{Operation, OperationShape};
 use crate::shape_id::ShapeId;
 
 use super::Plugin;
@@ -30,22 +13,15 @@
     f: F,
 }
 
-impl<P, Op, S, ExistingLayer, NewLayer, F> Plugin<P, Op, S, ExistingLayer> for OperationIdFn<F>
+impl<P, Op, S, NewService, F> Plugin<P, Op, S> for OperationIdFn<F>
 where
-    F: Fn(ShapeId) -> NewLayer,
->>>>>>> 5eb09275
+    F: Fn(ShapeId, S) -> NewService,
     Op: OperationShape,
 {
     type Service = NewService;
 
-<<<<<<< HEAD
     fn apply(&self, svc: S) -> Self::Service {
-        (self.f)(Op::NAME, svc)
-=======
-    fn map(&self, input: Operation<S, ExistingLayer>) -> Operation<Self::Service, Self::Layer> {
-        let operation_id = Op::NAME;
-        input.layer((self.f)(operation_id))
->>>>>>> 5eb09275
+        (self.f)(Op::ID, svc)
     }
 }
 
@@ -76,15 +52,9 @@
 /// // This plugin applies the `PrintService` middleware around every operation.
 /// let plugin = plugin_from_operation_id_fn(f);
 /// ```
-<<<<<<< HEAD
-pub fn plugin_from_operation_name_fn<NewService, F>(f: F) -> OperationNameFn<F>
+pub fn plugin_from_operation_id_fn<NewService, F>(f: F) -> OperationIdFn<F>
 where
-    F: Fn(&'static str) -> NewService,
-=======
-pub fn plugin_from_operation_id_fn<L, F>(f: F) -> OperationIdFn<F>
-where
-    F: Fn(ShapeId) -> L,
->>>>>>> 5eb09275
+    F: Fn(ShapeId) -> NewService,
 {
     OperationIdFn { f }
 }