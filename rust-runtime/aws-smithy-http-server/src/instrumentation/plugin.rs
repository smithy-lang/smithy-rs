--- conflicted
+++ resolved
@@ -34,13 +34,8 @@
     /// Applies an [`InstrumentOperation`] to every operation, respecting the [@sensitive] trait given on the input and
     /// output models. See [`InstrumentOperation`] for more information.
     ///
-<<<<<<< HEAD
     /// [@sensitive]: https://smithy.io/2.0/spec/documentation-traits.html#sensitive-trait
-    fn instrument(self) -> PluginPipeline<PluginStack<InstrumentPlugin, CurrentPlugins>>;
-=======
-    /// [@sensitive]: https://awslabs.github.io/smithy/2.0/spec/documentation-traits.html#sensitive-trait
     fn instrument(self) -> HttpPlugins<PluginStack<InstrumentPlugin, CurrentPlugin>>;
->>>>>>> c2e50d0c
 }
 
 impl<CurrentPlugin> InstrumentExt<CurrentPlugin> for HttpPlugins<CurrentPlugin> {
