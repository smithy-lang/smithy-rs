--- conflicted
+++ resolved
@@ -7,18 +7,6 @@
 use crate::rejection::MissingContentTypeReason;
 use crate::request::RequestParts;
 
-<<<<<<< HEAD
-/// Supported protocols.
-#[derive(Debug, Clone, Copy, PartialEq, Eq)]
-pub enum Protocol {
-    RestJson1,
-    RestXml,
-    AwsJson10,
-    AwsJson11,
-}
-
-=======
->>>>>>> eb6ffe35
 /// When there are no modeled inputs,
 /// a request body is empty and the content-type request header must not be set
 pub fn content_type_header_empty_body_no_modeled_input<B>(
