/*
 * Copyright Amazon.com, Inc. or its affiliates. All Rights Reserved.
 * SPDX-License-Identifier: Apache-2.0
 */

/// A _protocol-agnostic_ type representing an internal framework error. As of writing, this can only
/// occur upon failure to extract an [`crate::extension::Extension`] from the request.
/// This type is converted into protocol-specific error variants. For example, in the
/// [`crate::protocol::rest_json_1`] protocol, it is converted to the
/// [`crate::protocol::rest_json_1::runtime_error::RuntimeError::InternalFailure`] variant.
pub struct InternalFailureException;

<<<<<<< HEAD
impl IntoResponse<AwsJson1_0> for InternalFailureException {
    fn into_response(self) -> http::Response<crate::body::BoxBody> {
        IntoResponse::<AwsJson1_0>::into_response(RuntimeError::InternalFailure(crate::Error::new(String::new())))
    }
}

impl IntoResponse<AwsJson1_1> for InternalFailureException {
    fn into_response(self) -> http::Response<crate::body::BoxBody> {
        IntoResponse::<AwsJson1_1>::into_response(RuntimeError::InternalFailure(crate::Error::new(String::new())))
    }
}

impl IntoResponse<RestJson1> for InternalFailureException {
    fn into_response(self) -> http::Response<crate::body::BoxBody> {
        IntoResponse::<RestJson1>::into_response(RuntimeError::InternalFailure(crate::Error::new(String::new())))
    }
}

impl IntoResponse<RestXml> for InternalFailureException {
    fn into_response(self) -> http::Response<crate::body::BoxBody> {
        IntoResponse::<RestXml>::into_response(RuntimeError::InternalFailure(crate::Error::new(String::new())))
    }
}

impl IntoResponse<RestJson1> for RuntimeError {
    fn into_response(self) -> http::Response<crate::body::BoxBody> {
        let res = http::Response::builder()
            .status(self.status_code())
            .header("Content-Type", "application/json")
            .header("X-Amzn-Errortype", self.name())
            .extension(RuntimeErrorExtension::new(self.name().to_string()));

        let body = match self {
            RuntimeError::Validation(reason) => crate::body::to_boxed(reason),
            _ => crate::body::to_boxed("{}"),
        };

        res
            .body(body)
            .expect("invalid HTTP response for `RuntimeError`; please file a bug report under https://github.com/awslabs/smithy-rs/issues")
    }
}

impl IntoResponse<RestXml> for RuntimeError {
    fn into_response(self) -> http::Response<crate::body::BoxBody> {
        let res = http::Response::builder()
            .status(self.status_code())
            .header("Content-Type", "application/xml")
            .extension(RuntimeErrorExtension::new(self.name().to_string()));

        let body = match self {
            // TODO(https://github.com/awslabs/smithy/issues/1446) The Smithy spec does not yet
            // define constraint violation HTTP body responses for RestXml.
            RuntimeError::Validation(_reason) => todo!("https://github.com/awslabs/smithy/issues/1446"),
            _ => crate::body::to_boxed(""),
        };

        res
            .body(body)
            .expect("invalid HTTP response for `RuntimeError`; please file a bug report under https://github.com/awslabs/smithy-rs/issues")
    }
}

impl IntoResponse<AwsJson1_0> for RuntimeError {
    fn into_response(self) -> http::Response<crate::body::BoxBody> {
        let res = http::Response::builder()
            .status(self.status_code())
            .header("Content-Type", "application/x-amz-json-1.0")
            .extension(RuntimeErrorExtension::new(self.name().to_string()));

        let body = match self {
            RuntimeError::Validation(reason) => crate::body::to_boxed(reason),
            // See https://smithy.io/2.0/aws/protocols/aws-json-1_0-protocol.html#empty-body-serialization
            _ => crate::body::to_boxed("{}"),
        };

        res
            .body(body)
            .expect("invalid HTTP response for `RuntimeError`; please file a bug report under https://github.com/awslabs/smithy-rs/issues")
    }
}

impl IntoResponse<AwsJson1_1> for RuntimeError {
    fn into_response(self) -> http::Response<crate::body::BoxBody> {
        let res = http::Response::builder()
            .status(self.status_code())
            .header("Content-Type", "application/x-amz-json-1.1")
            .extension(RuntimeErrorExtension::new(self.name().to_string()));

        let body = match self {
            RuntimeError::Validation(reason) => crate::body::to_boxed(reason),
            // https://smithy.io/2.0/aws/protocols/aws-json-1_1-protocol.html#empty-body-serialization
            _ => crate::body::to_boxed(""),
        };

        res
            .body(body)
            .expect("invalid HTTP response for `RuntimeError`; please file a bug report under https://github.com/awslabs/smithy-rs/issues")
    }
}

impl From<crate::rejection::RequestExtensionNotFoundRejection> for RuntimeError {
    fn from(err: crate::rejection::RequestExtensionNotFoundRejection) -> Self {
        Self::InternalFailure(crate::Error::new(err))
    }
}

impl From<crate::rejection::ResponseRejection> for RuntimeError {
    fn from(err: crate::rejection::ResponseRejection) -> Self {
        Self::Serialization(crate::Error::new(err))
    }
}

impl From<crate::rejection::RequestRejection> for RuntimeError {
    fn from(err: crate::rejection::RequestRejection) -> Self {
        match err {
            crate::rejection::RequestRejection::MissingContentType(_reason) => Self::UnsupportedMediaType,
            crate::rejection::RequestRejection::ConstraintViolation(reason) => Self::Validation(reason),
            _ => Self::Serialization(crate::Error::new(err)),
        }
    }
}
=======
pub const INVALID_HTTP_RESPONSE_FOR_RUNTIME_ERROR_PANIC_MESSAGE: &str = "invalid HTTP response for `RuntimeError`; please file a bug report under https://github.com/smithy-lang/smithy-rs/issues";
>>>>>>> c2e50d0c
<|MERGE_RESOLUTION|>--- conflicted
+++ resolved
@@ -10,129 +10,4 @@
 /// [`crate::protocol::rest_json_1::runtime_error::RuntimeError::InternalFailure`] variant.
 pub struct InternalFailureException;
 
-<<<<<<< HEAD
-impl IntoResponse<AwsJson1_0> for InternalFailureException {
-    fn into_response(self) -> http::Response<crate::body::BoxBody> {
-        IntoResponse::<AwsJson1_0>::into_response(RuntimeError::InternalFailure(crate::Error::new(String::new())))
-    }
-}
-
-impl IntoResponse<AwsJson1_1> for InternalFailureException {
-    fn into_response(self) -> http::Response<crate::body::BoxBody> {
-        IntoResponse::<AwsJson1_1>::into_response(RuntimeError::InternalFailure(crate::Error::new(String::new())))
-    }
-}
-
-impl IntoResponse<RestJson1> for InternalFailureException {
-    fn into_response(self) -> http::Response<crate::body::BoxBody> {
-        IntoResponse::<RestJson1>::into_response(RuntimeError::InternalFailure(crate::Error::new(String::new())))
-    }
-}
-
-impl IntoResponse<RestXml> for InternalFailureException {
-    fn into_response(self) -> http::Response<crate::body::BoxBody> {
-        IntoResponse::<RestXml>::into_response(RuntimeError::InternalFailure(crate::Error::new(String::new())))
-    }
-}
-
-impl IntoResponse<RestJson1> for RuntimeError {
-    fn into_response(self) -> http::Response<crate::body::BoxBody> {
-        let res = http::Response::builder()
-            .status(self.status_code())
-            .header("Content-Type", "application/json")
-            .header("X-Amzn-Errortype", self.name())
-            .extension(RuntimeErrorExtension::new(self.name().to_string()));
-
-        let body = match self {
-            RuntimeError::Validation(reason) => crate::body::to_boxed(reason),
-            _ => crate::body::to_boxed("{}"),
-        };
-
-        res
-            .body(body)
-            .expect("invalid HTTP response for `RuntimeError`; please file a bug report under https://github.com/awslabs/smithy-rs/issues")
-    }
-}
-
-impl IntoResponse<RestXml> for RuntimeError {
-    fn into_response(self) -> http::Response<crate::body::BoxBody> {
-        let res = http::Response::builder()
-            .status(self.status_code())
-            .header("Content-Type", "application/xml")
-            .extension(RuntimeErrorExtension::new(self.name().to_string()));
-
-        let body = match self {
-            // TODO(https://github.com/awslabs/smithy/issues/1446) The Smithy spec does not yet
-            // define constraint violation HTTP body responses for RestXml.
-            RuntimeError::Validation(_reason) => todo!("https://github.com/awslabs/smithy/issues/1446"),
-            _ => crate::body::to_boxed(""),
-        };
-
-        res
-            .body(body)
-            .expect("invalid HTTP response for `RuntimeError`; please file a bug report under https://github.com/awslabs/smithy-rs/issues")
-    }
-}
-
-impl IntoResponse<AwsJson1_0> for RuntimeError {
-    fn into_response(self) -> http::Response<crate::body::BoxBody> {
-        let res = http::Response::builder()
-            .status(self.status_code())
-            .header("Content-Type", "application/x-amz-json-1.0")
-            .extension(RuntimeErrorExtension::new(self.name().to_string()));
-
-        let body = match self {
-            RuntimeError::Validation(reason) => crate::body::to_boxed(reason),
-            // See https://smithy.io/2.0/aws/protocols/aws-json-1_0-protocol.html#empty-body-serialization
-            _ => crate::body::to_boxed("{}"),
-        };
-
-        res
-            .body(body)
-            .expect("invalid HTTP response for `RuntimeError`; please file a bug report under https://github.com/awslabs/smithy-rs/issues")
-    }
-}
-
-impl IntoResponse<AwsJson1_1> for RuntimeError {
-    fn into_response(self) -> http::Response<crate::body::BoxBody> {
-        let res = http::Response::builder()
-            .status(self.status_code())
-            .header("Content-Type", "application/x-amz-json-1.1")
-            .extension(RuntimeErrorExtension::new(self.name().to_string()));
-
-        let body = match self {
-            RuntimeError::Validation(reason) => crate::body::to_boxed(reason),
-            // https://smithy.io/2.0/aws/protocols/aws-json-1_1-protocol.html#empty-body-serialization
-            _ => crate::body::to_boxed(""),
-        };
-
-        res
-            .body(body)
-            .expect("invalid HTTP response for `RuntimeError`; please file a bug report under https://github.com/awslabs/smithy-rs/issues")
-    }
-}
-
-impl From<crate::rejection::RequestExtensionNotFoundRejection> for RuntimeError {
-    fn from(err: crate::rejection::RequestExtensionNotFoundRejection) -> Self {
-        Self::InternalFailure(crate::Error::new(err))
-    }
-}
-
-impl From<crate::rejection::ResponseRejection> for RuntimeError {
-    fn from(err: crate::rejection::ResponseRejection) -> Self {
-        Self::Serialization(crate::Error::new(err))
-    }
-}
-
-impl From<crate::rejection::RequestRejection> for RuntimeError {
-    fn from(err: crate::rejection::RequestRejection) -> Self {
-        match err {
-            crate::rejection::RequestRejection::MissingContentType(_reason) => Self::UnsupportedMediaType,
-            crate::rejection::RequestRejection::ConstraintViolation(reason) => Self::Validation(reason),
-            _ => Self::Serialization(crate::Error::new(err)),
-        }
-    }
-}
-=======
-pub const INVALID_HTTP_RESPONSE_FOR_RUNTIME_ERROR_PANIC_MESSAGE: &str = "invalid HTTP response for `RuntimeError`; please file a bug report under https://github.com/smithy-lang/smithy-rs/issues";
->>>>>>> c2e50d0c
+pub const INVALID_HTTP_RESPONSE_FOR_RUNTIME_ERROR_PANIC_MESSAGE: &str = "invalid HTTP response for `RuntimeError`; please file a bug report under https://github.com/smithy-lang/smithy-rs/issues";