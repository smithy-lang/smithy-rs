--- conflicted
+++ resolved
@@ -181,22 +181,15 @@
     FloatParse(crate::Error),
     BoolParse(crate::Error),
 
-<<<<<<< HEAD
     /// Used when consuming the input struct builder, and a constraint violation occurs.
-    // This is the only error that doesn't take in `crate::Error`, since it is constructed directly
-    // in the code-generated SDK instead of in this crate.
+    // Unlike the rejections above, this does not take in `crate::Error`, since it is constructed
+    // directly in the code-generated SDK instead of in this crate.
     Build(Box<dyn std::error::Error + Send + Sync>),
-=======
-    // TODO(https://github.com/awslabs/smithy-rs/issues/1243): In theory, we could get rid of this
-    // error, but it would be a lot of effort for comparatively low benefit.
-    /// Used when consuming the input struct builder.
-    Build(crate::Error),
 
     /// Used by the server when the enum variant sent by a client is not known.
-    /// Unlike the rejections above, the inner type is code generated,
-    /// with each enum having its own generated error type.
+    // Unlike the rejections above, the inner type is code generated,
+    // with each enum having its own generated error type.
     EnumVariantNotFound(Box<dyn std::error::Error + Send + Sync>),
->>>>>>> 7035f48d
 }
 
 impl std::error::Error for RequestRejection {}
