--- conflicted
+++ resolved
@@ -12,12 +12,8 @@
 use tower::{layer::util::Stack, Layer, Service};
 
 use std::task::{Context, Poll};
-<<<<<<< HEAD
-/// A [`Service`](tower::Service) that adds a print log.
-=======
 
-/// A [`Service`] that adds a print log.
->>>>>>> 425d91b3
+/// A [`Service`] that prints a given string.
 #[derive(Clone, Debug)]
 pub struct PrintService<S> {
     inner: S,
