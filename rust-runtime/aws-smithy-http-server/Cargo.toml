--- conflicted
+++ resolved
@@ -1,10 +1,6 @@
 [package]
 name = "aws-smithy-http-server"
-<<<<<<< HEAD
-version = "0.65.9"
-=======
 version = "0.65.10"
->>>>>>> 3b944378
 authors = ["Smithy Rust Server <smithy-rs-server@amazon.com>"]
 edition = "2021"
 license = "Apache-2.0"
