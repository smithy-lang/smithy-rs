--- conflicted
+++ resolved
@@ -187,13 +187,8 @@
 }
 
 impl Connection for TestConnection {
-<<<<<<< HEAD
-    fn call(&self, request: HttpRequest) -> BoxFallibleFut<HttpResponse> {
-        // TODO(enableNewSmithyRuntime): Validate request
-=======
     fn call(&self, request: HttpRequest) -> BoxFuture<HttpResponse> {
         // TODO(orchestrator) Validate request
->>>>>>> f271da4c
 
         let res = if let Some((expected, resp)) = self.data.lock().unwrap().pop() {
             self.requests.lock().unwrap().push(ValidateRequest {
