--- conflicted
+++ resolved
@@ -85,13 +85,7 @@
                     extract_endpoint_auth_scheme_config(endpoint, scheme_id)?;
 
                 let identity = identity_resolver.resolve_identity(cfg).await?;
-<<<<<<< HEAD
                 let request = ctx.request_mut().expect("set during serialization");
-=======
-                let request = ctx
-                    .request_mut()
-                    .expect("request is present before orchestrate_auth is called");
->>>>>>> 303d99b6
                 request_signer.sign_request(
                     request,
                     &identity,
@@ -226,11 +220,7 @@
         assert_eq!(
             "success!",
             ctx.request()
-<<<<<<< HEAD
-                .unwrap()
-=======
                 .expect("request is set")
->>>>>>> 303d99b6
                 .headers()
                 .get("Authorization")
                 .unwrap()
@@ -278,11 +268,7 @@
             // "YTpi" == "a:b" in base64
             "Basic YTpi",
             ctx.request()
-<<<<<<< HEAD
-                .unwrap()
-=======
                 .expect("request is set")
->>>>>>> 303d99b6
                 .headers()
                 .get("Authorization")
                 .unwrap()
@@ -304,11 +290,7 @@
         assert_eq!(
             "Bearer t",
             ctx.request()
-<<<<<<< HEAD
-                .unwrap()
-=======
                 .expect("request is set")
->>>>>>> 303d99b6
                 .headers()
                 .get("Authorization")
                 .unwrap()
