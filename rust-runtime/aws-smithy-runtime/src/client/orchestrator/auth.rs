/*
 * Copyright Amazon.com, Inc. or its affiliates. All Rights Reserved.
 * SPDX-License-Identifier: Apache-2.0
 */

use crate::client::auth::no_auth::NO_AUTH_SCHEME_ID;
use aws_smithy_runtime_api::box_error::BoxError;
use aws_smithy_runtime_api::client::auth::{
    AuthScheme, AuthSchemeEndpointConfig, AuthSchemeId, AuthSchemeOptionResolverParams,
    ResolveAuthSchemeOptions,
};
use aws_smithy_runtime_api::client::identity::ResolveIdentity;
use aws_smithy_runtime_api::client::interceptors::context::InterceptorContext;
use aws_smithy_runtime_api::client::runtime_components::RuntimeComponents;
use aws_smithy_types::config_bag::ConfigBag;
use aws_smithy_types::endpoint::Endpoint;
use aws_smithy_types::Document;
use std::borrow::Cow;
use std::error::Error as StdError;
use std::fmt;
use tracing::trace;

#[derive(Debug)]
enum AuthOrchestrationError {
    NoMatchingAuthScheme,
    BadAuthSchemeEndpointConfig(Cow<'static, str>),
}

impl fmt::Display for AuthOrchestrationError {
    fn fmt(&self, f: &mut fmt::Formatter<'_>) -> fmt::Result {
        match self {
            Self::NoMatchingAuthScheme => f.write_str(
                "no auth scheme matched auth scheme options. This is a bug. Please file an issue.",
            ),
            Self::BadAuthSchemeEndpointConfig(message) => f.write_str(message),
        }
    }
}

impl StdError for AuthOrchestrationError {}

pub(super) async fn orchestrate_auth(
    ctx: &mut InterceptorContext,
    runtime_components: &RuntimeComponents,
    cfg: &ConfigBag,
) -> Result<(), BoxError> {
    let params = cfg
        .load::<AuthSchemeOptionResolverParams>()
        .expect("auth scheme option resolver params must be set");
    let option_resolver = runtime_components.auth_scheme_option_resolver();
    let options = option_resolver.resolve_auth_scheme_options(params)?;
    let endpoint = cfg
        .load::<Endpoint>()
        .expect("endpoint added to config bag by endpoint orchestrator");

    trace!(
        auth_scheme_option_resolver_params = ?params,
        auth_scheme_options = ?options,
        "orchestrating auth",
    );

    // Iterate over IDs of possibly-supported auth schemes
    for &scheme_id in options.as_ref() {
        // For each ID, try to resolve the corresponding auth scheme.
        if let Some(auth_scheme) = runtime_components.auth_scheme(scheme_id) {
            // Use the resolved auth scheme to resolve an identity
            if let Some(identity_resolver) = auth_scheme.identity_resolver(runtime_components) {
                let signer = auth_scheme.signer();
                trace!(
                    auth_scheme = ?auth_scheme,
                    identity_resolver = ?identity_resolver,
                    signer = ?signer,
                    "resolved auth scheme, identity resolver, and signing implementation"
                );

                match extract_endpoint_auth_scheme_config(endpoint, scheme_id) {
                    Ok(auth_scheme_endpoint_config) => {
                        trace!(auth_scheme_endpoint_config = ?auth_scheme_endpoint_config, "extracted auth scheme endpoint config");

                        let identity = identity_resolver
                            .resolve_identity(runtime_components, cfg)
                            .await?;
                        trace!(identity = ?identity, "resolved identity");

                        trace!("signing request");
                        let request = ctx.request_mut().expect("set during serialization");
                        signer.sign_http_request(
                            request,
                            &identity,
                            auth_scheme_endpoint_config,
                            runtime_components,
                            cfg,
                        )?;
                        return Ok(());
                    }
                    Err(AuthOrchestrationError::NoMatchingAuthScheme) => {
                        continue;
                    }
                    Err(other_err) => return Err(other_err.into()),
                }
            }
        }
    }

    Err(AuthOrchestrationError::NoMatchingAuthScheme.into())
}

fn extract_endpoint_auth_scheme_config(
    endpoint: &Endpoint,
    scheme_id: AuthSchemeId,
) -> Result<AuthSchemeEndpointConfig<'_>, AuthOrchestrationError> {
    // TODO(P96049742): Endpoint config doesn't currently have a concept of optional auth or "no auth", so
    // we are short-circuiting lookup of endpoint auth scheme config if that is the selected scheme.
    if scheme_id == NO_AUTH_SCHEME_ID {
        return Ok(AuthSchemeEndpointConfig::empty());
    }
    let auth_schemes = match endpoint.properties().get("authSchemes") {
        Some(Document::Array(schemes)) => schemes,
        // no auth schemes:
        None => return Ok(AuthSchemeEndpointConfig::empty()),
        _other => {
            return Err(AuthOrchestrationError::BadAuthSchemeEndpointConfig(
                "expected an array for `authSchemes` in endpoint config".into(),
            ))
        }
    };
    let auth_scheme_config = auth_schemes
        .iter()
        .find(|doc| {
            let config_scheme_id = doc
                .as_object()
                .and_then(|object| object.get("name"))
                .and_then(Document::as_string);
            config_scheme_id == Some(scheme_id.as_str())
        })
        .ok_or(AuthOrchestrationError::NoMatchingAuthScheme)?;
    Ok(AuthSchemeEndpointConfig::from(Some(auth_scheme_config)))
}

#[cfg(all(test, feature = "test-util"))]
mod tests {
    use super::*;
    use aws_smithy_runtime_api::client::auth::static_resolver::StaticAuthSchemeOptionResolver;
    use aws_smithy_runtime_api::client::auth::{
        AuthScheme, AuthSchemeId, AuthSchemeOptionResolverParams, SharedAuthScheme,
        SharedAuthSchemeOptionResolver, Sign,
    };
    use aws_smithy_runtime_api::client::identity::{
        Identity, IdentityFuture, ResolveIdentity, SharedIdentityResolver,
    };
    use aws_smithy_runtime_api::client::interceptors::context::{Input, InterceptorContext};
    use aws_smithy_runtime_api::client::orchestrator::HttpRequest;
    use aws_smithy_runtime_api::client::runtime_components::{
        GetIdentityResolver, RuntimeComponents, RuntimeComponentsBuilder,
    };
    use aws_smithy_types::config_bag::Layer;
    use std::collections::HashMap;

    #[tokio::test]
    async fn basic_case() {
        #[derive(Debug)]
        struct TestIdentityResolver;
        impl ResolveIdentity for TestIdentityResolver {
            fn resolve_identity<'a>(
                &'a self,
<<<<<<< HEAD
                _: &'a RuntimeComponents,
=======
                _runtime_components: &'a RuntimeComponents,
>>>>>>> 3ab5a692
                _config_bag: &'a ConfigBag,
            ) -> IdentityFuture<'a> {
                IdentityFuture::ready(Ok(Identity::new("doesntmatter", None)))
            }
        }

        #[derive(Debug)]
        struct TestSigner;

        impl Sign for TestSigner {
            fn sign_http_request(
                &self,
                request: &mut HttpRequest,
                _identity: &Identity,
                _auth_scheme_endpoint_config: AuthSchemeEndpointConfig<'_>,
                _runtime_components: &RuntimeComponents,
                _config_bag: &ConfigBag,
            ) -> Result<(), BoxError> {
                request
                    .headers_mut()
                    .insert(http::header::AUTHORIZATION, "success!");
                Ok(())
            }
        }

        const TEST_SCHEME_ID: AuthSchemeId = AuthSchemeId::new("test-scheme");

        #[derive(Debug)]
        struct TestAuthScheme {
            signer: TestSigner,
        }
        impl AuthScheme for TestAuthScheme {
            fn scheme_id(&self) -> AuthSchemeId {
                TEST_SCHEME_ID
            }

            fn identity_resolver(
                &self,
                identity_resolvers: &dyn GetIdentityResolver,
            ) -> Option<SharedIdentityResolver> {
                identity_resolvers.identity_resolver(self.scheme_id())
            }

            fn signer(&self) -> &dyn Sign {
                &self.signer
            }
        }

        let mut ctx = InterceptorContext::new(Input::doesnt_matter());
        ctx.enter_serialization_phase();
        ctx.set_request(HttpRequest::empty());
        let _ = ctx.take_input();
        ctx.enter_before_transmit_phase();

        let runtime_components = RuntimeComponentsBuilder::for_tests()
            .with_auth_scheme(SharedAuthScheme::new(TestAuthScheme { signer: TestSigner }))
            .with_auth_scheme_option_resolver(Some(SharedAuthSchemeOptionResolver::new(
                StaticAuthSchemeOptionResolver::new(vec![TEST_SCHEME_ID]),
            )))
            .with_identity_resolver(
                TEST_SCHEME_ID,
                SharedIdentityResolver::new(TestIdentityResolver),
            )
            .build()
            .unwrap();

        let mut layer: Layer = Layer::new("test");
        layer.store_put(AuthSchemeOptionResolverParams::new("doesntmatter"));
        layer.store_put(Endpoint::builder().url("dontcare").build());
        let cfg = ConfigBag::of_layers(vec![layer]);

        orchestrate_auth(&mut ctx, &runtime_components, &cfg)
            .await
            .expect("success");

        assert_eq!(
            "success!",
            ctx.request()
                .expect("request is set")
                .headers()
                .get("Authorization")
                .unwrap()
        );
    }

    #[cfg(feature = "http-auth")]
    #[tokio::test]
    async fn select_best_scheme_for_available_identity_resolvers() {
        use crate::client::auth::http::{BasicAuthScheme, BearerAuthScheme};
        use aws_smithy_runtime_api::client::auth::http::{
            HTTP_BASIC_AUTH_SCHEME_ID, HTTP_BEARER_AUTH_SCHEME_ID,
        };
        use aws_smithy_runtime_api::client::identity::http::{Login, Token};

        let mut ctx = InterceptorContext::new(Input::doesnt_matter());
        ctx.enter_serialization_phase();
        ctx.set_request(HttpRequest::empty());
        let _ = ctx.take_input();
        ctx.enter_before_transmit_phase();

        fn config_with_identity(
            scheme_id: AuthSchemeId,
            identity: impl ResolveIdentity + 'static,
        ) -> (RuntimeComponents, ConfigBag) {
            let runtime_components = RuntimeComponentsBuilder::for_tests()
                .with_auth_scheme(SharedAuthScheme::new(BasicAuthScheme::new()))
                .with_auth_scheme(SharedAuthScheme::new(BearerAuthScheme::new()))
                .with_auth_scheme_option_resolver(Some(SharedAuthSchemeOptionResolver::new(
                    StaticAuthSchemeOptionResolver::new(vec![
                        HTTP_BASIC_AUTH_SCHEME_ID,
                        HTTP_BEARER_AUTH_SCHEME_ID,
                    ]),
                )))
                .with_identity_resolver(scheme_id, SharedIdentityResolver::new(identity))
                .build()
                .unwrap();

            let mut layer = Layer::new("test");
            layer.store_put(Endpoint::builder().url("dontcare").build());
            layer.store_put(AuthSchemeOptionResolverParams::new("doesntmatter"));

            (runtime_components, ConfigBag::of_layers(vec![layer]))
        }

        // First, test the presence of a basic auth login and absence of a bearer token
        let (runtime_components, cfg) =
            config_with_identity(HTTP_BASIC_AUTH_SCHEME_ID, Login::new("a", "b", None));
        orchestrate_auth(&mut ctx, &runtime_components, &cfg)
            .await
            .expect("success");
        assert_eq!(
            // "YTpi" == "a:b" in base64
            "Basic YTpi",
            ctx.request()
                .expect("request is set")
                .headers()
                .get("Authorization")
                .unwrap()
        );

        // Next, test the presence of a bearer token and absence of basic auth
        let (runtime_components, cfg) =
            config_with_identity(HTTP_BEARER_AUTH_SCHEME_ID, Token::new("t", None));
        let mut ctx = InterceptorContext::new(Input::erase("doesnt-matter"));
        ctx.enter_serialization_phase();
        ctx.set_request(HttpRequest::empty());
        let _ = ctx.take_input();
        ctx.enter_before_transmit_phase();
        orchestrate_auth(&mut ctx, &runtime_components, &cfg)
            .await
            .expect("success");
        assert_eq!(
            "Bearer t",
            ctx.request()
                .expect("request is set")
                .headers()
                .get("Authorization")
                .unwrap()
        );
    }

    #[test]
    fn extract_endpoint_auth_scheme_config_no_config() {
        let endpoint = Endpoint::builder()
            .url("dontcare")
            .property("something-unrelated", Document::Null)
            .build();
        let config = extract_endpoint_auth_scheme_config(&endpoint, "test-scheme-id".into())
            .expect("success");
        assert!(config.as_document().is_none());
    }

    #[test]
    fn extract_endpoint_auth_scheme_config_wrong_type() {
        let endpoint = Endpoint::builder()
            .url("dontcare")
            .property("authSchemes", Document::String("bad".into()))
            .build();
        extract_endpoint_auth_scheme_config(&endpoint, "test-scheme-id".into())
            .expect_err("should fail because authSchemes is the wrong type");
    }

    #[test]
    fn extract_endpoint_auth_scheme_config_no_matching_scheme() {
        let endpoint = Endpoint::builder()
            .url("dontcare")
            .property(
                "authSchemes",
                vec![
                    Document::Object({
                        let mut out = HashMap::new();
                        out.insert("name".to_string(), "wrong-scheme-id".to_string().into());
                        out
                    }),
                    Document::Object({
                        let mut out = HashMap::new();
                        out.insert(
                            "name".to_string(),
                            "another-wrong-scheme-id".to_string().into(),
                        );
                        out
                    }),
                ],
            )
            .build();
        extract_endpoint_auth_scheme_config(&endpoint, "test-scheme-id".into())
            .expect_err("should fail because authSchemes doesn't include the desired scheme");
    }

    #[test]
    fn extract_endpoint_auth_scheme_config_successfully() {
        let endpoint = Endpoint::builder()
            .url("dontcare")
            .property(
                "authSchemes",
                vec![
                    Document::Object({
                        let mut out = HashMap::new();
                        out.insert("name".to_string(), "wrong-scheme-id".to_string().into());
                        out
                    }),
                    Document::Object({
                        let mut out = HashMap::new();
                        out.insert("name".to_string(), "test-scheme-id".to_string().into());
                        out.insert(
                            "magicString".to_string(),
                            "magic string value".to_string().into(),
                        );
                        out
                    }),
                ],
            )
            .build();
        let config = extract_endpoint_auth_scheme_config(&endpoint, "test-scheme-id".into())
            .expect("should find test-scheme-id");
        assert_eq!(
            "magic string value",
            config
                .as_document()
                .expect("config is set")
                .as_object()
                .expect("it's an object")
                .get("magicString")
                .expect("magicString is set")
                .as_string()
                .expect("gimme the string, dammit!")
        );
    }
}<|MERGE_RESOLUTION|>--- conflicted
+++ resolved
@@ -163,11 +163,7 @@
         impl ResolveIdentity for TestIdentityResolver {
             fn resolve_identity<'a>(
                 &'a self,
-<<<<<<< HEAD
-                _: &'a RuntimeComponents,
-=======
                 _runtime_components: &'a RuntimeComponents,
->>>>>>> 3ab5a692
                 _config_bag: &'a ConfigBag,
             ) -> IdentityFuture<'a> {
                 IdentityFuture::ready(Ok(Identity::new("doesntmatter", None)))
