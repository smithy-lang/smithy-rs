--- conflicted
+++ resolved
@@ -45,13 +45,8 @@
     }
 }
 
-<<<<<<< HEAD
 impl ResolveEndpoint for StaticUriEndpointResolver {
-    fn resolve_endpoint(&self, _params: &EndpointResolverParams) -> EndpointFuture {
-=======
-impl EndpointResolver for StaticUriEndpointResolver {
     fn resolve_endpoint<'a>(&'a self, _params: &'a EndpointResolverParams) -> EndpointFuture<'a> {
->>>>>>> d293d1f7
         EndpointFuture::ready(Ok(Endpoint::builder()
             .url(self.endpoint.to_string())
             .build()))
