--- conflicted
+++ resolved
@@ -88,13 +88,8 @@
 }
 
 pub(super) fn orchestrate_endpoint(
-<<<<<<< HEAD
-    ctx: &mut InterceptorContext<BeforeTransmit>,
+    ctx: &mut InterceptorContext,
     cfg: &mut ConfigBag,
-=======
-    ctx: &mut InterceptorContext,
-    cfg: &ConfigBag,
->>>>>>> a9e22ce1
 ) -> Result<(), BoxError> {
     let params = cfg.endpoint_resolver_params();
     let endpoint_prefix = cfg.get::<EndpointPrefix>();
