/*
 * Copyright Amazon.com, Inc. or its affiliates. All Rights Reserved.
 * SPDX-License-Identifier: Apache-2.0
 */

/// Interceptor for connection poisoning.
pub mod connection_poisoning;

#[cfg(feature = "test-util")]
pub mod test_util;

/// Default HTTP and TLS connectors that use hyper 0.14.x and rustls.
///
/// This module is named after the hyper version number since we anticipate
/// needing to provide equivalent functionality for hyper 1.x in the future.
#[cfg(feature = "connector-hyper-0-14-x")]
<<<<<<< HEAD
pub mod hyper_014;

/// Runtime plugin that provides a default connector. Intended to be used by the generated code.
pub fn default_http_client_plugin() -> SharedRuntimePlugin {
    let _default: Option<SharedHttpClient> = None;
    #[cfg(feature = "connector-hyper-0-14-x")]
    let _default = hyper_014::default_client();

    let plugin = StaticRuntimePlugin::new()
        .with_order(Order::Defaults)
        .with_runtime_components(
            RuntimeComponentsBuilder::new("default_http_client_plugin").with_http_client(_default),
        );
    SharedRuntimePlugin::new(plugin)
}

/// HTTP body and body-wrapper types
pub mod body;
=======
pub mod hyper_014;
>>>>>>> bcfc2112
<|MERGE_RESOLUTION|>--- conflicted
+++ resolved
@@ -14,25 +14,7 @@
 /// This module is named after the hyper version number since we anticipate
 /// needing to provide equivalent functionality for hyper 1.x in the future.
 #[cfg(feature = "connector-hyper-0-14-x")]
-<<<<<<< HEAD
 pub mod hyper_014;
 
-/// Runtime plugin that provides a default connector. Intended to be used by the generated code.
-pub fn default_http_client_plugin() -> SharedRuntimePlugin {
-    let _default: Option<SharedHttpClient> = None;
-    #[cfg(feature = "connector-hyper-0-14-x")]
-    let _default = hyper_014::default_client();
-
-    let plugin = StaticRuntimePlugin::new()
-        .with_order(Order::Defaults)
-        .with_runtime_components(
-            RuntimeComponentsBuilder::new("default_http_client_plugin").with_http_client(_default),
-        );
-    SharedRuntimePlugin::new(plugin)
-}
-
 /// HTTP body and body-wrapper types
-pub mod body;
-=======
-pub mod hyper_014;
->>>>>>> bcfc2112
+pub mod body;