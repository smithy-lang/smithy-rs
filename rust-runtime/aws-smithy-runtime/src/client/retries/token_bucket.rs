/*
 * Copyright Amazon.com, Inc. or its affiliates. All Rights Reserved.
 * SPDX-License-Identifier: Apache-2.0
 */

use aws_smithy_async::time::{SharedTimeSource};
use aws_smithy_types::config_bag::{Storable, StoreReplace};
use aws_smithy_types::retry::ErrorKind;
use std::fmt;
use std::sync::atomic::AtomicU32;
use std::sync::atomic::Ordering;
use std::sync::Arc;
use std::time::{Duration, SystemTime};
use tokio::sync::{OwnedSemaphorePermit, Semaphore};

const DEFAULT_CAPACITY: usize = 500;
// On a 32 bit architecture, the value of Semaphore::MAX_PERMITS is 536,870,911.
// Therefore, we will enforce a value lower than that to ensure behavior is
// identical across platforms.
// This also allows room for slight bucket overfill in the case where a bucket
// is at maximum capacity and another thread drops a permit it was holding.
const MAXIMUM_CAPACITY: usize = 500_000_000;
const DEFAULT_RETRY_COST: u32 = 5;
const DEFAULT_RETRY_TIMEOUT_COST: u32 = DEFAULT_RETRY_COST * 2;
const PERMIT_REGENERATION_AMOUNT: usize = 1;
const DEFAULT_SUCCESS_REWARD: f32 = 0.0;

/// Token bucket used for standard and adaptive retry.
#[derive(Clone, Debug)]
pub struct TokenBucket {
    semaphore: Arc<Semaphore>,
    max_permits: usize,
    timeout_retry_cost: u32,
    retry_cost: u32,
    success_reward: f32,
    fractional_tokens: Arc<AtomicF32>,
    refill_rate: f32,
    time_source: SharedTimeSource,
    creation_time: SystemTime,
    last_refill_age_secs: Arc<AtomicU32>,
}

struct AtomicF32 {
    storage: AtomicU32,
}
impl AtomicF32 {
    fn new(value: f32) -> Self {
        let as_u32 = value.to_bits();
        Self {
            storage: AtomicU32::new(as_u32),
        }
    }
    fn store(&self, value: f32) {
        let as_u32 = value.to_bits();
        self.storage.store(as_u32, Ordering::Relaxed)
    }
    fn load(&self) -> f32 {
        let as_u32 = self.storage.load(Ordering::Relaxed);
        f32::from_bits(as_u32)
    }
}

impl fmt::Debug for AtomicF32 {
    fn fmt(&self, f: &mut fmt::Formatter<'_>) -> fmt::Result {
        // Use debug_struct, debug_tuple, or write! for formatting
        f.debug_struct("AtomicF32")
            .field("value", &self.load())
            .finish()
    }
}

impl Clone for AtomicF32 {
    fn clone(&self) -> Self {
        // Manually clone each field
        AtomicF32 {
            storage: AtomicU32::new(self.storage.load(Ordering::Relaxed)),
        }
    }
}

impl Storable for TokenBucket {
    type Storer = StoreReplace<Self>;
}

impl Default for TokenBucket {
    fn default() -> Self {
        let time_source = SharedTimeSource::default();
        Self {
            semaphore: Arc::new(Semaphore::new(DEFAULT_CAPACITY)),
            max_permits: DEFAULT_CAPACITY,
            timeout_retry_cost: DEFAULT_RETRY_TIMEOUT_COST,
            retry_cost: DEFAULT_RETRY_COST,
            success_reward: DEFAULT_SUCCESS_REWARD,
            fractional_tokens: Arc::new(AtomicF32::new(0.0)),
            refill_rate: 0.0,
            time_source: time_source.clone(),
            creation_time: time_source.now(),
            last_refill_age_secs: Arc::new(AtomicU32::new(0)),
        }
    }
}

impl TokenBucket {
    /// Creates a new `TokenBucket` with the given initial quota.
    pub fn new(initial_quota: usize) -> Self {
        let time_source = SharedTimeSource::default();
        Self {
            semaphore: Arc::new(Semaphore::new(initial_quota)),
            max_permits: initial_quota,
            time_source: time_source.clone(),
            creation_time: time_source.now(),
            ..Default::default()
        }
    }

    /// A token bucket with unlimited capacity that allows retries at no cost.
    pub fn unlimited() -> Self {
        let time_source = SharedTimeSource::default();
        Self {
            semaphore: Arc::new(Semaphore::new(MAXIMUM_CAPACITY)),
            max_permits: MAXIMUM_CAPACITY,
            timeout_retry_cost: 0,
            retry_cost: 0,
            success_reward: 0.0,
            fractional_tokens: Arc::new(AtomicF32::new(0.0)),
            refill_rate: 0.0,
            time_source: time_source.clone(),
            creation_time: time_source.now(),
            last_refill_age_secs: Arc::new(AtomicU32::new(0)),
        }
    }

    /// Creates a builder for constructing a `TokenBucket`.
    pub fn builder() -> TokenBucketBuilder {
        TokenBucketBuilder::default()
    }

    pub(crate) fn acquire(&self, err: &ErrorKind) -> Option<OwnedSemaphorePermit> {
        // Add time-based tokens to fractional accumulator
        self.refill_tokens_based_on_time();

        // Convert accumulated fractional tokens to whole tokens
        self.convert_fractional_tokens();

        let retry_cost = if err == &ErrorKind::TransientError {
            self.timeout_retry_cost
        } else {
            self.retry_cost
        };

        self.semaphore
            .clone()
            .try_acquire_many_owned(retry_cost)
            .ok()
    }

    pub(crate) fn success_reward(&self) -> f32 {
        self.success_reward
    }

    pub(crate) fn regenerate_a_token(&self) {
        self.add_permits(PERMIT_REGENERATION_AMOUNT);
    }

    /// Converts accumulated fractional tokens to whole tokens and adds them as permits.
    /// Stores the remaining fractional amount back.
    /// This is shared by both time-based refill and success rewards.
    #[inline]
    fn convert_fractional_tokens(&self) {
        let mut calc_fractional_tokens = self.fractional_tokens.load();
        // Verify that fractional tokens have not become corrupted - if they have, reset to zero
        if !calc_fractional_tokens.is_finite() {
            tracing::error!(
                "Fractional tokens corrupted to: {}, resetting to 0.0",
                calc_fractional_tokens
            );
            self.fractional_tokens.store(0.0);
            return;
        }

        let full_tokens_accumulated = calc_fractional_tokens.floor();
        if full_tokens_accumulated >= 1.0 {
            self.add_permits(full_tokens_accumulated as usize);
            calc_fractional_tokens -= full_tokens_accumulated;
        }
        // Always store the updated fractional tokens back, even if no conversion happened
        self.fractional_tokens.store(calc_fractional_tokens);
    }

    /// Refills tokens based on elapsed time since last refill.
    /// This method implements lazy evaluation - tokens are only calculated when accessed.
    /// Uses a single compare-and-swap to ensure only one thread processes each time window.
    #[inline]
    fn refill_tokens_based_on_time(&self) {
        if self.refill_rate > 0.0 {
            let last_refill_secs = self.last_refill_age_secs.load(Ordering::Relaxed);

            // Get current time from TimeSource and calculate current age
            let current_time = self.time_source.now();
            let current_age_secs = current_time
                .duration_since(self.creation_time)
                .unwrap_or(Duration::ZERO)
                .as_secs() as u32;

            // Early exit if no time elapsed - most threads take this path
            if current_age_secs == last_refill_secs {
                return;
            }

            // Try to atomically claim this time window with a single CAS
            // If we lose, another thread is handling the refill, so we can exit
            if self
                .last_refill_age_secs
                .compare_exchange(
                    last_refill_secs,
                    current_age_secs,
                    Ordering::Relaxed,
                    Ordering::Relaxed,
                )
                .is_err()
            {
                // Another thread claimed this time window, we're done
                return;
            }

            // We won the CAS - we're responsible for adding tokens for this time window
            let current_fractional = self.fractional_tokens.load();
            let max_fractional = self.max_permits as f32;

            // Skip token addition if already at cap
            if current_fractional >= max_fractional {
                return;
            }

            let elapsed_secs = current_age_secs - last_refill_secs;
            let tokens_to_add = elapsed_secs as f32 * self.refill_rate;

            // Add tokens to fractional accumulator, capping at max_permits to prevent unbounded growth
            let new_fractional = (current_fractional + tokens_to_add).min(max_fractional);
            self.fractional_tokens.store(new_fractional);
        }
    }

    #[inline]
    pub(crate) fn reward_success(&self) {
        if self.success_reward > 0.0 {
            let current = self.fractional_tokens.load();
            let max_fractional = self.max_permits as f32;

            // Early exit if already at cap - no point calculating
            if current >= max_fractional {
                return;
            }

            // Cap fractional tokens at max_permits to prevent unbounded growth
            let new_fractional = (current + self.success_reward).min(max_fractional);
            self.fractional_tokens.store(new_fractional);
        }
    }

    pub(crate) fn add_permits(&self, amount: usize) {
        let available = self.semaphore.available_permits();
        if available >= self.max_permits {
            return;
        }
        self.semaphore
            .add_permits(amount.min(self.max_permits - available));
    }

    #[cfg(any(test, feature = "test-util", feature = "legacy-test-util"))]
    pub(crate) fn available_permits(&self) -> usize {
        self.semaphore.available_permits()
    }

<<<<<<< HEAD
=======
    /// Returns true if the token bucket is full, false otherwise
    pub fn is_full(&self) -> bool {
        self.semaphore.available_permits() >= self.max_permits
    }

    /// Returns true if the token bucket is empty, false otherwise
    pub fn is_empty(&self) -> bool {
        self.semaphore.available_permits() == 0
    }
>>>>>>> dbafc37a
}

/// Builder for constructing a `TokenBucket`.
#[derive(Clone, Debug, Default)]
pub struct TokenBucketBuilder {
    capacity: Option<usize>,
    retry_cost: Option<u32>,
    timeout_retry_cost: Option<u32>,
    success_reward: Option<f32>,
    refill_rate: Option<f32>,
    time_source: Option<SharedTimeSource>,
}

impl TokenBucketBuilder {
    /// Creates a new `TokenBucketBuilder` with default values.
    pub fn new() -> Self {
        Self::default()
    }

    /// Sets the maximum bucket capacity for the builder.
    pub fn capacity(mut self, mut capacity: usize) -> Self {
        if capacity > MAXIMUM_CAPACITY {
            capacity = MAXIMUM_CAPACITY;
        }
        self.capacity = Some(capacity);
        self
    }

    /// Sets the specified retry cost for the builder.
    pub fn retry_cost(mut self, retry_cost: u32) -> Self {
        self.retry_cost = Some(retry_cost);
        self
    }

    /// Sets the specified timeout retry cost for the builder.
    pub fn timeout_retry_cost(mut self, timeout_retry_cost: u32) -> Self {
        self.timeout_retry_cost = Some(timeout_retry_cost);
        self
    }

    /// Sets the reward for any successful request for the builder.
    pub fn success_reward(mut self, reward: f32) -> Self {
        self.success_reward = Some(reward);
        self
    }

    /// Sets the refill rate (tokens per second) for time-based token regeneration.
    ///
    /// Negative values are clamped to 0.0. A refill rate of 0.0 disables time-based regeneration.
    /// Non-finite values (NaN, infinity) are treated as 0.0.
    pub fn refill_rate(mut self, rate: f32) -> Self {
        let validated_rate = if rate.is_finite() { rate.max(0.0) } else { 0.0 };
        self.refill_rate = Some(validated_rate);
        self
    }

    /// Sets the time source for the token bucket.
    ///
    /// If not set, defaults to `SystemTimeSource`.
    pub fn time_source(
        mut self,
        time_source: impl aws_smithy_async::time::TimeSource + 'static,
    ) -> Self {
        self.time_source = Some(SharedTimeSource::new(time_source));
        self
    }

    /// Builds a `TokenBucket`.
    pub fn build(self) -> TokenBucket {
        let time_source = self.time_source.unwrap_or_default();
        TokenBucket {
            semaphore: Arc::new(Semaphore::new(self.capacity.unwrap_or(DEFAULT_CAPACITY))),
            max_permits: self.capacity.unwrap_or(DEFAULT_CAPACITY),
            retry_cost: self.retry_cost.unwrap_or(DEFAULT_RETRY_COST),
            timeout_retry_cost: self
                .timeout_retry_cost
                .unwrap_or(DEFAULT_RETRY_TIMEOUT_COST),
            success_reward: self.success_reward.unwrap_or(DEFAULT_SUCCESS_REWARD),
            fractional_tokens: Arc::new(AtomicF32::new(0.0)),
            refill_rate: self.refill_rate.unwrap_or(0.0),
            time_source: time_source.clone(),
            creation_time: time_source.now(),
            last_refill_age_secs: Arc::new(AtomicU32::new(0)),
        }
    }
}

#[cfg(test)]
mod tests {
    use super::*;
    use aws_smithy_async::time::TimeSource;

    #[test]
    fn test_unlimited_token_bucket() {
        let bucket = TokenBucket::unlimited();

        // Should always acquire permits regardless of error type
        assert!(bucket.acquire(&ErrorKind::ThrottlingError).is_some());
        assert!(bucket.acquire(&ErrorKind::TransientError).is_some());

        // Should have maximum capacity
        assert_eq!(bucket.max_permits, MAXIMUM_CAPACITY);

        // Should have zero retry costs
        assert_eq!(bucket.retry_cost, 0);
        assert_eq!(bucket.timeout_retry_cost, 0);

        // The loop count is arbitrary; should obtain permits without limit
        let mut permits = Vec::new();
        for _ in 0..100 {
            let permit = bucket.acquire(&ErrorKind::ThrottlingError);
            assert!(permit.is_some());
            permits.push(permit);
            // Available permits should stay constant
            assert_eq!(MAXIMUM_CAPACITY, bucket.semaphore.available_permits());
        }
    }

    #[test]
    fn test_bounded_permits_exhaustion() {
        let bucket = TokenBucket::new(10);
        let mut permits = Vec::new();

        for _ in 0..100 {
            let permit = bucket.acquire(&ErrorKind::ThrottlingError);
            if let Some(p) = permit {
                permits.push(p);
            } else {
                break;
            }
        }

        assert_eq!(permits.len(), 2); // 10 capacity / 5 retry cost = 2 permits

        // Verify next acquisition fails
        assert!(bucket.acquire(&ErrorKind::ThrottlingError).is_none());
    }

    #[test]
    fn test_fractional_tokens_accumulate_and_convert() {
        let bucket = TokenBucket::builder()
            .capacity(10)
            .success_reward(0.4)
            .build();

        // acquire 10 tokens to bring capacity below max so we can test accumulation
        let _hold_permit = bucket.acquire(&ErrorKind::TransientError);
        assert_eq!(bucket.semaphore.available_permits(), 0);

        // First success: 0.4 fractional tokens
        bucket.reward_success();
        bucket.convert_fractional_tokens();
        assert_eq!(bucket.semaphore.available_permits(), 0);

        // Second success: 0.8 fractional tokens
        bucket.reward_success();
        bucket.convert_fractional_tokens();
        assert_eq!(bucket.semaphore.available_permits(), 0);

        // Third success: 1.2 fractional tokens -> 1 full token added
        bucket.reward_success();
        bucket.convert_fractional_tokens();
        assert_eq!(bucket.semaphore.available_permits(), 1);
    }

    #[test]
    fn test_fractional_tokens_respect_max_capacity() {
        let bucket = TokenBucket::builder()
            .capacity(10)
            .success_reward(2.0)
            .build();

        for _ in 0..20 {
            bucket.reward_success();
        }

        assert!(bucket.semaphore.available_permits() == 10);
    }

    #[test]
    fn test_convert_fractional_tokens() {
        // (input, expected_permits_added, expected_remaining)
        let test_cases = [
            (0.7, 0, 0.7),
            (1.0, 1, 0.0),
            (2.3, 2, 0.3),
            (5.8, 5, 0.8),
            (10.0, 10, 0.0),
            // verify that if fractional permits are corrupted, we reset to 0 gracefully
            (f32::NAN, 0, 0.0),
            (f32::INFINITY, 0, 0.0),
        ];

        for (input, expected_permits, expected_remaining) in test_cases {
            let bucket = TokenBucket::builder().capacity(10).build();
            let _hold_permit = bucket.acquire(&ErrorKind::TransientError);
            let initial = bucket.semaphore.available_permits();

            bucket.fractional_tokens.store(input);
            bucket.convert_fractional_tokens();

            assert_eq!(
                bucket.semaphore.available_permits() - initial,
                expected_permits
            );
            assert!((bucket.fractional_tokens.load() - expected_remaining).abs() < 0.0001);
        }
    }

    #[cfg(any(feature = "test-util", feature = "legacy-test-util"))]
    #[test]
    fn test_builder_with_custom_values() {
        let bucket = TokenBucket::builder()
            .capacity(100)
            .retry_cost(10)
            .timeout_retry_cost(20)
            .success_reward(0.5)
            .refill_rate(2.5)
            .build();

        assert_eq!(bucket.max_permits, 100);
        assert_eq!(bucket.retry_cost, 10);
        assert_eq!(bucket.timeout_retry_cost, 20);
        assert_eq!(bucket.success_reward, 0.5);
        assert_eq!(bucket.refill_rate, 2.5);
    }

    #[test]
    fn test_builder_refill_rate_validation() {
        // Test negative values are clamped to 0.0
        let bucket = TokenBucket::builder().refill_rate(-5.0).build();
        assert_eq!(bucket.refill_rate, 0.0);

        // Test valid positive value
        let bucket = TokenBucket::builder().refill_rate(1.5).build();
        assert_eq!(bucket.refill_rate, 1.5);

        // Test zero is valid
        let bucket = TokenBucket::builder().refill_rate(0.0).build();
        assert_eq!(bucket.refill_rate, 0.0);
    }

    #[test]
    fn test_builder_default_time_source() {
        // Test that TokenBucket uses SystemTimeSource by default when builder doesn't specify one
        let bucket = TokenBucket::builder()
            .capacity(100)
            .build();

        // Verify the bucket was created successfully with default time source
        assert_eq!(bucket.max_permits, 100);

        // Verify creation_time is set (should be close to now)
        let now = SystemTimeSource::new().now();
        let creation_age = now
            .duration_since(bucket.creation_time)
            .unwrap_or(Duration::ZERO);

        // Creation time should be very recent (within 1 second)
        assert!(creation_age < Duration::from_secs(1), 
            "Creation time should be recent, but was {:?} ago", creation_age);
    }

    #[cfg(any(feature = "test-util", feature = "legacy-test-util"))]
    #[test]
    fn test_builder_custom_time_source() {
        use aws_smithy_async::test_util::ManualTimeSource;
        use std::time::UNIX_EPOCH;

        // Test that TokenBucket uses provided TimeSource when specified via builder
        let manual_time = ManualTimeSource::new(UNIX_EPOCH);
        let bucket = TokenBucket::builder()
            .capacity(100)
            .refill_rate(1.0)
            .time_source(manual_time.clone())
            .build();

        // Verify the bucket uses the manual time source
        assert_eq!(bucket.creation_time, UNIX_EPOCH);

        // Advance time and verify tokens are added based on manual time
        manual_time.advance(Duration::from_secs(5));

        bucket.refill_tokens_based_on_time();
        bucket.convert_fractional_tokens();

        // Advance time and verify tokens are added based on manual time
        manual_time.advance(Duration::from_secs(5));

        // Should have 5 tokens (5 seconds * 1 token/sec)
        assert_eq!(bucket.available_permits(), 5);
    }

    #[test]
    fn test_atomicf32_f32_to_bits_conversion_correctness() {
        // This is the core functionality
        let test_values = vec![
            0.0,
            -0.0,
            1.0,
            -1.0,
            f32::INFINITY,
            f32::NEG_INFINITY,
            f32::NAN,
            f32::MIN,
            f32::MAX,
            f32::MIN_POSITIVE,
            f32::EPSILON,
            std::f32::consts::PI,
            std::f32::consts::E,
            // Test values that could expose bit manipulation bugs
            1.23456789e-38, // Very small normal number
            1.23456789e38,  // Very large number (within f32 range)
            1.1754944e-38,  // Near MIN_POSITIVE for f32
        ];

        for &expected in &test_values {
            let atomic = AtomicF32::new(expected);
            let actual = atomic.load();

            // For NaN, we can't use == but must check bit patterns
            if expected.is_nan() {
                assert!(actual.is_nan(), "Expected NaN, got {}", actual);
                // Different NaN bit patterns should be preserved exactly
                assert_eq!(expected.to_bits(), actual.to_bits());
            } else {
                assert_eq!(expected.to_bits(), actual.to_bits());
            }
        }
    }

    #[cfg(any(feature = "test-util", feature = "legacy-test-util"))]
    #[test]
    fn test_atomicf32_store_load_preserves_exact_bits() {
        let atomic = AtomicF32::new(0.0);

        // Test that store/load cycle preserves EXACT bit patterns
        // This would catch bugs in the to_bits/from_bits conversion
        let critical_bit_patterns = vec![
            0x00000000u32, // +0.0
            0x80000000u32, // -0.0
            0x7F800000u32, // +infinity
            0xFF800000u32, // -infinity
            0x7FC00000u32, // Quiet NaN
            0x7FA00000u32, // Signaling NaN
            0x00000001u32, // Smallest positive subnormal
            0x007FFFFFu32, // Largest subnormal
            0x00800000u32, // Smallest positive normal (MIN_POSITIVE)
        ];

        for &expected_bits in &critical_bit_patterns {
            let expected_f32 = f32::from_bits(expected_bits);
            atomic.store(expected_f32);
            let loaded_f32 = atomic.load();
            let actual_bits = loaded_f32.to_bits();

            assert_eq!(expected_bits, actual_bits);
        }
    }

    #[cfg(any(feature = "test-util", feature = "legacy-test-util"))]
    #[test]
    fn test_atomicf32_concurrent_store_load_safety() {
        use std::sync::Arc;
        use std::thread;

        let atomic = Arc::new(AtomicF32::new(0.0));
        let test_values = vec![1.0, 2.0, 3.0, 4.0, 5.0];
        let mut handles = Vec::new();

        // Start multiple threads that continuously write different values
        for &value in &test_values {
            let atomic_clone = Arc::clone(&atomic);
            let handle = thread::spawn(move || {
                for _ in 0..1000 {
                    atomic_clone.store(value);
                }
            });
            handles.push(handle);
        }

        // Start a reader thread that continuously reads
        let atomic_reader = Arc::clone(&atomic);
        let reader_handle = thread::spawn(move || {
            let mut readings = Vec::new();
            for _ in 0..5000 {
                let value = atomic_reader.load();
                readings.push(value);
            }
            readings
        });

        // Wait for all writers to complete
        for handle in handles {
            handle.join().expect("Writer thread panicked");
        }

        let readings = reader_handle.join().expect("Reader thread panicked");

        // Verify that all read values are valid (one of the written values)
        // This tests that there's no data corruption from concurrent access
        for &reading in &readings {
            assert!(test_values.contains(&reading) || reading == 0.0);

            // More importantly, verify the reading is a valid f32
            // (not corrupted bits that happen to parse as valid)
            assert!(
                reading.is_finite() || reading == 0.0,
                "Corrupted reading detected"
            );
        }
    }

    #[cfg(any(feature = "test-util", feature = "legacy-test-util"))]
    #[test]
    fn test_atomicf32_stress_concurrent_access() {
        use std::sync::{Arc, Barrier};
        use std::thread;

        let expected_values = [0.0, 1.0, 2.0, 3.0, 4.0, 5.0, 6.0, 7.0, 8.0, 9.0];
        let atomic = Arc::new(AtomicF32::new(0.0));
        let barrier = Arc::new(Barrier::new(10)); // Synchronize all threads
        let mut handles = Vec::new();

        // Launch threads that all start simultaneously
        for i in 0..10 {
            let atomic_clone = Arc::clone(&atomic);
            let barrier_clone = Arc::clone(&barrier);
            let handle = thread::spawn(move || {
                barrier_clone.wait(); // All threads start at same time

                // Tight loop increases chance of race conditions
                for _ in 0..10000 {
                    let value = i as f32;
                    atomic_clone.store(value);
                    let loaded = atomic_clone.load();
                    // Verify no corruption occurred
                    assert!(loaded >= 0.0 && loaded <= 9.0);
                    assert!(
                        expected_values.contains(&loaded),
                        "Got unexpected value: {}, expected one of {:?}",
                        loaded,
                        expected_values
                    );
                }
            });
            handles.push(handle);
        }

        for handle in handles {
            handle.join().unwrap();
        }
    }

    #[test]
    fn test_atomicf32_integration_with_token_bucket_usage() {
        let atomic = AtomicF32::new(0.0);
        let success_reward = 0.3;
        let iterations = 5;

        // Accumulate fractional tokens
        for _ in 1..=iterations {
            let current = atomic.load();
            atomic.store(current + success_reward);
        }

        let accumulated = atomic.load();
        let expected_total = iterations as f32 * success_reward; // 1.5

        // Test the floor() operation pattern
        let full_tokens = accumulated.floor();
        atomic.store(accumulated - full_tokens);
        let remaining = atomic.load();

        // These assertions should be general:
        assert_eq!(full_tokens, expected_total.floor()); // Could be 1.0, 2.0, 3.0, etc.
        assert!(remaining >= 0.0 && remaining < 1.0);
        assert_eq!(remaining, expected_total - expected_total.floor());
    }

    #[cfg(any(feature = "test-util", feature = "legacy-test-util"))]
    #[test]
    fn test_atomicf32_clone_creates_independent_copy() {
        let original = AtomicF32::new(123.456);
        let cloned = original.clone();

        // Verify they start with the same value
        assert_eq!(original.load(), cloned.load());

        // Verify they're independent - modifying one doesn't affect the other
        original.store(999.0);
        assert_eq!(
            cloned.load(),
            123.456,
            "Clone should be unaffected by original changes"
        );
        assert_eq!(original.load(), 999.0, "Original should have new value");
    }

    #[cfg(any(feature = "test-util", feature = "legacy-test-util"))]
    #[test]
    fn test_combined_time_and_success_rewards() {
        use aws_smithy_async::test_util::ManualTimeSource;
        use std::time::UNIX_EPOCH;

        let time_source = ManualTimeSource::new(UNIX_EPOCH);
        let bucket = TokenBucket {
            refill_rate: 1.0,
            success_reward: 0.5,
            time_source: time_source.clone().into(),
            creation_time: time_source.now(),
            semaphore: Arc::new(Semaphore::new(0)),
            max_permits: 100,
            ..Default::default()
        };

        // Add success rewards: 2 * 0.5 = 1.0 token
        bucket.reward_success();
        bucket.reward_success();

        // Advance time by 2 seconds
        time_source.advance(Duration::from_secs(2));

        // Trigger time-based refill: 2 sec * 1.0 = 2.0 tokens
        // Total: 1.0 + 2.0 = 3.0 tokens
        bucket.refill_tokens_based_on_time();
        bucket.convert_fractional_tokens();

        assert_eq!(bucket.available_permits(), 3);
        assert!(bucket.fractional_tokens.load().abs() < 0.0001);
    }

    #[cfg(any(feature = "test-util", feature = "legacy-test-util"))]
    #[test]
    fn test_refill_rates() {
        use aws_smithy_async::test_util::ManualTimeSource;
        use std::time::UNIX_EPOCH;

        // (refill_rate, elapsed_secs, expected_permits, expected_fractional)
        let test_cases = [
            (10.0, 2, 20, 0.0),      // Basic: 2 sec * 10 tokens/sec = 20 tokens
            (0.001, 1100, 1, 0.1),   // Small: 1100 * 0.001 = 1.1 tokens
            (0.0001, 11000, 1, 0.1), // Tiny: 11000 * 0.0001 = 1.1 tokens
            (0.001, 1200, 1, 0.2),   // 1200 * 0.001 = 1.2 tokens
            (0.0001, 10000, 1, 0.0), // 10000 * 0.0001 = 1.0 tokens
            (0.001, 500, 0, 0.5),    // Fractional only: 500 * 0.001 = 0.5 tokens
        ];

        for (refill_rate, elapsed_secs, expected_permits, expected_fractional) in test_cases {
            let time_source = ManualTimeSource::new(UNIX_EPOCH);
            let bucket = TokenBucket {
                refill_rate,
                time_source: time_source.clone().into(),
                creation_time: time_source.now(),
                semaphore: Arc::new(Semaphore::new(0)),
                max_permits: 100,
                ..Default::default()
            };

            // Advance time by the specified duration
            time_source.advance(Duration::from_secs(elapsed_secs));

            bucket.refill_tokens_based_on_time();
            bucket.convert_fractional_tokens();

            assert_eq!(
                bucket.available_permits(),
                expected_permits,
                "Rate {}: After {}s expected {} permits",
                refill_rate,
                elapsed_secs,
                expected_permits
            );
            assert!(
                (bucket.fractional_tokens.load() - expected_fractional).abs() < 0.0001,
                "Rate {}: After {}s expected {} fractional, got {}",
                refill_rate,
                elapsed_secs,
                expected_fractional,
                bucket.fractional_tokens.load()
            );
        }
    }

    #[cfg(any(feature = "test-util", feature = "legacy-test-util"))]
    #[test]
    fn test_rewards_capped_at_max_capacity() {
        use aws_smithy_async::test_util::ManualTimeSource;
        use std::time::UNIX_EPOCH;

        let time_source = ManualTimeSource::new(UNIX_EPOCH);
        let bucket = TokenBucket {
            refill_rate: 50.0,
            success_reward: 2.0,
            time_source: time_source.clone().into(),
            creation_time: time_source.now(),
            semaphore: Arc::new(Semaphore::new(5)),
            max_permits: 10,
            ..Default::default()
        };

        // Add success rewards: 50 * 2.0 = 100 tokens (without cap)
        for _ in 0..50 {
            bucket.reward_success();
        }

        // Fractional tokens capped at 10 from success rewards
        assert_eq!(bucket.fractional_tokens.load(), 10.0);

        // Advance time by 100 seconds
        time_source.advance(Duration::from_secs(100));

        // Time-based refill: 100 * 50 = 5000 tokens (without cap)
        // But fractional is already at 10, so it stays at 10
        bucket.refill_tokens_based_on_time();

        // Fractional tokens should be capped at max_permits (10)
        assert_eq!(
            bucket.fractional_tokens.load(),
            10.0,
            "Fractional tokens should be capped at max_permits"
        );

        // Convert should add 5 tokens (bucket at 5, can add 5 more to reach max 10)
        bucket.convert_fractional_tokens();
        assert_eq!(bucket.available_permits(), 10);
    }

    #[cfg(any(feature = "test-util", feature = "legacy-test-util"))]
    #[test]
    fn test_concurrent_time_based_refill_no_over_generation() {
        use aws_smithy_async::test_util::ManualTimeSource;
        use std::sync::{Arc, Barrier};
        use std::thread;
        use std::time::UNIX_EPOCH;

        let time_source = ManualTimeSource::new(UNIX_EPOCH);

        // Create bucket with 1 token/sec refill
        let bucket = Arc::new(TokenBucket {
            refill_rate: 1.0,
            time_source: time_source.clone().into(),
            creation_time: time_source.now(),
            semaphore: Arc::new(Semaphore::new(0)),
            max_permits: 100,
            ..Default::default()
        });

        // Advance time by 10 seconds
        time_source.advance(Duration::from_secs(10));

        // Launch 100 threads that all try to refill simultaneously
        let barrier = Arc::new(Barrier::new(100));
        let mut handles = Vec::new();

        for _ in 0..100 {
            let bucket_clone = Arc::clone(&bucket);
            let barrier_clone = Arc::clone(&barrier);

            let handle = thread::spawn(move || {
                // Wait for all threads to be ready
                barrier_clone.wait();

                // All threads call refill at the same time
                bucket_clone.refill_tokens_based_on_time();
            });

            handles.push(handle);
        }

        // Wait for all threads to complete
        for handle in handles {
            handle.join().unwrap();
        }

        // Convert fractional tokens to whole tokens
        bucket.convert_fractional_tokens();

        // Should have exactly 10 tokens (10 seconds * 1 token/sec)
        // Not 1000 tokens (100 threads * 10 tokens each)
        assert_eq!(
            bucket.available_permits(),
            10,
            "Only one thread should have added tokens, not all 100"
        );

        // Fractional should be 0 after conversion
        assert!(bucket.fractional_tokens.load().abs() < 0.0001);
    }
}<|MERGE_RESOLUTION|>--- conflicted
+++ resolved
@@ -272,8 +272,6 @@
         self.semaphore.available_permits()
     }
 
-<<<<<<< HEAD
-=======
     /// Returns true if the token bucket is full, false otherwise
     pub fn is_full(&self) -> bool {
         self.semaphore.available_permits() >= self.max_permits
@@ -283,7 +281,6 @@
     pub fn is_empty(&self) -> bool {
         self.semaphore.available_permits() == 0
     }
->>>>>>> dbafc37a
 }
 
 /// Builder for constructing a `TokenBucket`.
