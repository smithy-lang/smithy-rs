--- conflicted
+++ resolved
@@ -356,7 +356,6 @@
 ) {
     run_interceptors!(halt_on_err: read_before_attempt(ctx, runtime_components, cfg));
 
-<<<<<<< HEAD
     let (scheme_id, identity, endpoint) = halt_on_err!([ctx] => resolve_identity(runtime_components, cfg).await.map_err(OrchestratorError::other));
 
     match endpoint {
@@ -369,15 +368,12 @@
         }
         None => {
             // TODO(AccountIdBasedRouting): Pass `identity` to `orchestrate_endpoint`.
-            halt_on_err!([ctx] => orchestrate_endpoint(ctx, runtime_components, cfg).await.map_err(OrchestratorError::other));
-        }
-    }
-=======
-    halt_on_err!([ctx] => orchestrate_endpoint(ctx, runtime_components, cfg)
-                            .instrument(debug_span!("orchestrate_endpoint"))
-                            .await
-                            .map_err(OrchestratorError::other));
->>>>>>> 00254621
+            halt_on_err!([ctx] => orchestrate_endpoint(ctx, runtime_components, cfg)
+				    .instrument(debug_span!("orchestrate_endpoint"))
+				    .await
+				    .map_err(OrchestratorError::other));
+        }
+    }
 
     run_interceptors!(halt_on_err: {
         modify_before_signing(ctx, runtime_components, cfg);
