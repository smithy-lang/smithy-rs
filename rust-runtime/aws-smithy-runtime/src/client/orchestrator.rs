--- conflicted
+++ resolved
@@ -3,16 +3,10 @@
  * SPDX-License-Identifier: Apache-2.0
  */
 
-<<<<<<< HEAD
-use tokio::time::sleep;
-use tracing::{debug_span, Instrument};
-
-=======
 use self::auth::orchestrate_auth;
 use crate::client::orchestrator::endpoints::orchestrate_endpoint;
 use crate::client::orchestrator::http::read_body;
 use crate::client::timeout::{MaybeTimeout, ProvideMaybeTimeoutConfig, TimeoutKind};
->>>>>>> 31c152d9
 use aws_smithy_http::result::SdkError;
 use aws_smithy_runtime_api::client::interceptors::context::phase::BeforeSerialization;
 use aws_smithy_runtime_api::client::interceptors::context::{
@@ -23,22 +17,12 @@
 use aws_smithy_runtime_api::client::retries::ShouldAttempt;
 use aws_smithy_runtime_api::client::runtime_plugin::RuntimePlugins;
 use aws_smithy_runtime_api::config_bag::ConfigBag;
-
-use crate::client::orchestrator::endpoints::orchestrate_endpoint;
-use crate::client::orchestrator::http::read_body;
-use crate::client::orchestrator::phase::Phase;
-
-use self::auth::orchestrate_auth;
+use tracing::{debug_span, Instrument};
 
 mod auth;
 /// Defines types that implement a trait for endpoint resolution
 pub mod endpoints;
 mod http;
-<<<<<<< HEAD
-pub mod interceptors;
-pub(self) mod phase;
-=======
->>>>>>> 31c152d9
 
 #[doc(hidden)]
 #[macro_export]
@@ -131,13 +115,7 @@
             Ok(ShouldAttempt::Yes) => {}
             // No, this request shouldn't be sent
             Ok(ShouldAttempt::No) => {
-<<<<<<< HEAD
-                return Err(Phase::dispatch(context).fail(
-                    "The retry strategy indicates that an initial request shouldn't be made, but it didn't specify why.",
-                ));
-=======
                 bail!(before_transmit, "The retry strategy indicates that an initial request shouldn't be made, but it didn't specify why.");
->>>>>>> 31c152d9
             }
             // No, we shouldn't make a request because...
             Err(err) => bail!(before_transmit, err),
@@ -163,31 +141,8 @@
         let retry_strategy = cfg.retry_strategy();
         match retry_strategy.should_attempt_retry(checkpoint.after_deser(), cfg) {
             // Yes, let's retry the request
-            Ok(ShouldAttempt::Yes) => {
-                tracing::trace!("The response error is retryable");
-                continue;
-            }
-            // Yes, but let's wait a moment first
-            Ok(ShouldAttempt::YesAfterDelay(delay)) => {
-                tracing::trace!(
-                    "The response error is retryable. Waiting for {:?} before retrying request",
-                    delay
-                );
-                // TODO(enableSmithyRuntime) Grab a sleep impl from the bag
-                sleep(delay).await;
-                continue;
-            }
+            Ok(ShouldAttempt::Yes) => continue,
             // No, this request shouldn't be retried
-<<<<<<< HEAD
-            Ok(ShouldAttempt::No) => {
-                tracing::trace!("The response error is unretryable");
-            }
-            // I couldn't determine if the request should be retried because an error occurred.
-            Err(err) => {
-                tracing::trace!("Failed to determine if the response error is retryable: {err}");
-                return Err(Phase::response_handling(context).fail(err));
-            }
-=======
             Ok(ShouldAttempt::No) => {}
             Ok(ShouldAttempt::YesAfterDelay(_delay)) => {
                 // TODO(enableNewSmithyRuntime): implement retries with explicit delay
@@ -195,7 +150,6 @@
             }
             // I couldn't determine if the request should be retried because an error occurred.
             Err(err) => bail!([checkpoint], err),
->>>>>>> 31c152d9
         }
 
         break checkpoint;
