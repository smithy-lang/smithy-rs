--- conflicted
+++ resolved
@@ -3,13 +3,8 @@
  * SPDX-License-Identifier: Apache-2.0
  */
 
-<<<<<<< HEAD
-use aws_smithy_runtime_api::client::identity::{Identity, IdentityResolver};
-use aws_smithy_runtime_api::client::orchestrator::Future;
+use aws_smithy_runtime_api::client::identity::{Identity, IdentityFuture, ResolveIdentity};
 use aws_smithy_runtime_api::client::runtime_components::RuntimeComponents;
-=======
-use aws_smithy_runtime_api::client::identity::{Identity, IdentityFuture, ResolveIdentity};
->>>>>>> 39af70fe
 use aws_smithy_types::config_bag::ConfigBag;
 
 /// Identity for the [`NoAuthScheme`](crate::client::auth::no_auth::NoAuthScheme) auth scheme.
@@ -34,18 +29,12 @@
     }
 }
 
-<<<<<<< HEAD
-impl IdentityResolver for NoAuthIdentityResolver {
-    fn resolve_identity(
-        &self,
-        _runtime_components: &RuntimeComponents,
-        _: &ConfigBag,
-    ) -> Future<Identity> {
-        Future::ready(Ok(Identity::new(NoAuthIdentity::new(), None)))
-=======
 impl ResolveIdentity for NoAuthIdentityResolver {
-    fn resolve_identity<'a>(&'a self, _: &'a ConfigBag) -> IdentityFuture<'a> {
+    fn resolve_identity<'a>(
+        &'a self,
+        _runtime_components: &'a RuntimeComponents,
+        _: &'a ConfigBag,
+    ) -> IdentityFuture<'a> {
         IdentityFuture::ready(Ok(Identity::new(NoAuthIdentity::new(), None)))
->>>>>>> 39af70fe
     }
 }