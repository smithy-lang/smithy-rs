--- conflicted
+++ resolved
@@ -32,11 +32,7 @@
 impl ResolveIdentity for NoAuthIdentityResolver {
     fn resolve_identity<'a>(
         &'a self,
-<<<<<<< HEAD
-        _: &'a RuntimeComponents,
-=======
         _runtime_components: &'a RuntimeComponents,
->>>>>>> 3ab5a692
         _: &'a ConfigBag,
     ) -> IdentityFuture<'a> {
         IdentityFuture::ready(Ok(Identity::new(NoAuthIdentity::new(), None)))
