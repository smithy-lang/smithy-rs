--- conflicted
+++ resolved
@@ -54,10 +54,5 @@
 /// Smithy support-code for code generated waiters.
 pub mod waiters;
 
-<<<<<<< HEAD
-/// Interceptor for collecting client metrics.
-mod metrics;
-=======
 /// Tooling for collecting client metrics.
-pub mod metrics;
->>>>>>> 0774950e
+pub mod metrics;