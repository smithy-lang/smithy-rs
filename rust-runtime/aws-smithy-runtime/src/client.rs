--- conflicted
+++ resolved
@@ -16,12 +16,10 @@
 /// used to limit the rate at which requests are sent.
 pub mod retries;
 
-<<<<<<< HEAD
 /// Utilities for testing orchestrators. An orchestrator missing required components will panic when
 /// run. This module contains stub components that can be used when you only care about testing some
 /// specific aspect of the orchestrator.
 #[cfg(feature = "test-util")]
 pub mod test_util;
-=======
-mod timeout;
->>>>>>> e1cf72e5
+
+mod timeout;