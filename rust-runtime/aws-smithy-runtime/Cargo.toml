[package]
name = "aws-smithy-runtime"
<<<<<<< HEAD
version = "1.8.1"
=======
version = "1.8.2"
>>>>>>> 00254621
authors = ["AWS Rust SDK Team <aws-sdk-rust@amazon.com>", "Zelda Hessler <zhessler@amazon.com>"]
description = "The new smithy runtime crate"
edition = "2021"
license = "Apache-2.0"
repository = "https://github.com/smithy-lang/smithy-rs"

# See more keys and their definitions at https://doc.rust-lang.org/cargo/reference/manifest.html

# TODO(hyper1) - deprecate legacy hyper and http testing features when available in cargo: https://github.com/rust-lang/cargo/issues/7130
[features]
client = ["aws-smithy-runtime-api/client", "aws-smithy-types/http-body-1-x"]
http-auth = ["aws-smithy-runtime-api/http-auth"]
# NOTE: connector-hyper-0-14-x and tls-rustls are "legacy" features related to default HTTP client based on hyper 0.14.x ecosystem
connector-hyper-0-14-x = ["dep:aws-smithy-http-client", "aws-smithy-http-client?/hyper-014"]
tls-rustls = ["dep:aws-smithy-http-client", "aws-smithy-http-client?/legacy-rustls-ring", "connector-hyper-0-14-x"]
default-https-client = ["dep:aws-smithy-http-client", "aws-smithy-http-client?/rustls-aws-lc"]
rt-tokio = ["tokio/rt"]

# Features for testing
# NOTE: `test-util` originally enabled the HTTP related test utils which have since been relocated to `aws-smithy-http-client`
# and updated to work with the 1.x HTTP/hyper ecosystem. Prefer using the `test-util` and `wire-mock` features from
# `aws-smithy-http-client` directly instead for HTTP test utils.
test-util = [
    "aws-smithy-runtime-api/test-util",
    "dep:tracing-subscriber",
    "aws-smithy-http-client/test-util",
    # TODO(hyper1): Feature remains in place for backwards compat but in a future release we will break this flag and disable legacy HTTP test utils
    "legacy-test-util",
]

legacy-test-util = [
    # non HTTP test utils
    "aws-smithy-runtime-api/test-util",
    "dep:tracing-subscriber",
    "aws-smithy-http-client/test-util",
    # legacy http test utils
    "connector-hyper-0-14-x",
    "aws-smithy-http-client/legacy-test-util",
]

wire-mock = ["legacy-test-util", "aws-smithy-http-client/wire-mock"]

[dependencies]
aws-smithy-async = { path = "../aws-smithy-async" }
aws-smithy-http = { path = "../aws-smithy-http" }
aws-smithy-observability = { path = "../aws-smithy-observability" }
aws-smithy-runtime-api = { path = "../aws-smithy-runtime-api" }
aws-smithy-types = { path = "../aws-smithy-types", features = ["http-body-0-4-x"] }
aws-smithy-http-client = { path = "../aws-smithy-http-client", optional = true }
bytes = "1.10.0"
# Make sure to update `fastrand` in [dev-dependencies] if we bump the major version
# We probably need to update unit tests using the `fastrand` crate when that happens
fastrand = "2.3.0"
http-02x = { package = "http", version = "0.2.9" }
http-1x = { package = "http", version = "1" }
http-body-04x = { package = "http-body", version = "0.4.5" }
http-body-1x = { package = "http-body", version = "1" }
# This avoids bringing `httparse` 1.9.0 and 1.9.1 through `hyper-0-14` that break unit tests of runtime crates
#httparse = "1.8.0"
once_cell = "1.20.1"
pin-project-lite = "0.2.14"
pin-utils = "0.1.0"
tokio = { version = "1.40.0", features = [] }
tracing = "0.1.40"
tracing-subscriber = { version = "0.3.16", optional = true, features = ["env-filter", "fmt", "json"] }

[dev-dependencies]
approx = "0.5.1"
aws-smithy-async = { path = "../aws-smithy-async", features = ["rt-tokio", "test-util"] }
aws-smithy-runtime-api = { path = "../aws-smithy-runtime-api", features = ["test-util"] }
aws-smithy-types = { path = "../aws-smithy-types", features = ["test-util"] }
# Allow only patch-level bumps since major-level or minor-level bumps can cause seed-value-breaking changes
# https://github.com/smol-rs/fastrand/issues/20
fastrand = "2.3.0"
futures-util = "0.3.29"
pretty_assertions = "1.4.0"
tokio = { version = "1.25", features = ["macros", "rt", "rt-multi-thread", "test-util", "full"] }
tracing-subscriber = { version = "0.3.16", features = ["env-filter"] }
tracing-test = "0.2.1"
# FIXME - migrate to hyper-1
hyper_0_14 = { package = "hyper", version = "0.14.27", features = ["client", "server", "tcp", "http1", "http2"] }

[package.metadata.docs.rs]
all-features = true
targets = ["x86_64-unknown-linux-gnu"]
cargo-args = ["-Zunstable-options", "-Zrustdoc-scrape-examples"]
rustdoc-args = ["--cfg", "docsrs"]
# End of docs.rs metadata

[package.metadata.smithy-rs-release-tooling]
stable = true

# aws-smithy-http is used by the http-auth feature, which is not turned on by the SDK at all.
# Without ignoring it, the `check-aws-sdk-smoketest-docs-clippy-udeps` CI script fails.
[package.metadata.cargo-udeps.ignore]
normal = ["aws-smithy-http"]<|MERGE_RESOLUTION|>--- conflicted
+++ resolved
@@ -1,10 +1,6 @@
 [package]
 name = "aws-smithy-runtime"
-<<<<<<< HEAD
-version = "1.8.1"
-=======
-version = "1.8.2"
->>>>>>> 00254621
+version = "1.8.3"
 authors = ["AWS Rust SDK Team <aws-sdk-rust@amazon.com>", "Zelda Hessler <zhessler@amazon.com>"]
 description = "The new smithy runtime crate"
 edition = "2021"
