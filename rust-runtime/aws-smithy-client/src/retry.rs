--- conflicted
+++ resolved
@@ -325,12 +325,7 @@
     }
 }
 
-<<<<<<< HEAD
-// TODO shouldn't this check for Sync?
-fn check_send_sync<T: Send>(t: T) -> T {
-=======
 fn check_send_sync<T: Send + Sync>(t: T) -> T {
->>>>>>> 3fe5efce
     t
 }
 
