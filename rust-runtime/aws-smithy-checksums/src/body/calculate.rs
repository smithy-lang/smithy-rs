/*
 * Copyright Amazon.com, Inc. or its affiliates. All Rights Reserved.
 * SPDX-License-Identifier: Apache-2.0
 */

//! Functionality for calculating the checksum of an HTTP body and emitting it as trailers.

use super::ChecksumCache;
use crate::http::HttpChecksum;

use aws_smithy_http::header::append_merge_header_maps_http_1x;
use aws_smithy_types::body::SdkBody;
use pin_project_lite::pin_project;
use std::pin::Pin;
use std::task::{Context, Poll};
use tracing::warn;

pin_project! {
    /// A body-wrapper that will calculate the `InnerBody`'s checksum and emit it as a trailer.
    pub struct ChecksumBody<InnerBody> {
            #[pin]
            body: InnerBody,
            checksum: Option<Box<dyn HttpChecksum>>,
<<<<<<< HEAD
            written_trailers: bool,
=======
            cache: Option<ChecksumCache>
>>>>>>> a0801ece
    }
}

impl ChecksumBody<SdkBody> {
    /// Given an `SdkBody` and a `Box<dyn HttpChecksum>`, create a new `ChecksumBody<SdkBody>`.
    pub fn new(body: SdkBody, checksum: Box<dyn HttpChecksum>) -> Self {
        Self {
            body,
            checksum: Some(checksum),
<<<<<<< HEAD
            written_trailers: false,
=======
            cache: None,
        }
    }

    /// Configure a cache for this body.
    ///
    /// When used across multiple requests (e.g. retries) a cached checksum previously
    /// calculated will be favored if available.
    pub fn with_cache(self, cache: ChecksumCache) -> Self {
        Self {
            body: self.body,
            checksum: self.checksum,
            cache: Some(cache),
>>>>>>> a0801ece
        }
    }
}

impl http_body_1x::Body for ChecksumBody<SdkBody> {
    type Data = bytes::Bytes;
    type Error = aws_smithy_types::body::Error;

    fn poll_frame(
        self: Pin<&mut Self>,
        cx: &mut Context<'_>,
    ) -> Poll<Option<Result<http_body_1x::Frame<Self::Data>, Self::Error>>> {
        let this = self.project();
        let poll_res = this.body.poll_frame(cx);

        match &poll_res {
            Poll::Ready(Some(Ok(frame))) => {
                // Update checksum for data frames
                if frame.is_data() {
                    if let Some(checksum) = this.checksum {
                        checksum.update(frame.data_ref().expect("Data frame has data"));
                    }
                } else {
                    // Add checksum trailer to other trailers if necessary
                    let checksum_headers = if let Some(checksum) = this.checksum.take() {
                        checksum.headers()
                    } else {
                        return Poll::Ready(None);
                    };
                    let trailers = frame
                        .trailers_ref()
                        .expect("Trailers frame has trailers")
                        .clone();
                    *this.written_trailers = true;
                    return Poll::Ready(Some(Ok(http_body_1x::Frame::trailers(
                        append_merge_header_maps_http_1x(trailers, checksum_headers),
                    ))));
                }
            }
<<<<<<< HEAD
            Poll::Ready(None) => {
                // If the trailers have not already been written (because there were no existing
                // trailers on the body) we write them here
                if !*this.written_trailers {
                    let checksum_headers = if let Some(checksum) = this.checksum.take() {
                        checksum.headers()
                    } else {
                        return Poll::Ready(None);
                    };
                    let trailers = http_1x::HeaderMap::new();
                    return Poll::Ready(Some(Ok(http_body_1x::Frame::trailers(
                        append_merge_header_maps_http_1x(trailers, checksum_headers),
                    ))));
                }
            }
            _ => {}
        };
=======
            None => unreachable!("This can only fail if poll_data is called again after poll_trailers, which is invalid"),
        }
    }

    fn poll_trailers(
        self: Pin<&mut Self>,
        cx: &mut Context<'_>,
    ) -> Poll<Result<Option<HeaderMap>, Self::Error>> {
        let this = self.project();
        let poll_res = this.body.poll_trailers(cx);

        if let Poll::Ready(Ok(maybe_inner_trailers)) = poll_res {
            let checksum_headers = if let Some(checksum) = this.checksum.take() {
                let calculated_headers = checksum.headers();

                if let Some(cache) = this.cache {
                    if let Some(cached_headers) = cache.get() {
                        if cached_headers != calculated_headers {
                            warn!(cached = ?cached_headers, calculated = ?calculated_headers, "calculated checksum differs from cached checksum!");
                        }
                        cached_headers
                    } else {
                        cache.set(calculated_headers.clone());
                        calculated_headers
                    }
                } else {
                    calculated_headers
                }
            } else {
                return Poll::Ready(Ok(None));
            };

            return match maybe_inner_trailers {
                Some(inner_trailers) => Poll::Ready(Ok(Some(append_merge_header_maps(
                    inner_trailers,
                    checksum_headers,
                )))),
                None => Poll::Ready(Ok(Some(checksum_headers))),
            };
        }
>>>>>>> a0801ece

        poll_res
    }
}

#[cfg(test)]
mod tests {
    use super::ChecksumBody;
    use crate::{http::CRC_32_HEADER_NAME, ChecksumAlgorithm, CRC_32_NAME};
    use aws_smithy_types::base64;
    use aws_smithy_types::body::SdkBody;
    use bytes::Buf;
    use bytes_utils::SegmentedBuf;
    use http_1x::HeaderMap;
    use http_body_util::BodyExt;
    use std::fmt::Write;
    use std::io::Read;

    fn header_value_as_checksum_string(header_value: &http_1x::HeaderValue) -> String {
        let decoded_checksum = base64::decode(header_value.to_str().unwrap()).unwrap();
        let decoded_checksum = decoded_checksum
            .into_iter()
            .fold(String::new(), |mut acc, byte| {
                write!(acc, "{byte:02X?}").expect("string will always be writeable");
                acc
            });

        format!("0x{}", decoded_checksum)
    }

    #[tokio::test]
    async fn test_checksum_body() {
        let input_text = "This is some test text for an SdkBody";
        let body = SdkBody::from(input_text);
        let checksum = CRC_32_NAME
            .parse::<ChecksumAlgorithm>()
            .unwrap()
            .into_impl();
        let mut body = ChecksumBody::new(body, checksum);

        let mut output_data = SegmentedBuf::new();
        let mut trailers = HeaderMap::new();
        while let Some(buf) = body.frame().await {
            let buf = buf.unwrap();
            if buf.is_data() {
                output_data.push(buf.into_data().unwrap());
            } else if buf.is_trailers() {
                let map = buf.into_trailers().unwrap();
                map.into_iter().for_each(|(k, v)| {
                    trailers.insert(k.unwrap(), v);
                });
            }
        }

        let mut output_text = String::new();
        output_data
            .reader()
            .read_to_string(&mut output_text)
            .expect("Doesn't cause IO errors");
        // Verify data is complete and unaltered
        assert_eq!(input_text, output_text);

        let checksum_trailer = trailers
            .get(CRC_32_HEADER_NAME)
            .expect("trailers contain crc32 checksum");
        let checksum_trailer = header_value_as_checksum_string(checksum_trailer);

        // Known correct checksum for the input "This is some test text for an SdkBody"
        assert_eq!("0x99B01F72", checksum_trailer);
    }
}<|MERGE_RESOLUTION|>--- conflicted
+++ resolved
@@ -21,11 +21,8 @@
             #[pin]
             body: InnerBody,
             checksum: Option<Box<dyn HttpChecksum>>,
-<<<<<<< HEAD
             written_trailers: bool,
-=======
             cache: Option<ChecksumCache>
->>>>>>> a0801ece
     }
 }
 
@@ -35,9 +32,7 @@
         Self {
             body,
             checksum: Some(checksum),
-<<<<<<< HEAD
             written_trailers: false,
-=======
             cache: None,
         }
     }
@@ -50,8 +45,8 @@
         Self {
             body: self.body,
             checksum: self.checksum,
+            written_trailers: false,
             cache: Some(cache),
->>>>>>> a0801ece
         }
     }
 }
@@ -91,7 +86,6 @@
                     ))));
                 }
             }
-<<<<<<< HEAD
             Poll::Ready(None) => {
                 // If the trailers have not already been written (because there were no existing
                 // trailers on the body) we write them here
@@ -109,9 +103,7 @@
             }
             _ => {}
         };
-=======
-            None => unreachable!("This can only fail if poll_data is called again after poll_trailers, which is invalid"),
-        }
+        poll_res
     }
 
     fn poll_trailers(
@@ -150,7 +142,6 @@
                 None => Poll::Ready(Ok(Some(checksum_headers))),
             };
         }
->>>>>>> a0801ece
 
         poll_res
     }
