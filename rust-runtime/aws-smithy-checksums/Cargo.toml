[package]
name = "aws-smithy-checksums"
<<<<<<< HEAD
version = "0.62.1"
=======
version = "0.63.0"
>>>>>>> e394ad8b
authors = [
    "AWS Rust SDK Team <aws-sdk-rust@amazon.com>",
    "Zelda Hessler <zhessler@amazon.com>",
]
description = "Checksum calculation and verification callbacks"
edition = "2021"
license = "Apache-2.0"
repository = "https://github.com/smithy-lang/smithy-rs"

# See more keys and their definitions at https://doc.rust-lang.org/cargo/reference/manifest.html

[dependencies]
aws-smithy-http = { path = "../aws-smithy-http" }
aws-smithy-types = { path = "../aws-smithy-types" }
bytes = "1.4.0"
crc32c = "0.6.8"
crc32fast = "1.3"
hex = "0.4.3"
http = "0.2.9"
http-body = "0.4.5"
md-5 = "0.10"
pin-project-lite = "0.2.14"
sha1 = "0.10"
sha2 = "0.10"
<<<<<<< HEAD
tracing = "0.1.40"
crc64fast-nvme = "1.1.1"
=======
tracing = "0.1"
crc64fast-nvme = "1.2.0"
>>>>>>> e394ad8b

[dev-dependencies]
bytes-utils = "0.1.2"
pretty_assertions = "1.3"
tokio = { version = "1.23.1", features = ["macros", "rt"] }
tracing-test = "0.2.1"

[package.metadata.docs.rs]
all-features = true
targets = ["x86_64-unknown-linux-gnu"]
cargo-args = ["-Zunstable-options", "-Zrustdoc-scrape-examples"]
rustdoc-args = ["--cfg", "docsrs"]
# End of docs.rs metadata<|MERGE_RESOLUTION|>--- conflicted
+++ resolved
@@ -1,10 +1,6 @@
 [package]
 name = "aws-smithy-checksums"
-<<<<<<< HEAD
-version = "0.62.1"
-=======
-version = "0.63.0"
->>>>>>> e394ad8b
+version = "0.63.1"
 authors = [
     "AWS Rust SDK Team <aws-sdk-rust@amazon.com>",
     "Zelda Hessler <zhessler@amazon.com>",
@@ -23,19 +19,14 @@
 crc32c = "0.6.8"
 crc32fast = "1.3"
 hex = "0.4.3"
-http = "0.2.9"
-http-body = "0.4.5"
+http = "0.2.8"
+http-body = "0.4.4"
 md-5 = "0.10"
-pin-project-lite = "0.2.14"
+pin-project-lite = "0.2.9"
 sha1 = "0.10"
 sha2 = "0.10"
-<<<<<<< HEAD
-tracing = "0.1.40"
-crc64fast-nvme = "1.1.1"
-=======
 tracing = "0.1"
 crc64fast-nvme = "1.2.0"
->>>>>>> e394ad8b
 
 [dev-dependencies]
 bytes-utils = "0.1.2"
