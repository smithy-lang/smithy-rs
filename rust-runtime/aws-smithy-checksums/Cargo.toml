--- conflicted
+++ resolved
@@ -1,10 +1,6 @@
 [package]
 name = "aws-smithy-checksums"
-<<<<<<< HEAD
-version = "0.60.14"
-=======
-version = "0.62.0"
->>>>>>> 5c2757d5
+version = "0.62.1"
 authors = [
     "AWS Rust SDK Team <aws-sdk-rust@amazon.com>",
     "Zelda Hessler <zhessler@amazon.com>",
