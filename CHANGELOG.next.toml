# Example changelog entries
# [[aws-sdk-rust]]
# message = "Fix typos in module documentation for generated crates"
# references = ["smithy-rs#920"]
# meta = { "breaking" = false, "tada" = false, "bug" = false }
# author = "rcoh"
#
# [[smithy-rs]]
# message = "Fix typos in module documentation for generated crates"
# references = ["smithy-rs#920"]
# meta = { "breaking" = false, "tada" = false, "bug" = false }
# author = "rcoh"

[[aws-sdk-rust]]
<<<<<<< HEAD
message = "Add support for `credential_process` in AWS configs for fetching credentials from an external process."
references = ["smithy-rs#1356"]
meta = { "breaking" = false, "tada" = true, "bug" = false }
author = "jszwedko"

[[smithy-rs]]
message = "Add support for `credential_process` in AWS configs for fetching credentials from an external process."
references = ["smithy-rs#1356"]
meta = { "breaking" = false, "tada" = true, "bug" = false }
author = "jszwedko"
=======
message = "Log a debug event when a retry is going to be peformed"
references = ["smithy-rs#1352"]
meta = { "breaking" = false, "tada" = false, "bug" = false }
author = "jdisanti"

[[smithy-rs]]
message = "Log a debug event when a retry is going to be peformed"
references = ["smithy-rs#1352"]
meta = { "breaking" = false, "tada" = false, "bug" = false }
author = "jdisanti"
>>>>>>> 3aab8274
<|MERGE_RESOLUTION|>--- conflicted
+++ resolved
@@ -12,18 +12,6 @@
 # author = "rcoh"
 
 [[aws-sdk-rust]]
-<<<<<<< HEAD
-message = "Add support for `credential_process` in AWS configs for fetching credentials from an external process."
-references = ["smithy-rs#1356"]
-meta = { "breaking" = false, "tada" = true, "bug" = false }
-author = "jszwedko"
-
-[[smithy-rs]]
-message = "Add support for `credential_process` in AWS configs for fetching credentials from an external process."
-references = ["smithy-rs#1356"]
-meta = { "breaking" = false, "tada" = true, "bug" = false }
-author = "jszwedko"
-=======
 message = "Log a debug event when a retry is going to be peformed"
 references = ["smithy-rs#1352"]
 meta = { "breaking" = false, "tada" = false, "bug" = false }
@@ -34,4 +22,14 @@
 references = ["smithy-rs#1352"]
 meta = { "breaking" = false, "tada" = false, "bug" = false }
 author = "jdisanti"
->>>>>>> 3aab8274
+
+message = "Add support for `credential_process` in AWS configs for fetching credentials from an external process."
+references = ["smithy-rs#1356"]
+meta = { "breaking" = false, "tada" = true, "bug" = false }
+author = "jszwedko"
+
+[[smithy-rs]]
+message = "Add support for `credential_process` in AWS configs for fetching credentials from an external process."
+references = ["smithy-rs#1356"]
+meta = { "breaking" = false, "tada" = true, "bug" = false }
+author = "jszwedko"