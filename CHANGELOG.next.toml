# Example changelog entries
# [[aws-sdk-rust]]
# message = "Fix typos in module documentation for generated crates"
# references = ["smithy-rs#920"]
# meta = { "breaking" = false, "tada" = false, "bug" = false }
# author = "rcoh"
#
# [[smithy-rs]]
# message = "Fix typos in module documentation for generated crates"
# references = ["smithy-rs#920"]
# meta = { "breaking" = false, "tada" = false, "bug" = false, "target" = "client | server | all"}
# author = "rcoh"

<<<<<<< HEAD
[[smithy-rs]]
message = """
Add support for <a href="https://smithy.io/2.0/additional-specs/protocols/smithy-rpc-v2.html">the Smithy RPC v2 CBOR protocol</a> both on the client and on the server.
"""
references = ["smithy-rs#2544", "smithy-rs#3767"]
meta = { "breaking" = false, "tada" = true, "bug" = false, "target" = "all" }
author = ["david-perez", "jjant", "ysaito1001"]
=======
[[aws-sdk-rust]]
message = "Fix incorrect redaction of `@sensitive` types in maps and lists."
references = ["smithy-rs#3765",  "smithy-rs#3757"]
meta = { "breaking" = false, "tada" = false, "bug" = true }
author = "landonxjames"

[[smithy-rs]]
message = "Fix incorrect redaction of `@sensitive` types in maps and lists."
references = ["smithy-rs#3765",  "smithy-rs#3757"]
meta = { "breaking" = false, "tada" = false, "bug" = true, "target" = "client" }
author = "landonxjames"
>>>>>>> 38819380
<|MERGE_RESOLUTION|>--- conflicted
+++ resolved
@@ -11,15 +11,6 @@
 # meta = { "breaking" = false, "tada" = false, "bug" = false, "target" = "client | server | all"}
 # author = "rcoh"
 
-<<<<<<< HEAD
-[[smithy-rs]]
-message = """
-Add support for <a href="https://smithy.io/2.0/additional-specs/protocols/smithy-rpc-v2.html">the Smithy RPC v2 CBOR protocol</a> both on the client and on the server.
-"""
-references = ["smithy-rs#2544", "smithy-rs#3767"]
-meta = { "breaking" = false, "tada" = true, "bug" = false, "target" = "all" }
-author = ["david-perez", "jjant", "ysaito1001"]
-=======
 [[aws-sdk-rust]]
 message = "Fix incorrect redaction of `@sensitive` types in maps and lists."
 references = ["smithy-rs#3765",  "smithy-rs#3757"]
@@ -31,4 +22,11 @@
 references = ["smithy-rs#3765",  "smithy-rs#3757"]
 meta = { "breaking" = false, "tada" = false, "bug" = true, "target" = "client" }
 author = "landonxjames"
->>>>>>> 38819380
+
+[[smithy-rs]]
+message = """
+Add support for <a href="https://smithy.io/2.0/additional-specs/protocols/smithy-rpc-v2.html">the Smithy RPC v2 CBOR protocol</a> both on the client and on the server.
+"""
+references = ["smithy-rs#2544", "smithy-rs#3767"]
+meta = { "breaking" = false, "tada" = true, "bug" = false, "target" = "all" }
+author = ["david-perez", "jjant", "ysaito1001"]