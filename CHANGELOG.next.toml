--- conflicted
+++ resolved
@@ -72,7 +72,6 @@
 author = "Velfi"
 
 [[smithy-rs]]
-<<<<<<< HEAD
 message = "All requests are now retryable, even if they are deserialized successfully. Previously, this was not allowed."
 references = ["smithy-rs#3389"]
 meta = { "breaking" = false, "tada" = false, "bug" = false }
@@ -83,7 +82,8 @@
 references = ["smithy-rs#3389"]
 meta = { "breaking" = false, "tada" = false, "bug" = false }
 author = "Velfi"
-=======
+
+[[smithy-rs]]
 message = "Fix bug in Hyper 1.0 support where https URLs returned an error"
 references = ["smithy-rs#3539"]
 meta = { "breaking" = false, "tada" = false, "bug" = false }
@@ -103,5 +103,4 @@
 Please note that support for Hyper 1.0 remains experimental."""
 references = ["smithy-rs#3539"]
 meta = { "breaking" = false, "tada" = true, "bug" = false }
-author = "rcoh"
->>>>>>> 09ba40e6
+author = "rcoh"