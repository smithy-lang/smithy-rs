# Example changelog entries
# [[aws-sdk-rust]]
# message = "Fix typos in module documentation for generated crates"
# references = ["smithy-rs#920"]
# meta = { "breaking" = false, "tada" = false, "bug" = false }
# author = "rcoh"
#
# [[smithy-rs]]
# message = "Fix typos in module documentation for generated crates"
# references = ["smithy-rs#920"]
# meta = { "breaking" = false, "tada" = false, "bug" = false, "target" = "client | server | all"}
<<<<<<< HEAD
# author = "rcoh"

[[aws-sdk-rust]]
message = "Change `ByteStream::into_async_read` to return `AsyncBufRead`"
references = ["smithy-rs#3164"]
meta = { "breaking" = false, "tada" = false, "bug" = true }
author = "utkarshgupta137"

[[aws-sdk-rust]]
message = "[Upgrade guidance for HTTP Request/Response changes](https://github.com/awslabs/aws-sdk-rust/discussions/950). HTTP request types moved, and a new HTTP response type was added."
references = ["smithy-rs#3138", "smithy-rs#3148"]
meta = { "breaking" = true, "tada" = false, "bug" = false }
author = "jdisanti"

[[smithy-rs]]
message = "[Upgrade guidance for HTTP Request/Response changes](https://github.com/awslabs/smithy-rs/discussions/3154). HTTP request types moved, and a new HTTP response type was added."
references = ["smithy-rs#3138", "smithy-rs#3148"]
meta = { "breaking" = true, "tada" = false, "bug" = false, "target" = "all" }
author = "jdisanti"

[[smithy-rs]]
message = """
`Message`, `Header`, `HeaderValue`, and `StrBytes` have been moved to `aws-smithy-types` from `aws-smithy-eventstream`. `Message::read_from` and `Message::write_to` remain in `aws-smithy-eventstream` but they are converted to free functions with the names `read_message_from` and `write_message_to` respectively.
"""
references = ["smithy-rs#3139"]
meta = { "breaking" = true, "tada" = false, "bug" = false, "target" = "all"}
author = "ysaito1001"

[[smithy-rs]]
message = """
An operation output that supports receiving events from stream now provides a new-type wrapping `aws_smithy_http::event_stream::receiver::Receiver`. The new-type supports the `.recv()` method whose signature is the same as [`aws_smithy_http::event_stream::receiver::Receiver::recv`](https://docs.rs/aws-smithy-http/0.57.0/aws_smithy_http/event_stream/struct.Receiver.html#method.recv).
"""
references = ["smithy-rs#3100", "smithy-rs#3114"]
meta = { "breaking" = true, "tada" = false, "bug" = false, "target" = "client" }
author = "ysaito1001"

[[aws-sdk-rust]]
message = """
An operation output that supports receiving events from stream now provides a new-type wrapping `aws_smithy_http::event_stream::receiver::Receiver`. The new-type supports the `.recv()` method whose signature is the same as [`aws_smithy_http::event_stream::receiver::Receiver::recv`](https://docs.rs/aws-smithy-http/0.57.0/aws_smithy_http/event_stream/struct.Receiver.html#method.recv).
"""
references = ["smithy-rs#3100", "smithy-rs#3114"]
meta = { "breaking" = true, "tada" = false, "bug" = false }
author = "ysaito1001"

[[aws-sdk-rust]]
message = "Fix exclusively setting the credentials provider at operation config-override time. It's now possible to set the credentials when an operation is sent (via `.config_override()`), rather than at client-creation time."
references = ["smithy-rs#3156", "aws-sdk-rust#901"]
meta = { "breaking" = false, "tada" = false, "bug" = true }
author = "ysaito1001"

[[smithy-rs]]
message = """Enable conversion from `BuildError` into `SdkError` & `<service>::Error`. This allows customers to write the following code:
```rust
async fn do_a_thing(client: &Client) -> Result<SdkError<SomeOperationError>> {
    client.run_operation().complex_field(ComplexField::builder()
        .a("a")
        .b("b")
        .build()?
    ).send().await?;
}
```

Previously, `?` could not be used in this position.
"""
references = ["smithy-rs#3173", "smithy-rs#3171"]
meta = { "breaking" = false, "tada" = true, "bug" = false }
author = "rcoh"

[[aws-sdk-rust]]
message = """Enable conversion from `BuildError` into `SdkError` & `<service>::Error`. This allows customers to write the following code:
```rust
async fn create_table(dynamo_client: &Client) -> Result<(), SdkError<CreateTableError>> {
    dynamo_client
        .create_table()
        .table_name("test")
        .key_schema(
            KeySchemaElement::builder()
                .attribute_name("year")
                .key_type(KeyType::Hash)
                .build()?, // Previously, `?` could not be used here
        )
        .send()
        .await?;
    Ok(())
}
```

Previously, `?` could not be used in this position.
"""
references = ["smithy-rs#3173", "smithy-rs#3171"]
meta = { "breaking" = false, "tada" = true, "bug" = false }
author = "rcoh"

[[aws-sdk-rust]]
message = "ProvideCredentials and SharedCredentialsProvider are now re-exported."
references = ["smithy-rs#3173", "smithy-rs#3155"]
meta = { "breaking" = false, "tada" = false, "bug" = false }
author = "rcoh"

[[aws-sdk-rust]]
message = "The `RequestId` trait has moved from the aws-http crate into aws-types."
references = ["smithy-rs#3160"]
meta = { "breaking" = true, "tada" = false, "bug" = false }
author = "jdisanti"

[[aws-sdk-rust]]
message = "Add `ProvideErrorMetadata` impl for service `Error` type."
references = ["aws-sdk-rust#780", "smithy-rs#3189"]
meta = { "breaking" = false, "tada" = true, "bug" = false }
author = "jdisanti"

[[smithy-rs]]
message = "Add `ProvideErrorMetadata` impl for service `Error` type."
references = ["aws-sdk-rust#780", "smithy-rs#3189"]
meta = { "breaking" = false, "tada" = true, "bug" = false, "target" = "client" }
author = "jdisanti"

[[aws-sdk-rust]]
message = "Remove deprecated error kind type aliases."
references = ["smithy-rs#3189"]
meta = { "breaking" = true, "tada" = false, "bug" = false }
author = "jdisanti"

[[smithy-rs]]
message = "Remove deprecated error kind type aliases."
references = ["smithy-rs#3189"]
meta = { "breaking" = true, "tada" = false, "bug" = false, "target" = "client" }
author = "jdisanti"
=======
# author = "rcoh"
>>>>>>> e7cd72a1
<|MERGE_RESOLUTION|>--- conflicted
+++ resolved
@@ -9,7 +9,6 @@
 # message = "Fix typos in module documentation for generated crates"
 # references = ["smithy-rs#920"]
 # meta = { "breaking" = false, "tada" = false, "bug" = false, "target" = "client | server | all"}
-<<<<<<< HEAD
 # author = "rcoh"
 
 [[aws-sdk-rust]]
@@ -55,61 +54,6 @@
 author = "ysaito1001"
 
 [[aws-sdk-rust]]
-message = "Fix exclusively setting the credentials provider at operation config-override time. It's now possible to set the credentials when an operation is sent (via `.config_override()`), rather than at client-creation time."
-references = ["smithy-rs#3156", "aws-sdk-rust#901"]
-meta = { "breaking" = false, "tada" = false, "bug" = true }
-author = "ysaito1001"
-
-[[smithy-rs]]
-message = """Enable conversion from `BuildError` into `SdkError` & `<service>::Error`. This allows customers to write the following code:
-```rust
-async fn do_a_thing(client: &Client) -> Result<SdkError<SomeOperationError>> {
-    client.run_operation().complex_field(ComplexField::builder()
-        .a("a")
-        .b("b")
-        .build()?
-    ).send().await?;
-}
-```
-
-Previously, `?` could not be used in this position.
-"""
-references = ["smithy-rs#3173", "smithy-rs#3171"]
-meta = { "breaking" = false, "tada" = true, "bug" = false }
-author = "rcoh"
-
-[[aws-sdk-rust]]
-message = """Enable conversion from `BuildError` into `SdkError` & `<service>::Error`. This allows customers to write the following code:
-```rust
-async fn create_table(dynamo_client: &Client) -> Result<(), SdkError<CreateTableError>> {
-    dynamo_client
-        .create_table()
-        .table_name("test")
-        .key_schema(
-            KeySchemaElement::builder()
-                .attribute_name("year")
-                .key_type(KeyType::Hash)
-                .build()?, // Previously, `?` could not be used here
-        )
-        .send()
-        .await?;
-    Ok(())
-}
-```
-
-Previously, `?` could not be used in this position.
-"""
-references = ["smithy-rs#3173", "smithy-rs#3171"]
-meta = { "breaking" = false, "tada" = true, "bug" = false }
-author = "rcoh"
-
-[[aws-sdk-rust]]
-message = "ProvideCredentials and SharedCredentialsProvider are now re-exported."
-references = ["smithy-rs#3173", "smithy-rs#3155"]
-meta = { "breaking" = false, "tada" = false, "bug" = false }
-author = "rcoh"
-
-[[aws-sdk-rust]]
 message = "The `RequestId` trait has moved from the aws-http crate into aws-types."
 references = ["smithy-rs#3160"]
 meta = { "breaking" = true, "tada" = false, "bug" = false }
@@ -137,7 +81,4 @@
 message = "Remove deprecated error kind type aliases."
 references = ["smithy-rs#3189"]
 meta = { "breaking" = true, "tada" = false, "bug" = false, "target" = "client" }
-author = "jdisanti"
-=======
-# author = "rcoh"
->>>>>>> e7cd72a1
+author = "jdisanti"