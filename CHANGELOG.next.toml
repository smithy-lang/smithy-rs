# Example changelog entries
# [[aws-sdk-rust]]
# message = "Fix typos in module documentation for generated crates"
# references = ["smithy-rs#920"]
# meta = { "breaking" = false, "tada" = false, "bug" = false }
# author = "rcoh"
#
# [[smithy-rs]]
# message = "Fix typos in module documentation for generated crates"
# references = ["smithy-rs#920"]
# meta = { "breaking" = false, "tada" = false, "bug" = false, "target" = "client | server | all"}
# author = "rcoh"

[[aws-sdk-rust]]
message = "Upgraded MSRV to Rust 1.75"
references = ["smithy-rs#3553"]
meta = { "breaking" = false, "tada" = false, "bug" = false }
author = "jdisanti"

[[smithy-rs]]
message = "Upgraded MSRV to Rust 1.75"
references = ["smithy-rs#3553"]
meta = { "breaking" = false, "tada" = false, "bug" = false, "target" = "all"}
author = "jdisanti"

[[aws-sdk-rust]]
<<<<<<< HEAD
message = "Change some credentials related info log messages to debug."
references = ["smithy-rs#3546"]
meta = { "breaking" = false, "tada" = false, "bug" = false }
author = "orf"
=======
message = "Make `SigningSettings` and its fields implement `Clone` and `Copy`"
references = ["smithy-rs#3533"]
meta = { "breaking" = false, "tada" = false, "bug" = false }
author = "avandesa"
>>>>>>> 67704a27
<|MERGE_RESOLUTION|>--- conflicted
+++ resolved
@@ -24,14 +24,13 @@
 author = "jdisanti"
 
 [[aws-sdk-rust]]
-<<<<<<< HEAD
-message = "Change some credentials related info log messages to debug."
-references = ["smithy-rs#3546"]
-meta = { "breaking" = false, "tada" = false, "bug" = false }
-author = "orf"
-=======
 message = "Make `SigningSettings` and its fields implement `Clone` and `Copy`"
 references = ["smithy-rs#3533"]
 meta = { "breaking" = false, "tada" = false, "bug" = false }
 author = "avandesa"
->>>>>>> 67704a27
+
+[[aws-sdk-rust]]
+message = "Change some credentials related info log messages to debug."
+references = ["smithy-rs#3546"]
+meta = { "breaking" = false, "tada" = false, "bug" = false }
+author = "orf"