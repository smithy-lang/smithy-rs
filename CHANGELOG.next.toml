--- conflicted
+++ resolved
@@ -17,20 +17,9 @@
 references = ["smithy-rs#2612"]
 meta = { "breaking" = false, "tada" = false, "bug" = false }
 
-
 [[smithy-rs]]
 message = "Implement `Ord` and `PartialOrd` for `DateTime`."
 author = "henriiik"
-<<<<<<< HEAD
-references = ["smithy-rs#2653"]
-meta = { "breaking" = false, "tada" = false, "bug" = false }
-
-[[smithy-rs]]
-message = "Remove native-tls and add a migration guide."
-author = "82marbag"
-references = ["smithy-rs#2675"]
-meta = { "breaking" = true, "tada" = false, "bug" = false }
-=======
 references = ["smithy-rs#2653", "smithy-rs#2656"]
 meta = { "breaking" = false, "tada" = false, "bug" = false }
 
@@ -45,4 +34,9 @@
 references = ["smithy-rs#2696"]
 meta = { "breaking" = false, "tada" = false, "bug" = true, "target" = "client"}
 author = "jdisanti"
->>>>>>> 64fb3dd7
+
+[[smithy-rs]]
+message = "Remove native-tls and add a migration guide."
+author = "82marbag"
+references = ["smithy-rs#2675"]
+meta = { "breaking" = true, "tada" = false, "bug" = false }