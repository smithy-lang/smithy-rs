--- conflicted
+++ resolved
@@ -336,13 +336,6 @@
 meta = { "breaking" = true, "tada" = true, "bug" = false }
 author = "Velfi"
 
-<<<<<<< HEAD
-[[smithy-rs]]
-message = "`RuntimeComponents` have been added as an argument to the `IdentityResolver::resolve_identity` trait function."
-references = ["smithy-rs#2917"]
-meta = { "breaking" = true, "tada" = false, "bug" = false, "target" = "client"}
-author = "jdisanti"
-=======
 [[aws-sdk-rust]]
 message = "The future return types on traits `EndpointResolver` and `IdentityResolver` changed to new-types `EndpointFuture` and `IdentityFuture` respectively."
 references = ["smithy-rs#3055"]
@@ -409,4 +402,9 @@
 references = ["smithy-rs#3059"]
 meta = { "breaking" = true, "tada" = false, "bug" = false }
 author = "rcoh"
->>>>>>> 39af70fe
+
+[[smithy-rs]]
+message = "`RuntimeComponents` have been added as an argument to the `IdentityResolver::resolve_identity` trait function."
+references = ["smithy-rs#2917"]
+meta = { "breaking" = true, "tada" = false, "bug" = false, "target" = "client"}
+author = "jdisanti"