--- conflicted
+++ resolved
@@ -122,7 +122,64 @@
 
 [[aws-sdk-rust]]
 message = """
-<<<<<<< HEAD
+Unhandled errors have been made opaque to ensure code is written in a future-proof manner. Where previously, you
+might have:
+```rust
+match service_error.err() {
+    GetStorageError::StorageAccessNotAuthorized(_) => { /* ... */ }
+    GetStorageError::Unhandled(unhandled) if unhandled.code() == Some("SomeUnmodeledErrorCode") {
+        // unhandled error handling
+    }
+    _ => { /* ... */ }
+}
+```
+It should now look as follows:
+```rust
+match service_error.err() {
+    GetStorageError::StorageAccessNotAuthorized(_) => { /* ... */ }
+    err if err.code() == Some("SomeUnmodeledErrorCode") {
+        // unhandled error handling
+    }
+    _ => { /* ... */ }
+}
+```
+The `Unhandled` variant should never be referenced directly.
+"""
+references = ["smithy-rs#3191"]
+meta = { "breaking" = true, "tada" = false, "bug" = false }
+author = "jdisanti"
+
+[[smithy-rs]]
+message = """
+Unhandled errors have been made opaque to ensure code is written in a future-proof manner. Where previously, you
+might have:
+```rust
+match service_error.err() {
+    GetStorageError::StorageAccessNotAuthorized(_) => { /* ... */ }
+    GetStorageError::Unhandled(unhandled) if unhandled.code() == Some("SomeUnmodeledErrorCode") {
+        // unhandled error handling
+    }
+    _ => { /* ... */ }
+}
+```
+It should now look as follows:
+```rust
+match service_error.err() {
+    GetStorageError::StorageAccessNotAuthorized(_) => { /* ... */ }
+    err if err.code() == Some("SomeUnmodeledErrorCode") {
+        // unhandled error handling
+    }
+    _ => { /* ... */ }
+}
+```
+The `Unhandled` variant should never be referenced directly.
+"""
+references = ["smithy-rs#3191"]
+meta = { "breaking" = true, "tada" = false, "bug" = false, "target" = "client" }
+author = "jdisanti"
+
+[[aws-sdk-rust]]
+message = """
 Add configurable stalled-stream protection for downloads.
 
 When making HTTP calls,
@@ -157,61 +214,4 @@
 """
 references = ["smithy-rs#3202"]
 meta = { "breaking" = true, "tada" = true, "bug" = false, "target" = "client" }
-author = "Velfi"
-=======
-Unhandled errors have been made opaque to ensure code is written in a future-proof manner. Where previously, you
-might have:
-```rust
-match service_error.err() {
-    GetStorageError::StorageAccessNotAuthorized(_) => { /* ... */ }
-    GetStorageError::Unhandled(unhandled) if unhandled.code() == Some("SomeUnmodeledErrorCode") {
-        // unhandled error handling
-    }
-    _ => { /* ... */ }
-}
-```
-It should now look as follows:
-```rust
-match service_error.err() {
-    GetStorageError::StorageAccessNotAuthorized(_) => { /* ... */ }
-    err if err.code() == Some("SomeUnmodeledErrorCode") {
-        // unhandled error handling
-    }
-    _ => { /* ... */ }
-}
-```
-The `Unhandled` variant should never be referenced directly.
-"""
-references = ["smithy-rs#3191"]
-meta = { "breaking" = true, "tada" = false, "bug" = false }
-author = "jdisanti"
-
-[[smithy-rs]]
-message = """
-Unhandled errors have been made opaque to ensure code is written in a future-proof manner. Where previously, you
-might have:
-```rust
-match service_error.err() {
-    GetStorageError::StorageAccessNotAuthorized(_) => { /* ... */ }
-    GetStorageError::Unhandled(unhandled) if unhandled.code() == Some("SomeUnmodeledErrorCode") {
-        // unhandled error handling
-    }
-    _ => { /* ... */ }
-}
-```
-It should now look as follows:
-```rust
-match service_error.err() {
-    GetStorageError::StorageAccessNotAuthorized(_) => { /* ... */ }
-    err if err.code() == Some("SomeUnmodeledErrorCode") {
-        // unhandled error handling
-    }
-    _ => { /* ... */ }
-}
-```
-The `Unhandled` variant should never be referenced directly.
-"""
-references = ["smithy-rs#3191"]
-meta = { "breaking" = true, "tada" = false, "bug" = false, "target" = "client" }
-author = "jdisanti"
->>>>>>> 572c5d76
+author = "Velfi"