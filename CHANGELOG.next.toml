--- conflicted
+++ resolved
@@ -144,7 +144,6 @@
 author = "82marbag"
 
 [[aws-sdk-rust]]
-<<<<<<< HEAD
 message = """
 The AWS SDK for Rust now supports [additional checksum algorithms for Amazon S3](https://aws.amazon.com/blogs/aws/new-additional-checksum-algorithms-for-amazon-s3/).
 When getting and putting objects, you may now request that the request body be validated with a checksum. The supported
@@ -195,14 +194,14 @@
 meta = { "breaking" = false, "tada" = true, "bug" = false }
 author = "Velfi"
 
- [[smithy-rs]]
- message = "Update codegen to generate support for flexible checksums."
- references = ["smithy-rs#1482"]
- meta = { "breaking" = false, "tada" = true, "bug" = false }
- author = "Velfi"
-=======
+[[smithy-rs]]
+message = "Update codegen to generate support for flexible checksums."
+references = ["smithy-rs#1482"]
+meta = { "breaking" = false, "tada" = true, "bug" = false }
+author = "Velfi"
+
+[[aws-sdk-rust]]
 message = "SDK crate READMEs now include an example of creating a client"
 references = ["smithy-rs#1571", "smithy-rs#1385"]
 meta = { "breaking" = false, "tada" = true, "bug" = false }
-author = "jdisanti"
->>>>>>> 7d2a6595
+author = "jdisanti"