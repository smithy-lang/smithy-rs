--- conflicted
+++ resolved
@@ -88,20 +88,13 @@
 author = "rcoh"
 
 [[aws-sdk-rust]]
-<<<<<<< HEAD
-message = "Add support for constructing [`SdkBody`] and [`ByteStream`] from `http-body` 1.0 bodies. Note that this is initial support and works via a backwards compatibility shim to http-body 0.4. Hyper 1.0 is not supported."
-references = ["smithy-rs#3300", "aws-sdk-rust#977"]
-meta = { "breaking" = false, "tada" = true, "bug" = false }
+message = "~/.aws/config and ~/.aws/credentials now parse keys in a case-insensitive way. This means the `AWS_SECRET_ACCESS_KEY` is supported in addition to `aws_secret_access_key`."
+references = ["aws-sdk#574", "aws-sdk-rust#1020", "smithy-rs#3344"]
+meta = { "breaking" = false, "bug" = true, "tada" = false }
 author = "rcoh"
 
 [[smithy-rs]]
 message = "The `Metadata` storable was moved from aws_smithy_http into aws_smithy_runtime_api. A deprecated type alias was left in place with a note showing where the new location is."
 references = ["smithy-rs#3325"]
 meta = { "breaking" = false, "tada" = false, "bug" = false, "target" = "client" }
-author = "jdisanti"
-=======
-message = "~/.aws/config and ~/.aws/credentials now parse keys in a case-insensitive way. This means the `AWS_SECRET_ACCESS_KEY` is supported in addition to `aws_secret_access_key`."
-references = ["aws-sdk#574", "aws-sdk-rust#1020", "smithy-rs#3344"]
-meta = { "breaking" = false, "bug" = true, "tada" = false }
-author = "rcoh"
->>>>>>> d0d75df4
+author = "jdisanti"