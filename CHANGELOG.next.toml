--- conflicted
+++ resolved
@@ -9,50 +9,7 @@
 # message = "Fix typos in module documentation for generated crates"
 # references = ["smithy-rs#920"]
 # meta = { "breaking" = false, "tada" = false, "bug" = false, "target" = "client | server | all"}
-<<<<<<< HEAD
 # author = "rcoh"
-
-[[smithy-rs]]
-message = """
-Stalled stream protection now supports request upload streams. It is currently off by default, but will be enabled by default in a future release. To enable it now, you can do the following:
-
-```rust
-let config = my_service::Config::builder()
-    .stalled_stream_protection(StalledStreamProtectionConfig::enabled().build())
-    // ...
-    .build();
-```
-"""
-references = ["smithy-rs#3485"]
-meta = { "breaking" = false, "tada" = true, "bug" = false }
-authors = ["jdisanti"]
-
-[[aws-sdk-rust]]
-message = """
-Stalled stream protection now supports request upload streams. It is currently off by default, but will be enabled by default in a future release. To enable it now, you can do the following:
-
-```rust
-let config = aws_config::defaults(BehaviorVersion::latest())
-    .stalled_stream_protection(StalledStreamProtectionConfig::enabled().build())
-    .load()
-    .await;
-```
-"""
-references = ["smithy-rs#3485"]
-meta = { "breaking" = false, "tada" = true, "bug" = false }
-author = "jdisanti"
-
-[[smithy-rs]]
-message = "Stalled stream protection on downloads will now only trigger if the upstream source is too slow. Previously, stalled stream protection could be erroneously triggered if the user was slowly consuming the stream slower than the minimum speed limit."
-references = ["smithy-rs#3485"]
-meta = { "breaking" = false, "tada" = false, "bug" = true }
-authors = ["jdisanti"]
-
-[[aws-sdk-rust]]
-message = "Stalled stream protection on downloads will now only trigger if the upstream source is too slow. Previously, stalled stream protection could be erroneously triggered if the user was slowly consuming the stream slower than the minimum speed limit."
-references = ["smithy-rs#3485"]
-meta = { "breaking" = false, "tada" = false, "bug" = true }
-author = "jdisanti"
 
 [[aws-sdk-rust]]
 message = "Upgraded MSRV to Rust 1.75"
@@ -64,7 +21,4 @@
 message = "Upgraded MSRV to Rust 1.75"
 references = ["smithy-rs#3553"]
 meta = { "breaking" = false, "tada" = false, "bug" = false, "target" = "all"}
-author = "jdisanti"
-=======
-# author = "rcoh"
->>>>>>> 2903c5e4
+author = "jdisanti"