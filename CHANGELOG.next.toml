--- conflicted
+++ resolved
@@ -9,379 +9,7 @@
 # message = "Fix typos in module documentation for generated crates"
 # references = ["smithy-rs#920"]
 # meta = { "breaking" = false, "tada" = false, "bug" = false, "target" = "client | server | all"}
-<<<<<<< HEAD
 # author = "rcoh"
-
-[[aws-sdk-rust]]
-message = """Request IDs can now be easily retrieved on successful responses. For example, with S3:
-```rust
-// Import the trait to get the `request_id` method on outputs
-use aws_sdk_s3::types::RequestId;
-let output = client.list_buckets().send().await?;
-println!("Request ID: {:?}", output.request_id());
-```
-"""
-references = ["smithy-rs#76", "smithy-rs#2129"]
-meta = { "breaking" = true, "tada" = false, "bug" = false }
-author = "jdisanti"
-
-[[aws-sdk-rust]]
-message = """Retrieving a request ID from errors now requires importing the `RequestId` trait. For example, with S3:
-```rust
-use aws_sdk_s3::types::RequestId;
-println!("Request ID: {:?}", error.request_id());
-```
-"""
-references = ["smithy-rs#76", "smithy-rs#2129"]
-meta = { "breaking" = true, "tada" = false, "bug" = false }
-author = "jdisanti"
-
-[[smithy-rs]]
-message = "Generic clients no longer expose a `request_id()` function on errors. To get request ID functionality, use the SDK code generator."
-references = ["smithy-rs#76", "smithy-rs#2129"]
-meta = { "breaking" = true, "tada" = false, "bug" = false, "target" = "client"}
-author = "jdisanti"
-
-[[aws-sdk-rust]]
-message = "The `message()` and `code()` methods on errors have been moved into `ProvideErrorMetadata` trait. This trait will need to be imported to continue calling these."
-references = ["smithy-rs#76", "smithy-rs#2129"]
-meta = { "breaking" = true, "tada" = false, "bug" = false }
-author = "jdisanti"
-
-[[smithy-rs]]
-message = "The `message()` and `code()` methods on errors have been moved into `ProvideErrorMetadata` trait. This trait will need to be imported to continue calling these."
-references = ["smithy-rs#76", "smithy-rs#2129"]
-meta = { "breaking" = true, "tada" = false, "bug" = false, "target" = "client"}
-author = "jdisanti"
-
-[[aws-sdk-rust]]
-message = """
-The `*Error` and `*ErrorKind` types have been combined to make error matching simpler.
-<details>
-<summary>Example with S3</summary>
-**Before:**
-```rust
-let result = client
-    .get_object()
-    .bucket(BUCKET_NAME)
-    .key("some-key")
-    .send()
-    .await;
-match result {
-    Ok(_output) => { /* Do something with the output */ }
-    Err(err) => match err.into_service_error() {
-        GetObjectError { kind, .. } => match kind {
-            GetObjectErrorKind::InvalidObjectState(value) => println!("invalid object state: {:?}", value),
-            GetObjectErrorKind::NoSuchKey(_) => println!("object didn't exist"),
-        }
-        err @ GetObjectError { .. } if err.code() == Some("SomeUnmodeledError") => {}
-        err @ _ => return Err(err.into()),
-    },
-}
-```
-**After:**
-```rust
-// Needed to access the `.code()` function on the error type:
-use aws_sdk_s3::types::ProvideErrorMetadata;
-let result = client
-    .get_object()
-    .bucket(BUCKET_NAME)
-    .key("some-key")
-    .send()
-    .await;
-match result {
-    Ok(_output) => { /* Do something with the output */ }
-    Err(err) => match err.into_service_error() {
-        GetObjectError::InvalidObjectState(value) => {
-            println!("invalid object state: {:?}", value);
-        }
-        GetObjectError::NoSuchKey(_) => {
-            println!("object didn't exist");
-        }
-        err if err.code() == Some("SomeUnmodeledError") => {}
-        err @ _ => return Err(err.into()),
-    },
-}
-```
-</details>
-"""
-references = ["smithy-rs#76", "smithy-rs#2129", "smithy-rs#2075"]
-meta = { "breaking" = true, "tada" = false, "bug" = false }
-author = "jdisanti"
-
-[[smithy-rs]]
-message = """
-The `*Error` and `*ErrorKind` types have been combined to make error matching simpler.
-<details>
-<summary>Example with S3</summary>
-**Before:**
-```rust
-let result = client
-    .get_object()
-    .bucket(BUCKET_NAME)
-    .key("some-key")
-    .send()
-    .await;
-match result {
-    Ok(_output) => { /* Do something with the output */ }
-    Err(err) => match err.into_service_error() {
-        GetObjectError { kind, .. } => match kind {
-            GetObjectErrorKind::InvalidObjectState(value) => println!("invalid object state: {:?}", value),
-            GetObjectErrorKind::NoSuchKey(_) => println!("object didn't exist"),
-        }
-        err @ GetObjectError { .. } if err.code() == Some("SomeUnmodeledError") => {}
-        err @ _ => return Err(err.into()),
-    },
-}
-```
-**After:**
-```rust
-// Needed to access the `.code()` function on the error type:
-use aws_sdk_s3::types::ProvideErrorMetadata;
-let result = client
-    .get_object()
-    .bucket(BUCKET_NAME)
-    .key("some-key")
-    .send()
-    .await;
-match result {
-    Ok(_output) => { /* Do something with the output */ }
-    Err(err) => match err.into_service_error() {
-        GetObjectError::InvalidObjectState(value) => {
-            println!("invalid object state: {:?}", value);
-        }
-        GetObjectError::NoSuchKey(_) => {
-            println!("object didn't exist");
-        }
-        err if err.code() == Some("SomeUnmodeledError") => {}
-        err @ _ => return Err(err.into()),
-    },
-}
-```
-</details>
-"""
-references = ["smithy-rs#76", "smithy-rs#2129", "smithy-rs#2075"]
-meta = { "breaking" = true, "tada" = false, "bug" = false, "target" = "client"}
-author = "jdisanti"
-
-[[smithy-rs]]
-message = "`aws_smithy_types::Error` has been renamed to `aws_smithy_types::error::ErrorMetadata`."
-references = ["smithy-rs#76", "smithy-rs#2129"]
-meta = { "breaking" = true, "tada" = false, "bug" = false, "target" = "client"}
-author = "jdisanti"
-
-[[aws-sdk-rust]]
-message = "`aws_smithy_types::Error` has been renamed to `aws_smithy_types::error::ErrorMetadata`."
-references = ["smithy-rs#76", "smithy-rs#2129"]
-meta = { "breaking" = true, "tada" = false, "bug" = false }
-author = "jdisanti"
-
-[[aws-sdk-rust]]
-message = "Fluent builder methods on the client are now marked as deprecated when the related operation is deprecated."
-references = ["aws-sdk-rust#740"]
-meta = { "breaking" = false, "tada" = true, "bug" = true }
-author = "Velfi"
-
-[[smithy-rs]]
-message = "Fluent builder methods on the client are now marked as deprecated when the related operation is deprecated."
-references = ["aws-sdk-rust#740"]
-meta = { "breaking" = false, "tada" = true, "bug" = true, "target" = "client"}
-author = "Velfi"
-
-[[smithy-rs]]
-message = """
-Add support for the `awsQueryCompatible` trait. This allows services to continue supporting a custom error code (via the `awsQueryError` trait) when the services migrate their protocol from `awsQuery` to `awsJson1_0` annotated with `awsQueryCompatible`.
-<details>
-<summary>Click to expand for more details...</summary>
-
-After the migration, services will include an additional header `x-amzn-query-error` in their responses whose value is in the form of `<error code>;<error type>`. An example response looks something like
-```
-HTTP/1.1 400
-x-amzn-query-error: AWS.SimpleQueueService.NonExistentQueue;Sender
-Date: Wed, 08 Sep 2021 23:46:52 GMT
-Content-Type: application/x-amz-json-1.0
-Content-Length: 163
-
-{
-    "__type": "com.amazonaws.sqs#QueueDoesNotExist",
-    "message": "some user-visible message"
-}
-```
-`<error code>` is `AWS.SimpleQueueService.NonExistentQueue` and `<error type>` is `Sender`.
-
-If an operation results in an error that causes a service to send back the response above, you can access `<error code>` and `<error type>` as follows:
-```rust
-match client.some_operation().send().await {
-    Ok(_) => { /* success */ }
-    Err(sdk_err) => {
-        let err = sdk_err.into_service_error();
-        assert_eq!(
-            error.meta().code(),
-            Some("AWS.SimpleQueueService.NonExistentQueue"),
-        );
-        assert_eq!(error.meta().extra("type"), Some("Sender"));
-    }
-}
-</details>
-```
-"""
-references = ["smithy-rs#2398"]
-meta = { "breaking" = false, "tada" = true, "bug" = false }
-author = "ysaito1001"
-
-[[aws-sdk-rust]]
-message = "`SdkError` variants can now be constructed for easier unit testing."
-references = ["smithy-rs#2428", "smithy-rs#2208"]
-meta = { "breaking" = false, "tada" = true, "bug" = false }
-author = "jdisanti"
-
-[[smithy-rs]]
-message = "`SdkError` variants can now be constructed for easier unit testing."
-references = ["smithy-rs#2428", "smithy-rs#2208"]
-meta = { "breaking" = false, "tada" = true, "bug" = false, "target" = "client" }
-author = "jdisanti"
-
-[[smithy-rs]]
-message = "Remove unnecessary type parameter `B` from `Upgrade` service."
-references = ["smithy-rs#2436"]
-meta = { "breaking" = true, "tada" = false, "bug" = false, "target" = "server" }
-author = "hlbarber"
-
-[[smithy-rs]]
-message = "Fix `FilterByOperationName` plugin. This previous caused services with this applied to fail to compile due to mismatched bounds."
-references = ["smithy-rs#2441"]
-meta = { "breaking" = false, "tada" = false, "bug" = true, "target" = "server" }
-author = "hlbarber"
-
-[[aws-sdk-rust]]
-message = "Add more client re-exports. Specifically, it re-exports `aws_smithy_http::body::SdkBody`, `aws_smithy_http::byte_stream::error::Error`, and `aws_smithy_http::operation::{Request, Response}`."
-references = ["smithy-rs#2437", "aws-sdk-rust#600"]
-meta = { "breaking" = false, "tada" = false, "bug" = false }
-author = "ysaito1001"
-
-[[smithy-rs]]
-message = "Add more client re-exports. Specifically, it re-exports `aws_smithy_http::body::SdkBody`, `aws_smithy_http::byte_stream::error::Error`, and `aws_smithy_http::operation::{Request, Response}`."
-references = ["smithy-rs#2437", "aws-sdk-rust#600"]
-meta = { "breaking" = false, "tada" = false, "bug" = false, "target" = "client" }
-author = "ysaito1001"
-
-[[aws-sdk-rust]]
-message = "Enable presigning for S3's `HeadObject` operation."
-references = ["aws-sdk-rust#753", "smithy-rs#2451"]
-meta = { "breaking" = false, "tada" = true, "bug" = false }
-author = "Velfi"
-
-[[smithy-rs]]
-message = "Smithy members named `send` were previously renamed to `send_value` at codegen time. These will now be called `send` in the generated code."
-references = ["smithy-rs#2382"]
-meta = { "breaking" = true, "tada" = false, "bug" = true, "target" = "server" }
-author = "jdisanti"
-
-[[aws-sdk-rust]]
-message = "The modules in the SDK crates have been reorganized. See the [SDK Crate Reorganization Upgrade Guidance](https://github.com/awslabs/aws-sdk-rust/discussions/752) to see how to fix your code after this change."
-references = ["smithy-rs#2433"]
-meta = { "breaking" = true, "tada" = false, "bug" = false }
-author = "jdisanti"
-
-[[smithy-rs]]
-message = "The modules in generated client crates have been reorganized. See the [Client Crate Reorganization Upgrade Guidance](https://github.com/awslabs/smithy-rs/discussions/2449) to see how to fix your code after this change."
-references = ["smithy-rs#2448"]
-meta = { "breaking" = true, "tada" = false, "bug" = false, "target" = "client" }
-author = "jdisanti"
-
-[[smithy-rs]]
-message = "Fix bug in timestamp format resolution. Prior to this fix, the timestamp format may have been incorrect if set on the target instead of on the member."
-references = ["smithy-rs#2226"]
-meta = { "breaking" = false, "tada" = false, "bug" = true, "target" = "all" }
-author = "rcoh"
-
-[[smithy-rs]]
-message = "Add support for offsets when parsing datetimes. RFC3339 date times now support offsets like `-0200`"
-references = ["smithy-rs#2226"]
-meta = { "breaking" = false, "tada" = false, "bug" = false, "target" = "all" }
-author = "rcoh"
-
-
-[[aws-sdk-rust]]
-message = """Reconnect on transient errors.
-
-If a transient error (timeout, 500, 503, 503) is encountered, the connection will be evicted from the pool and will not
-be reused. This is enabled by default for all AWS services. It can be disabled by setting `RetryConfig::with_reconnect_mode`
-
-Although there is no API breakage from this change, it alters the client behavior in a way that may cause breakage for customers.
-"""
-references = ["aws-sdk-rust#160", "smithy-rs#2445"]
-meta = { "breaking" = true, "tada" = false, "bug" = false }
-author = "rcoh"
-
-[[smithy-rs]]
-message = """Reconnect on transient errors.
-
-Note: **this behavior is disabled by default for generic clients**. It can be enabled with
-`aws_smithy_client::Builder::reconnect_on_transient_errors`
-
-If a transient error (timeout, 500, 503, 503) is encountered, the connection will be evicted from the pool and will not
-be reused.
-"""
-references = ["aws-sdk-rust#160", "smithy-rs#2445"]
-meta = { "breaking" = false, "tada" = false, "bug" = false, "target" = "client" }
-author = "rcoh"
-
-[[aws-sdk-rust]]
-message = "Update MSRV to 1.66.1"
-references = ["smithy-rs#2467"]
-meta = { "breaking" = true, "tada" = true, "bug" = false }
-author = "Velfi"
-
-[[smithy-rs]]
-message = "Update MSRV to 1.66.1"
-references = ["smithy-rs#2467"]
-meta = { "breaking" = true, "tada" = true, "bug" = false, "target" = "all" }
-author = "Velfi"
-
-[[aws-sdk-rust]]
-message = """Default connector provided by `aws-config` now respects `ConnectorSettings`.
-
-Previously, it used the timeout settings provided by aws-config. A test from @Oliboy50 has been incorporated to verify this behavior.
-
-**Behavior Change**: Prior to this change, the Hyper client would be shared between all service clients. After this change, each service client will use its own Hyper Client.
-To revert to the previous behavior, set `HttpConnector::Prebuilt` on `SdkConfig::http_connector`.
-"""
-references = ["smithy-rs#2471", "smithy-rs#2333", "smithy-rs#2151"]
-meta = { "breaking" = false, "tada" = false, "bug" = true }
-author = "rcoh"
-
-[[aws-sdk-rust]] # remove interfaces
-message = """Remove deprecated `ResolveAwsEndpoint` interfaces.
-[For details see the longform changelog entry](https://github.com/awslabs/aws-sdk-rust/discussions/755).
-"""
-author = "rcoh"
-references = ["smithy-rs#2390", "smithy-rs#1784"]
-meta = { "breaking" = true, "tada" = false, "bug" = false }
-
-[[smithy-rs]] # tokio-upgrade
-message = "Increase Tokio version to 1.23.1 for all crates. This is to address [RUSTSEC-2023-0001](https://rustsec.org/advisories/RUSTSEC-2023-0001)"
-references = ["smithy-rs#2474"]
-meta = { "breaking" = false, "tada" = false, "bug" = false, target = "all" }
-author = "rcoh"
-
-[[aws-sdk-rust]] # tokio-upgrade
-message = "Increase Tokio version to 1.23.1 for all crates. This is to address [RUSTSEC-2023-0001](https://rustsec.org/advisories/RUSTSEC-2023-0001)"
-references = ["smithy-rs#2474"]
-meta = { "breaking" = false, "tada" = false, "bug" = false }
-author = "rcoh"
-
-[[smithy-rs]]
-message = """Servers can send the `ServerRequestId` in the response headers.
-Servers need to create their service using the new layer builder `ServerRequestIdProviderLayer::new_with_response_header`:
-```
-let app = app
-    .layer(&ServerRequestIdProviderLayer::new_with_response_header(HeaderName::from_static("x-request-id")));
-```
-"""
-references = ["smithy-rs#2438"]
-meta = { "breaking" = true, "tada" = false, "bug" = false, "target" = "server"}
-author = "82marbag"
 
 [[aws-sdk-rust]]
 message = "The outputs for event stream operations (for example, S3's SelectObjectContent) now implement the `Sync` auto-trait."
@@ -393,7 +21,4 @@
 message = "The outputs for event stream operations now implement the `Sync` auto-trait."
 references = ["smithy-rs#2496"]
 meta = { "breaking" = false, "tada" = false, "bug" = true, "target" = "all"}
-author = "jdisanti"
-=======
-# author = "rcoh"
->>>>>>> 3f738ca7
+author = "jdisanti"