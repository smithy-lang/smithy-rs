--- conflicted
+++ resolved
@@ -57,15 +57,6 @@
 meta = { "breaking" = false, "tada" = false, "bug" = false }
 author = "ysaito1001"
 
-<<<<<<< HEAD
-[[aws-sdk-rust]]
-message = """
-Fix request canonicalization for HTTP requests with repeated headers (for example S3's `GetObjectAttributes`). Previously requests with repeated headers would fail with a 403 signature mismatch due to this bug.
-"""
-references = ["smithy-rs#2261", "aws-sdk-rust#720"]
-meta = { "breaking" = false, "tada" = false, "bug" = true }
-author = "nipunn1313"
-=======
 [[smithy-rs]]
 message = "The [`@uniqueItems`](https://smithy.io/2.0/spec/constraint-traits.html#uniqueitems-trait) trait on `list` shapes is now supported in server SDKs."
 references = ["smithy-rs#2232", "smithy-rs#1670"]
@@ -91,4 +82,11 @@
 references = ["smithy-rs#2271"]
 meta = { "breaking" = false, "tada" = false, "bug" = true }
 author = "ysaito1001"
->>>>>>> afa9edbe
+
+[[aws-sdk-rust]]
+message = """
+Fix request canonicalization for HTTP requests with repeated headers (for example S3's `GetObjectAttributes`). Previously requests with repeated headers would fail with a 403 signature mismatch due to this bug.
+"""
+references = ["smithy-rs#2261", "aws-sdk-rust#720"]
+meta = { "breaking" = false, "tada" = false, "bug" = true }
+author = "nipunn1313"