# Example changelog entries
# [[aws-sdk-rust]]
# message = "Fix typos in module documentation for generated crates"
# references = ["smithy-rs#920"]
# meta = { "breaking" = false, "tada" = false, "bug" = false }
# author = "rcoh"
#
# [[smithy-rs]]
# message = "Fix typos in module documentation for generated crates"
# references = ["smithy-rs#920"]
<<<<<<< HEAD
# meta = { "breaking" = false, "tada" = false, "bug" = false }
# author = "rcoh"

[[smithy-rs]]
message = "Add checksum calculation and validation wrappers for HTTP bodies."
references = ["smithy-rs#1263"]
meta = { "breaking" = false, "tada" = false, "bug" = false }
author = "Velf"

[[smithy-rs]]
message = "`aws_smithy_http::header::append_merge_header_maps`, a function for merging two `HeaderMap`s, is now public."
references = ["smithy-rs#1263"]
meta = { "breaking" = false, "tada" = false, "bug" = false }
author = "Velf"

[[aws-sdk-rust]]
message = """
Fix compilation of `aws-config` with `rustls` and `native-tls` disabled. The
`ProviderConfig::with_tcp_connector` method uses
`aws_smithy_client::hyper_ext`, which only exists with the `client-hyper`
feature enabled. Add a feature enabling that, and enable it by default.
"""
references = ["smithy-rs#1541"]
meta = { "breaking" = false, "tada" = false, "bug" = true }
author = "joshtriplett"

[[aws-sdk-rust]]
message = """
Add support for aws-chunked content encoding. Only single-chunk encoding is supported. Multiple chunks and
chunk signing are not supported at this time.
"""
references = ["smithy-rs#1263"]
meta = { "breaking" = false, "tada" = false, "bug" = false }
author = "Velfi"

[[smithy-rs]]
message = "Rename EventStreamInput to EventStreamSender"
references = ["smithy-rs#1157"]
meta = { "breaking" = true, "tada" = false, "bug" = false }
author = "82marbag"

[[aws-sdk-rust]]
message = "Rename EventStreamInput to EventStreamSender"
references = ["smithy-rs#1157"]
meta = { "breaking" = true, "tada" = false, "bug" = false }
author = "82marbag"

[[aws-sdk-rust]]
message = "Re-export aws_types::SdkConfig in aws_config"
references = ["smithy-rs#1457"]
meta = { "breaking" = false, "tada" = true, "bug" = false }
author = "calavera"

[[aws-sdk-rust]]
message = "Add `From<aws_smithy_client::erase::DynConnector>` impl for `aws_smithy_client::http_connector::HttpConnector`"
references = ["aws-sdk-rust#581"]
meta = { "breaking" = false, "tada" = true, "bug" = false }
author = "Velfi"

[[smithy-rs]]
message = """
Updated the smithy client's retry behavior to allow for a configurable initial backoff. Previously, the initial backoff
(named `r` in the code) was set to 2 seconds. This is not an ideal default for services that expect clients to quickly
retry failed request attempts. Now, users can set quicker (or slower) backoffs according to their needs.
"""
references = ["aws-sdk-rust#567"]
meta = { "breaking" = false, "tada" = true, "bug" = false }
author = "Velfi"

[[aws-sdk-rust]]
message = """
Updated SDK Client retry behavior to allow for a configurable initial backoff. Previously, the initial backoff
(named `r` in the code) was set to 2 seconds. This is not an ideal default for services like DynamoDB that expect
clients to quickly retry failed request attempts. Now, users can set quicker (or slower) backoffs according to their
needs.

```rust
#[tokio::main]
async fn main() -> Result<(), aws_sdk_dynamodb::Error> {
    let retry_config = aws_smithy_types::retry::RetryConfigBuilder::new()
        .max_attempts(4)
        .initial_backoff(Duration::from_millis(20));

    let shared_config = aws_config::from_env()
        .retry_config(retry_config)
        .load()
        .await;

    let client = aws_sdk_dynamodb::Client::new(&shared_config);

    // Given the 20ms backoff multiplier, and assuming this request fails 3 times before succeeding,
    // the first retry would take place between 0-20ms after the initial request,
    // the second retry would take place between 0-40ms after the first retry,
    // and the third retry would take place between 0-80ms after the second retry.
    let request = client
        .put_item()
        .table_name("users")
        .item("username", "Velfi")
        .item("account_type", "Developer")
        .send().await?;

    Ok(())
}
```
"""
references = ["aws-sdk-rust#567"]
meta = { "breaking" = false, "tada" = true, "bug" = false }
author = "Velfi"

[[aws-sdk-rust]]
message = "Generate event stream specific error types"
references = ["smithy-rs#1157"]
meta = { "breaking" = true, "tada" = false, "bug" = false }
author = "82marbag"

[[aws-sdk-rust]]
message = "EventStreamSender and Receiver use event stream specific error types"
references = ["smithy-rs#1157"]
meta = { "breaking" = true, "tada" = false, "bug" = false }
author = "82marbag"

[[smithy-rs]]
message = "Generate event stream specific error types"
references = ["smithy-rs#1157"]
meta = { "breaking" = true, "tada" = false, "bug" = false }
author = "82marbag"

[[smithy-rs]]
message = "EventStreamSender and Receiver use event stream specific error types"
references = ["smithy-rs#1157"]
meta = { "breaking" = true, "tada" = false, "bug" = false }
author = "82marbag"
=======
# meta = { "breaking" = false, "tada" = false, "bug" = false, "sdk" = "client | server | all"}
# author = "rcoh"
>>>>>>> 5f49f7cc
<|MERGE_RESOLUTION|>--- conflicted
+++ resolved
@@ -8,140 +8,41 @@
 # [[smithy-rs]]
 # message = "Fix typos in module documentation for generated crates"
 # references = ["smithy-rs#920"]
-<<<<<<< HEAD
-# meta = { "breaking" = false, "tada" = false, "bug" = false }
+# meta = { "breaking" = false, "tada" = false, "bug" = false, "sdk" = "client | server | all"}
 # author = "rcoh"
-
-[[smithy-rs]]
-message = "Add checksum calculation and validation wrappers for HTTP bodies."
-references = ["smithy-rs#1263"]
-meta = { "breaking" = false, "tada" = false, "bug" = false }
-author = "Velf"
-
-[[smithy-rs]]
-message = "`aws_smithy_http::header::append_merge_header_maps`, a function for merging two `HeaderMap`s, is now public."
-references = ["smithy-rs#1263"]
-meta = { "breaking" = false, "tada" = false, "bug" = false }
-author = "Velf"
-
-[[aws-sdk-rust]]
-message = """
-Fix compilation of `aws-config` with `rustls` and `native-tls` disabled. The
-`ProviderConfig::with_tcp_connector` method uses
-`aws_smithy_client::hyper_ext`, which only exists with the `client-hyper`
-feature enabled. Add a feature enabling that, and enable it by default.
-"""
-references = ["smithy-rs#1541"]
-meta = { "breaking" = false, "tada" = false, "bug" = true }
-author = "joshtriplett"
-
-[[aws-sdk-rust]]
-message = """
-Add support for aws-chunked content encoding. Only single-chunk encoding is supported. Multiple chunks and
-chunk signing are not supported at this time.
-"""
-references = ["smithy-rs#1263"]
-meta = { "breaking" = false, "tada" = false, "bug" = false }
-author = "Velfi"
 
 [[smithy-rs]]
 message = "Rename EventStreamInput to EventStreamSender"
 references = ["smithy-rs#1157"]
-meta = { "breaking" = true, "tada" = false, "bug" = false }
+meta = { "breaking" = true, "tada" = false, "bug" = false, "sdk" = "all" }
 author = "82marbag"
 
 [[aws-sdk-rust]]
 message = "Rename EventStreamInput to EventStreamSender"
 references = ["smithy-rs#1157"]
-meta = { "breaking" = true, "tada" = false, "bug" = false }
+meta = { "breaking" = true, "tada" = false, "bug" = false, "sdk" = "client" }
 author = "82marbag"
-
-[[aws-sdk-rust]]
-message = "Re-export aws_types::SdkConfig in aws_config"
-references = ["smithy-rs#1457"]
-meta = { "breaking" = false, "tada" = true, "bug" = false }
-author = "calavera"
-
-[[aws-sdk-rust]]
-message = "Add `From<aws_smithy_client::erase::DynConnector>` impl for `aws_smithy_client::http_connector::HttpConnector`"
-references = ["aws-sdk-rust#581"]
-meta = { "breaking" = false, "tada" = true, "bug" = false }
-author = "Velfi"
-
-[[smithy-rs]]
-message = """
-Updated the smithy client's retry behavior to allow for a configurable initial backoff. Previously, the initial backoff
-(named `r` in the code) was set to 2 seconds. This is not an ideal default for services that expect clients to quickly
-retry failed request attempts. Now, users can set quicker (or slower) backoffs according to their needs.
-"""
-references = ["aws-sdk-rust#567"]
-meta = { "breaking" = false, "tada" = true, "bug" = false }
-author = "Velfi"
-
-[[aws-sdk-rust]]
-message = """
-Updated SDK Client retry behavior to allow for a configurable initial backoff. Previously, the initial backoff
-(named `r` in the code) was set to 2 seconds. This is not an ideal default for services like DynamoDB that expect
-clients to quickly retry failed request attempts. Now, users can set quicker (or slower) backoffs according to their
-needs.
-
-```rust
-#[tokio::main]
-async fn main() -> Result<(), aws_sdk_dynamodb::Error> {
-    let retry_config = aws_smithy_types::retry::RetryConfigBuilder::new()
-        .max_attempts(4)
-        .initial_backoff(Duration::from_millis(20));
-
-    let shared_config = aws_config::from_env()
-        .retry_config(retry_config)
-        .load()
-        .await;
-
-    let client = aws_sdk_dynamodb::Client::new(&shared_config);
-
-    // Given the 20ms backoff multiplier, and assuming this request fails 3 times before succeeding,
-    // the first retry would take place between 0-20ms after the initial request,
-    // the second retry would take place between 0-40ms after the first retry,
-    // and the third retry would take place between 0-80ms after the second retry.
-    let request = client
-        .put_item()
-        .table_name("users")
-        .item("username", "Velfi")
-        .item("account_type", "Developer")
-        .send().await?;
-
-    Ok(())
-}
-```
-"""
-references = ["aws-sdk-rust#567"]
-meta = { "breaking" = false, "tada" = true, "bug" = false }
-author = "Velfi"
 
 [[aws-sdk-rust]]
 message = "Generate event stream specific error types"
 references = ["smithy-rs#1157"]
-meta = { "breaking" = true, "tada" = false, "bug" = false }
+meta = { "breaking" = true, "tada" = false, "bug" = false, "sdk" = "client" }
 author = "82marbag"
 
 [[aws-sdk-rust]]
 message = "EventStreamSender and Receiver use event stream specific error types"
 references = ["smithy-rs#1157"]
-meta = { "breaking" = true, "tada" = false, "bug" = false }
+meta = { "breaking" = true, "tada" = false, "bug" = false, "sdk" = "client" }
 author = "82marbag"
 
 [[smithy-rs]]
 message = "Generate event stream specific error types"
 references = ["smithy-rs#1157"]
-meta = { "breaking" = true, "tada" = false, "bug" = false }
+meta = { "breaking" = true, "tada" = false, "bug" = false, "sdk" = "all" }
 author = "82marbag"
 
 [[smithy-rs]]
 message = "EventStreamSender and Receiver use event stream specific error types"
 references = ["smithy-rs#1157"]
-meta = { "breaking" = true, "tada" = false, "bug" = false }
-author = "82marbag"
-=======
-# meta = { "breaking" = false, "tada" = false, "bug" = false, "sdk" = "client | server | all"}
-# author = "rcoh"
->>>>>>> 5f49f7cc
+meta = { "breaking" = true, "tada" = false, "bug" = false, "sdk" = "all" }
+author = "82marbag"