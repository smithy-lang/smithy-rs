--- conflicted
+++ resolved
@@ -12,7 +12,24 @@
 # author = "rcoh"
 
 [[smithy-rs]]
-<<<<<<< HEAD
+message = "Clients now enforce that the Content-Length sent by the server matches the length of the returned response body. In most cases, Hyper will enforce this behavior, however, in extremely rare circumstances where the Tokio runtime is dropped in between subsequent requests, this scenario can occur."
+references = ["smithy-rs#3491", "aws-sdk-rust#1079"]
+meta = { "breaking" = false, "bug" = true, "tada" = false }
+author = "rcoh"
+
+[[aws-sdk-rust]]
+message = "Make `BehaviorVersion` be future-proof by disallowing it to be constructed via the `BehaviorVersion {}` syntax."
+references = ["aws-sdk-rust#1111", "smithy-rs#3513"]
+meta = { "breaking" = true, "tada" = false, "bug" = true }
+author = "Ten0"
+
+[[smithy-rs]]
+message = "Make `BehaviorVersion` be future-proof by disallowing it to be constructed via the `BehaviorVersion {}` syntax."
+references = ["aws-sdk-rust#1111", "smithy-rs#3513"]
+meta = { "breaking" = true, "tada" = false, "bug" = true, "target" = "client" }
+author = "Ten0"
+
+[[smithy-rs]]
 message = "Stalled stream protection now supports request upload streams."
 references = ["smithy-rs#3485"]
 meta = { "breaking" = false, "tada" = true, "bug" = false }
@@ -34,22 +51,4 @@
 message = "Stalled stream protection for download streams no longer triggers when user-code is taking a significant amount of time doing something other than downloading in the middle of the stream."
 references = ["smithy-rs#3485"]
 meta = { "breaking" = false, "tada" = false, "bug" = true }
-author = "jdisanti"
-=======
-message = "Clients now enforce that the Content-Length sent by the server matches the length of the returned response body. In most cases, Hyper will enforce this behavior, however, in extremely rare circumstances where the Tokio runtime is dropped in between subsequent requests, this scenario can occur."
-references = ["smithy-rs#3491", "aws-sdk-rust#1079"]
-meta = { "breaking" = false, "bug" = true, "tada" = false }
-author = "rcoh"
-
-[[aws-sdk-rust]]
-message = "Make `BehaviorVersion` be future-proof by disallowing it to be constructed via the `BehaviorVersion {}` syntax."
-references = ["aws-sdk-rust#1111", "smithy-rs#3513"]
-meta = { "breaking" = true, "tada" = false, "bug" = true }
-author = "Ten0"
-
-[[smithy-rs]]
-message = "Make `BehaviorVersion` be future-proof by disallowing it to be constructed via the `BehaviorVersion {}` syntax."
-references = ["aws-sdk-rust#1111", "smithy-rs#3513"]
-meta = { "breaking" = true, "tada" = false, "bug" = true, "target" = "client" }
-author = "Ten0"
->>>>>>> 0694727e
+author = "jdisanti"