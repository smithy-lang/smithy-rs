# Example changelog entries
# [[aws-sdk-rust]]
# message = "Fix typos in module documentation for generated crates"
# references = ["smithy-rs#920"]
# meta = { "breaking" = false, "tada" = false, "bug" = false }
# author = "rcoh"
#
# [[smithy-rs]]
# message = "Fix typos in module documentation for generated crates"
# references = ["smithy-rs#920"]
# meta = { "breaking" = false, "tada" = false, "bug" = false, "target" = "client | server | all"}
# author = "rcoh"

[[aws-sdk-rust]]
message = "The outputs for event stream operations (for example, S3's SelectObjectContent) now implement the `Sync` auto-trait."
references = ["smithy-rs#2496"]
meta = { "breaking" = false, "tada" = false, "bug" = true }
author = "jdisanti"

[[smithy-rs]]
<<<<<<< HEAD
message = """Servers can send the `ServerRequestId` in the response headers.
Servers need to create their service using the new layer builder `ServerRequestIdProviderLayer::new_with_response_header`:
```
let app = app
    .layer(&ServerRequestIdProviderLayer::new_with_response_header(HeaderName::from_static("x-request-id")));
```
"""
references = ["smithy-rs#2438"]
meta = { "breaking" = true, "tada" = false, "bug" = false, "target" = "server"}
author = "82marbag"

[[aws-sdk-rust]]
message = "Streaming operations now emit the request ID at the `debug` log level like their non-streaming counterparts."
references = ["smithy-rs#2495"]
meta = { "breaking" = false, "tada" = false, "bug" = true }
author = "jdisanti"

[[smithy-rs]]
message = "Streaming operations now emit the request ID at the `debug` log level like their non-streaming counterparts."
references = ["smithy-rs#2495"]
meta = { "breaking" = false, "tada" = false, "bug" = true, "target" = "client"}
=======
message = "The outputs for event stream operations now implement the `Sync` auto-trait."
references = ["smithy-rs#2496"]
meta = { "breaking" = false, "tada" = false, "bug" = true, "target" = "all"}
>>>>>>> c76e73a7
author = "jdisanti"<|MERGE_RESOLUTION|>--- conflicted
+++ resolved
@@ -18,17 +18,10 @@
 author = "jdisanti"
 
 [[smithy-rs]]
-<<<<<<< HEAD
-message = """Servers can send the `ServerRequestId` in the response headers.
-Servers need to create their service using the new layer builder `ServerRequestIdProviderLayer::new_with_response_header`:
-```
-let app = app
-    .layer(&ServerRequestIdProviderLayer::new_with_response_header(HeaderName::from_static("x-request-id")));
-```
-"""
-references = ["smithy-rs#2438"]
-meta = { "breaking" = true, "tada" = false, "bug" = false, "target" = "server"}
-author = "82marbag"
+message = "The outputs for event stream operations now implement the `Sync` auto-trait."
+references = ["smithy-rs#2496"]
+meta = { "breaking" = false, "tada" = false, "bug" = true, "target" = "all"}
+author = "jdisanti"
 
 [[aws-sdk-rust]]
 message = "Streaming operations now emit the request ID at the `debug` log level like their non-streaming counterparts."
@@ -40,9 +33,4 @@
 message = "Streaming operations now emit the request ID at the `debug` log level like their non-streaming counterparts."
 references = ["smithy-rs#2495"]
 meta = { "breaking" = false, "tada" = false, "bug" = true, "target" = "client"}
-=======
-message = "The outputs for event stream operations now implement the `Sync` auto-trait."
-references = ["smithy-rs#2496"]
-meta = { "breaking" = false, "tada" = false, "bug" = true, "target" = "all"}
->>>>>>> c76e73a7
 author = "jdisanti"