--- conflicted
+++ resolved
@@ -130,18 +130,6 @@
 author = "david-perez"
 
 [[aws-sdk-rust]]
-<<<<<<< HEAD
-message = "Update MSRV to Rust 1.67.1"
-references = ["smithy-rs#2611"]
-meta = { "breaking" = true, "tada" = false, "bug" = false }
-author = "jdisanti"
-
-[[smithy-rs]]
-message = "Update MSRV to Rust 1.67.1"
-references = ["smithy-rs#2611"]
-meta = { "breaking" = true, "tada" = false, "bug" = false, "target" = "all"}
-author = "jdisanti"
-=======
 message = """Reduce several instances of credential exposure in the SDK logs:
 - IMDS now suppresses the body of the response from logs
 - `aws-sigv4` marks the `x-amz-session-token` header as sensitive
@@ -156,4 +144,15 @@
 author = "rcoh"
 references = ["smithy-rs#2603"]
 meta = { "breaking" = false, "tada" = false, "bug" = false, "target" = "client" }
->>>>>>> 92b0704d
+
+[[aws-sdk-rust]]
+message = "Update MSRV to Rust 1.67.1"
+references = ["smithy-rs#2611"]
+meta = { "breaking" = true, "tada" = false, "bug" = false }
+author = "jdisanti"
+
+[[smithy-rs]]
+message = "Update MSRV to Rust 1.67.1"
+references = ["smithy-rs#2611"]
+meta = { "breaking" = true, "tada" = false, "bug" = false, "target" = "all"}
+author = "jdisanti"