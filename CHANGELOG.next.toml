--- conflicted
+++ resolved
@@ -490,22 +490,20 @@
 meta = { "breaking" = false, "tada" = false, "bug" = false, "target" = "all" }
 author = "lsr0"
 
-<<<<<<< HEAD
+[[smithy-rs]]
+message = """
+All types that are exclusively relevant within the context of an AWS Lambda function are now gated behind the
+`aws-lambda` feature flag.
+
+This will reduce the number of dependencies (and improve build times) for users that are running their Smithy services
+in non-serverless environments (e.g. via `hyper`).
+"""
+references = ["smithy-rs#2035"]
+meta = { "breaking" = true, "tada" = false, "bug" = false, "target" = "server" }
+author = "LukeMathWalker"
+
 [[aws-sdk-rust]]
 message = "Normalize URI paths per RFC3986 when constructing canonical requests, except for S3."
 references = ["smithy-rs#2018"]
 meta = { "breaking" = false, "tada" = false, "bug" = true }
-author = "ysaito1001"
-=======
-[[smithy-rs]]
-message = """
-All types that are exclusively relevant within the context of an AWS Lambda function are now gated behind the
-`aws-lambda` feature flag.
-
-This will reduce the number of dependencies (and improve build times) for users that are running their Smithy services
-in non-serverless environments (e.g. via `hyper`).
-"""
-references = ["smithy-rs#2035"]
-meta = { "breaking" = true, "tada" = false, "bug" = false, "target" = "server" }
-author = "LukeMathWalker"
->>>>>>> e1de6fa8
+author = "ysaito1001"