--- conflicted
+++ resolved
@@ -23,19 +23,6 @@
 meta = { "breaking" = false, "tada" = false, "bug" = false, "target" = "client"}
 author = "jdisanti"
 
-<<<<<<< HEAD
-[[aws-sdk-rust]]
-message = "Struct members modeled as required are no longer wrapped in `Option`s."
-references = ["smithy-rs#2916", "aws-sdk-rust#536"]
-meta = { "breaking" = true, "tada" = true, "bug" = false }
-author = "Velfi"
-
-[[smithy-rs]]
-message = "Support for Smithy IDLv2 nullability can now be enabled by setting `generateOptionsForRequiredShapes = false` in your codegen config. This will render `@required` struct members without an `Option`."
-references = ["smithy-rs#2916", "smithy-rs#1767"]
-meta = { "breaking" = false, "tada" = true, "bug" = false, "target" = "client"}
-author = "Velfi"
-=======
 [[smithy-rs]]
 message = "Fix incorrect summary docs for builders"
 references = ["smithy-rs#2914", "aws-sdk-rust#825"]
@@ -47,4 +34,15 @@
 references = ["smithy-rs#2907", "aws-sdk-rust#864"]
 meta = { "breaking" = false, "tada" = false, "bug" = true }
 author = "jdisanti"
->>>>>>> 17e78b68
+
+[[aws-sdk-rust]]
+message = "Struct members modeled as required are no longer wrapped in `Option`s."
+references = ["smithy-rs#2916", "aws-sdk-rust#536"]
+meta = { "breaking" = true, "tada" = true, "bug" = false }
+author = "Velfi"
+
+[[smithy-rs]]
+message = "Support for Smithy IDLv2 nullability can now be enabled by setting `generateOptionsForRequiredShapes = false` in your codegen config. This will render `@required` struct members without an `Option`."
+references = ["smithy-rs#2916", "smithy-rs#1767"]
+meta = { "breaking" = false, "tada" = true, "bug" = false, "target" = "client"}
+author = "Velfi"