--- conflicted
+++ resolved
@@ -299,28 +299,27 @@
 author = "jdisanti"
 
 [[smithy-rs]]
-<<<<<<< HEAD
-message = """
-Retry classifiers are now configurable at the service and operation levels. Users may also define their own custom retry classifiers.
-
-For more information, see the [guide](https://github.com/awslabs/smithy-rs/discussions/3050).
-"""
-references = ["smithy-rs#2417", "smithy-rs#3018"]
-meta = { "breaking" = true, "tada" = true, "bug" = false, "target" = "client" }
-author = "Velfi"
-
-[[aws-sdk-rust]]
-message = """
-Retry classifiers are now configurable at the service and operation levels. Users may also define their own custom retry classifiers.
-
-For more information, see the [guide](https://github.com/awslabs/smithy-rs/discussions/3050).
-"""
-references = ["smithy-rs#2417", "smithy-rs#3018"]
-meta = { "breaking" = true, "tada" = true, "bug" = false }
-author = "Velfi"
-=======
 message = "Our algorithm for converting identifiers to `snake_case` has been updated. This may result in a small change for some identifiers, particularly acronyms ending in `s`, e.g. `ACLs`."
 references = ["smithy-rs#3037", "aws-sdk-rust#756"]
 meta = { "breaking" = true, "tada" = false, "bug" = true, "target" = "all" }
 author = "rcoh"
->>>>>>> d1ad9373
+
+[[smithy-rs]]
+message = """
+Retry classifiers are now configurable at the service and operation levels. Users may also define their own custom retry classifiers.
+
+For more information, see the [guide](https://github.com/awslabs/smithy-rs/discussions/3050).
+"""
+references = ["smithy-rs#2417", "smithy-rs#3018"]
+meta = { "breaking" = true, "tada" = true, "bug" = false, "target" = "client" }
+author = "Velfi"
+
+[[aws-sdk-rust]]
+message = """
+Retry classifiers are now configurable at the service and operation levels. Users may also define their own custom retry classifiers.
+
+For more information, see the [guide](https://github.com/awslabs/smithy-rs/discussions/3050).
+"""
+references = ["smithy-rs#2417", "smithy-rs#3018"]
+meta = { "breaking" = true, "tada" = true, "bug" = false }
+author = "Velfi"