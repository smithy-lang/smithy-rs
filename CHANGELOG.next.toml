# Example changelog entries
# [[aws-sdk-rust]]
# message = "Fix typos in module documentation for generated crates"
# references = ["smithy-rs#920"]
# meta = { "breaking" = false, "tada" = false, "bug" = false }
# author = "rcoh"
#
# [[smithy-rs]]
# message = "Fix typos in module documentation for generated crates"
# references = ["smithy-rs#920"]
# meta = { "breaking" = false, "tada" = false, "bug" = false, "target" = "client | server | all"}
# author = "rcoh"

[[aws-sdk-rust]]
message = "Fix aws-sdk-rust#930 (PutSnapshotBlock)"
references = ["smithy-rs#3126", "aws-sdk-rust#930"]
meta = { "breaking" = false, "tada" = false, "bug" = true }
author = "rcoh"

[[smithy-rs]]
<<<<<<< HEAD
message = """
`Message`, `Header`, `HeaderValue`, and `StrBytes` have been moved to `aws-smithy-types` from `aws-smithy-eventstream`. `Message::read_from` and `Message::write_to` remain in `aws-smithy-eventstream` but they are converted to free functions with the names `read_message_from` and `write_message_to` respectively.
"""
references = ["smithy-rs#3139"]
meta = { "breaking" = true, "tada" = false, "bug" = false, "target" = "all"}
author = "ysaito1001"
=======
message = "The HTTP `Request`, `Response`, `Headers`, and `HeaderValue` types have been moved from `aws_smithy_runtime_api::client::http::*` into `aws_smithy_runtime_api::http`"
references = ["smithy-rs#3138"]
meta = { "breaking" = true, "tada" = false, "bug" = false, "target" = "client" }
author = "jdisanti"
>>>>>>> 315d88b6
<|MERGE_RESOLUTION|>--- conflicted
+++ resolved
@@ -18,16 +18,15 @@
 author = "rcoh"
 
 [[smithy-rs]]
-<<<<<<< HEAD
+message = "The HTTP `Request`, `Response`, `Headers`, and `HeaderValue` types have been moved from `aws_smithy_runtime_api::client::http::*` into `aws_smithy_runtime_api::http`"
+references = ["smithy-rs#3138"]
+meta = { "breaking" = true, "tada" = false, "bug" = false, "target" = "client" }
+author = "jdisanti"
+
+[[smithy-rs]]
 message = """
 `Message`, `Header`, `HeaderValue`, and `StrBytes` have been moved to `aws-smithy-types` from `aws-smithy-eventstream`. `Message::read_from` and `Message::write_to` remain in `aws-smithy-eventstream` but they are converted to free functions with the names `read_message_from` and `write_message_to` respectively.
 """
 references = ["smithy-rs#3139"]
 meta = { "breaking" = true, "tada" = false, "bug" = false, "target" = "all"}
-author = "ysaito1001"
-=======
-message = "The HTTP `Request`, `Response`, `Headers`, and `HeaderValue` types have been moved from `aws_smithy_runtime_api::client::http::*` into `aws_smithy_runtime_api::http`"
-references = ["smithy-rs#3138"]
-meta = { "breaking" = true, "tada" = false, "bug" = false, "target" = "client" }
-author = "jdisanti"
->>>>>>> 315d88b6
+author = "ysaito1001"