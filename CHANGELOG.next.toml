--- conflicted
+++ resolved
@@ -56,7 +56,24 @@
 author = "milesziemer"
 
 [[smithy-rs]]
-<<<<<<< HEAD
+message = "Prevent multiplication overflow in backoff computation"
+references = ["smithy-rs#3229", "aws-sdk-rust#960"]
+meta = { "breaking" = false, "tada" = false, "bug" = true, target = "client" }
+author = "rcoh"
+
+[[aws-sdk-rust]]
+message = "Prevent multiplication overflow in backoff computation"
+references = ["smithy-rs#3229", "aws-sdk-rust#960"]
+meta = { "breaking" = false, "tada" = false, "bug" = true }
+author = "rcoh"
+
+[[aws-sdk-rust]]
+message = "Make some types for various services optional. Previously, they defaulted to 0, but this created invalid requests."
+references = ["smithy-rs#3228"]
+meta = { "breaking" = true, "tada" = false, "bug" = true }
+author = "milesziemer"
+
+[[smithy-rs]]
 message = """
 Types/functions that were deprecated in previous releases were removed. Unfortunately, some of these deprecations
 were ignored by the Rust compiler (we found out later that `#[deprecated]` on `pub use` doesn't work). See
@@ -74,22 +91,4 @@
 """
 references = ["smithy-rs#3222"]
 meta = { "breaking" = true, "tada" = false, "bug" = false }
-author = "jdisanti"
-=======
-message = "Prevent multiplication overflow in backoff computation"
-references = ["smithy-rs#3229", "aws-sdk-rust#960"]
-meta = { "breaking" = false, "tada" = false, "bug" = true, target = "client" }
-author = "rcoh"
-
-[[aws-sdk-rust]]
-message = "Prevent multiplication overflow in backoff computation"
-references = ["smithy-rs#3229", "aws-sdk-rust#960"]
-meta = { "breaking" = false, "tada" = false, "bug" = true }
-author = "rcoh"
-
-[[aws-sdk-rust]]
-message = "Make some types for various services optional. Previously, they defaulted to 0, but this created invalid requests."
-references = ["smithy-rs#3228"]
-meta = { "breaking" = true, "tada" = false, "bug" = true }
-author = "milesziemer"
->>>>>>> 67e9bd94
+author = "jdisanti"