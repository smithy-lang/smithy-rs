--- conflicted
+++ resolved
@@ -11,7 +11,6 @@
 # meta = { "breaking" = false, "tada" = false, "bug" = false, "target" = "client | server | all"}
 # author = "rcoh"
 
-<<<<<<< HEAD
 [[aws-sdk-rust]]
 message = "`EndpointPrefix` and `apply_endpoint` moved from aws-smithy-http to aws-smithy-runtime-api so that is in a stable (1.x) crate. A deprecated type alias was left in place with a note showing the new location."
 references = ["smithy-rs#3318"]
@@ -22,10 +21,10 @@
 message = "`EndpointPrefix` and `apply_endpoint` moved from aws-smithy-http to aws-smithy-runtime-api so that is in a stable (1.x) crate. A deprecated type alias was left in place with a note showing the new location."
 references = ["smithy-rs#3318"]
 meta = { "breaking" = false, "tada" = false, "bug" = false, "target" = "client"}
-=======
+author = "jdisanti"
+
 [[smithy-rs]]
 message = "The `Metadata` storable was moved from aws_smithy_http into aws_smithy_runtime_api. A deprecated type alias was left in place with a note showing where the new location is."
 references = ["smithy-rs#3325"]
 meta = { "breaking" = false, "tada" = false, "bug" = false, "target" = "client" }
->>>>>>> e3f0de42
 author = "jdisanti"