--- conflicted
+++ resolved
@@ -99,7 +99,12 @@
 author = "jdisanti"
 
 [[smithy-rs]]
-<<<<<<< HEAD
+message = "Upgrade to Smithy 1.26.2"
+references = ["smithy-rs#1972"]
+meta = { "breaking" = false, "tada" = false, "bug" = false }
+author = "rcoh"
+
+[[smithy-rs]]
 message = "Generate enums that guide the users to write match expressions in a forward-compatible way."
 references = ["smithy-rs#1945"]
 meta = { "breaking" = true, "tada" = false, "bug" = false, "target" = "client"}
@@ -130,10 +135,4 @@
 """
 references = ["smithy-rs#1945"]
 meta = { "breaking" = true, "tada" = false, "bug" = false }
-author = "ysaito1001"
-=======
-message = "Upgrade to Smithy 1.26.2"
-references = ["smithy-rs#1972"]
-meta = { "breaking" = false, "tada" = false, "bug" = false }
-author = "rcoh"
->>>>>>> 436a0e15
+author = "ysaito1001"