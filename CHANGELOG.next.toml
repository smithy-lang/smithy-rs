--- conflicted
+++ resolved
@@ -9,32 +9,9 @@
 # message = "Fix typos in module documentation for generated crates"
 # references = ["smithy-rs#920"]
 # meta = { "breaking" = false, "tada" = false, "bug" = false, "target" = "client | server | all"}
-<<<<<<< HEAD
 # author = "rcoh"
-
-[[aws-sdk-rust]]
-message = """
-Stalled stream protection will no longer be applied to the following Lambda operations: [Invoke], [InvokeAsync], [InvokeWithResponseStream].
-
-[Invoke]: https://docs.rs/aws-sdk-lambda/latest/aws_sdk_lambda/client/struct.Client.html#method.invoke
-[InvokeAsync]: https://docs.rs/aws-sdk-lambda/latest/aws_sdk_lambda/client/struct.Client.html#method.invoke_async
-[InvokeWithResponseStream]: https://docs.rs/aws-sdk-lambda/latest/aws_sdk_lambda/client/struct.Client.html#method.invoke_with_response_stream
-"""
-references = ["aws-sdk-rust#1166", "smithy-rs#3639"]
-meta = { "breaking" = false, "tada" = false, "bug" = true }
-author = "Velfi"
-
-[[aws-sdk-rust]]
-message = "Add documentation on the default configuration to `from_env`, `load_from_env`, `defaults`, and `load_from_defaults` in the `aws-config` crate."
-references = ["aws-sdk-rust#1162"]
-meta = { "breaking" = false, "tada" = false, "bug" = false }
-author = "ysaito1001"
-
 [[smithy-rs]]
 message = "A feature, `aws-lambda`, has been added to generated SDKs to re-export types required for Lambda deployment."
 references = ["smithy-rs#3643"]
 meta = { "breaking" = false, "bug" = true, "tada" = false, "target" = "server" }
-author = "drganjoo"
-=======
-# author = "rcoh"
->>>>>>> a415cfef
+author = "drganjoo"