# Example changelog entries
# [[aws-sdk-rust]]
# message = "Fix typos in module documentation for generated crates"
# references = ["smithy-rs#920"]
# meta = { "breaking" = false, "tada" = false, "bug" = false }
# author = "rcoh"
#
# [[smithy-rs]]
# message = "Fix typos in module documentation for generated crates"
# references = ["smithy-rs#920"]
# meta = { "breaking" = false, "tada" = false, "bug" = false, "target" = "client | server | all"}
# author = "rcoh"

[[aws-sdk-rust]]
message = "Fix aws-sdk-rust#930 (PutSnapshotBlock)"
references = ["smithy-rs#3126", "aws-sdk-rust#930"]
meta = { "breaking" = false, "tada" = false, "bug" = true }
author = "rcoh"

[[smithy-rs]]
message = "The HTTP `Request`, `Response`, `Headers`, and `HeaderValue` types have been moved from `aws_smithy_runtime_api::client::http::*` into `aws_smithy_runtime_api::http`"
references = ["smithy-rs#3138"]
meta = { "breaking" = true, "tada" = false, "bug" = false, "target" = "client" }
author = "jdisanti"

[[smithy-rs]]
message = """
`Message`, `Header`, `HeaderValue`, and `StrBytes` have been moved to `aws-smithy-types` from `aws-smithy-eventstream`. `Message::read_from` and `Message::write_to` remain in `aws-smithy-eventstream` but they are converted to free functions with the names `read_message_from` and `write_message_to` respectively.
"""
<<<<<<< HEAD
references = ["smithy-rs#3092", "smithy-rs#3093"]
meta = { "breaking" = true, "tada" = false, "bug" = false, "target" = "client" }
author = "ysaito1001"

[[smithy-rs]]
message = "Service builder initialization now takes in a `${serviceName}Config` object on which plugins and layers should be registered. The `builder_with_plugins` and `builder_without_plugins` methods on the service builder, as well as the `layer` method on the built service have been deprecated, and will be removed in a future release. See the [upgrade guidance](https://github.com/awslabs/smithy-rs/discussions/3096) for more details."
references = ["smithy-rs#3095", "smithy-rs#3096"]
meta = { "breaking" = true, "tada" = false, "bug" = true, "target" = "server" }
author = "david-perez"

[[smithy-rs]]
message = "Upgrade `ring` to 0.17.5."
references = ["smithy-rs#3112", "smithy-rs#3116"]
meta = { "breaking" = false, "tada" = false, "bug" = false, "target" = "client" }
author = "jdisanti"

[[smithy-rs]]
message = """
An operation output that supports receiving events from stream now provides a new-type wrapping `aws_smithy_http::event_stream::receiver::Receiver`. You can continue using `.recv()` method on it, but the error type returned by that method is now opaque as opposed to [`SdkError<E, RawMessage>`](https://docs.rs/aws-smithy-http/0.57.0/aws_smithy_http/event_stream/struct.Receiver.html#method.recv); It is only an informative error instead of an actionable one you can match on.
"""
references = ["smithy-rs#3100", "smithy-rs#3114"]
meta = { "breaking" = true, "tada" = false, "bug" = false, "target" = "client" }
author = "ysaito1001"

[[aws-sdk-rust]]
message = """
An operation output that supports receiving events from stream now provides a new-type wrapping `aws_smithy_http::event_stream::receiver::Receiver`. You can continue using `.recv()` method on it, but the error type returned by that method is now opaque as opposed to [`SdkError<E, RawMessage>`](https://docs.rs/aws-smithy-http/0.57.0/aws_smithy_http/event_stream/struct.Receiver.html#method.recv); It is only an informative error instead of an actionable one you can match on.
"""
references = ["smithy-rs#3100", "smithy-rs#3114"]
meta = { "breaking" = true, "tada" = false, "bug" = false }
=======
references = ["smithy-rs#3139"]
meta = { "breaking" = true, "tada" = false, "bug" = false, "target" = "all"}
>>>>>>> c296e8e9
author = "ysaito1001"<|MERGE_RESOLUTION|>--- conflicted
+++ resolved
@@ -27,22 +27,9 @@
 message = """
 `Message`, `Header`, `HeaderValue`, and `StrBytes` have been moved to `aws-smithy-types` from `aws-smithy-eventstream`. `Message::read_from` and `Message::write_to` remain in `aws-smithy-eventstream` but they are converted to free functions with the names `read_message_from` and `write_message_to` respectively.
 """
-<<<<<<< HEAD
-references = ["smithy-rs#3092", "smithy-rs#3093"]
-meta = { "breaking" = true, "tada" = false, "bug" = false, "target" = "client" }
+references = ["smithy-rs#3139"]
+meta = { "breaking" = true, "tada" = false, "bug" = false, "target" = "all"}
 author = "ysaito1001"
-
-[[smithy-rs]]
-message = "Service builder initialization now takes in a `${serviceName}Config` object on which plugins and layers should be registered. The `builder_with_plugins` and `builder_without_plugins` methods on the service builder, as well as the `layer` method on the built service have been deprecated, and will be removed in a future release. See the [upgrade guidance](https://github.com/awslabs/smithy-rs/discussions/3096) for more details."
-references = ["smithy-rs#3095", "smithy-rs#3096"]
-meta = { "breaking" = true, "tada" = false, "bug" = true, "target" = "server" }
-author = "david-perez"
-
-[[smithy-rs]]
-message = "Upgrade `ring` to 0.17.5."
-references = ["smithy-rs#3112", "smithy-rs#3116"]
-meta = { "breaking" = false, "tada" = false, "bug" = false, "target" = "client" }
-author = "jdisanti"
 
 [[smithy-rs]]
 message = """
@@ -58,8 +45,4 @@
 """
 references = ["smithy-rs#3100", "smithy-rs#3114"]
 meta = { "breaking" = true, "tada" = false, "bug" = false }
-=======
-references = ["smithy-rs#3139"]
-meta = { "breaking" = true, "tada" = false, "bug" = false, "target" = "all"}
->>>>>>> c296e8e9
 author = "ysaito1001"