--- conflicted
+++ resolved
@@ -24,32 +24,6 @@
 
 [[aws-sdk-rust]]
 message = """
-<<<<<<< HEAD
-It is now possible to programmatically customize the locations of the profile config/credentials files in `aws-config`:
-```rust
-use aws_config::profile::{ProfileFileCredentialsProvider, ProfileFileRegionProvider};
-use aws_config::profile::profile_file::{ProfileFiles, ProfileFileKind};
-
-let profile_files = ProfileFiles::builder()
-    .with_file(ProfileFileKind::Credentials, "some/path/to/credentials-file")
-    .build();
-let credentials_provider = ProfileFileCredentialsProvider::builder()
-    .profile_files(profile_files.clone())
-    .build();
-let region_provider = ProfileFileRegionProvider::builder()
-    .profile_files(profile_files)
-    .build();
-
-let sdk_config = aws_config::from_env()
-    .credentials_provider(credentials_provider)
-    .region(region_provider)
-    .load()
-    .await;
-```
-"""
-references = ["aws-sdk-rust#237", "smithy-rs#1770"]
-meta = { "breaking" = false, "tada" = true, "bug" = false }
-=======
 The SDK, by default, now times out if socket connect or time to first byte read takes longer than
 3.1 seconds. There are a large number of breaking changes that come with this change that may
 affect you if you customize the client configuration at all.
@@ -78,5 +52,32 @@
 """
 references = ["smithy-rs#1740", "smithy-rs#256"]
 meta = { "breaking" = true, "tada" = false, "bug" = false, "target" = "client" }
->>>>>>> 5b7aa7b8
+author = "jdisanti"
+
+[[aws-sdk-rust]]
+message = """
+It is now possible to programmatically customize the locations of the profile config/credentials files in `aws-config`:
+```rust
+use aws_config::profile::{ProfileFileCredentialsProvider, ProfileFileRegionProvider};
+use aws_config::profile::profile_file::{ProfileFiles, ProfileFileKind};
+
+let profile_files = ProfileFiles::builder()
+    .with_file(ProfileFileKind::Credentials, "some/path/to/credentials-file")
+    .build();
+let credentials_provider = ProfileFileCredentialsProvider::builder()
+    .profile_files(profile_files.clone())
+    .build();
+let region_provider = ProfileFileRegionProvider::builder()
+    .profile_files(profile_files)
+    .build();
+
+let sdk_config = aws_config::from_env()
+    .credentials_provider(credentials_provider)
+    .region(region_provider)
+    .load()
+    .await;
+```
+"""
+references = ["aws-sdk-rust#237", "smithy-rs#1770"]
+meta = { "breaking" = false, "tada" = true, "bug" = false }
 author = "jdisanti"