# Example changelog entries
# [[aws-sdk-rust]]
# message = "Fix typos in module documentation for generated crates"
# references = ["smithy-rs#920"]
# meta = { "breaking" = false, "tada" = false, "bug" = false }
# author = "rcoh"
#
# [[smithy-rs]]
# message = "Fix typos in module documentation for generated crates"
# references = ["smithy-rs#920"]
# meta = { "breaking" = false, "tada" = false, "bug" = false, "target" = "client | server | all"}
# author = "rcoh"

[[aws-sdk-rust]]
message = "The outputs for event stream operations (for example, S3's SelectObjectContent) now implement the `Sync` auto-trait."
references = ["smithy-rs#2496"]
meta = { "breaking" = false, "tada" = false, "bug" = true }
author = "jdisanti"

[[smithy-rs]]
message = "The outputs for event stream operations now implement the `Sync` auto-trait."
references = ["smithy-rs#2496"]
meta = { "breaking" = false, "tada" = false, "bug" = true, "target" = "all"}
author = "jdisanti"

[[aws-sdk-rust]]
message = "The AWS SDK now compiles for the `wasm32-unknown-unknown` and `wasm32-wasi` targets when no default features are enabled. WebAssembly is not officially supported yet, but this is a great first step towards it!"
references = ["smithy-rs#2254"]
meta = { "breaking" = false, "tada" = true, "bug" = false }
author = "eduardomourar"

[[smithy-rs]]
message = "Clients now compile for the `wasm32-unknown-unknown` and `wasm32-wasi` targets when no default features are enabled. WebAssembly is not officially supported yet, but this is a great first step towards it!"
references = ["smithy-rs#2254"]
meta = { "breaking" = false, "tada" = true, "bug" = false, "target" = "client"}
author = "eduardomourar"

[[smithy-rs]]
message = "Streaming operations now emit the request ID at the `debug` log level like their non-streaming counterparts."
references = ["smithy-rs#2495"]
meta = { "breaking" = false, "tada" = false, "bug" = true }
author = "jdisanti"

[[smithy-rs]]
message = "Streaming operations now emit the request ID at the `debug` log level like their non-streaming counterparts."
references = ["smithy-rs#2495"]
meta = { "breaking" = false, "tada" = false, "bug" = true, "target" = "client"}
author = "jdisanti"

[[smithy-rs]]
<<<<<<< HEAD
message = "Add support for omitting session token in canonical requests."
references = ["smithy-rs#2473"]
meta = { "breaking" = false, "tada" = false, "bug" = false, "target" = "client" }
author = "martinjlowm"
=======
message = "The `enableNewCrateOrganizationScheme` codegen flag has been removed. If you opted out of the new crate organization scheme, it must be adopted now in order to upgrade (see [the upgrade guidance](https://github.com/awslabs/smithy-rs/discussions/2449) from March 23rd's release)."
references = ["smithy-rs#2507"]
meta = { "breaking" = false, "tada" = false, "bug" = false, "target" = "client" }
author = "jdisanti"
>>>>>>> 92316f75
<|MERGE_RESOLUTION|>--- conflicted
+++ resolved
@@ -48,14 +48,13 @@
 author = "jdisanti"
 
 [[smithy-rs]]
-<<<<<<< HEAD
-message = "Add support for omitting session token in canonical requests."
-references = ["smithy-rs#2473"]
-meta = { "breaking" = false, "tada" = false, "bug" = false, "target" = "client" }
-author = "martinjlowm"
-=======
 message = "The `enableNewCrateOrganizationScheme` codegen flag has been removed. If you opted out of the new crate organization scheme, it must be adopted now in order to upgrade (see [the upgrade guidance](https://github.com/awslabs/smithy-rs/discussions/2449) from March 23rd's release)."
 references = ["smithy-rs#2507"]
 meta = { "breaking" = false, "tada" = false, "bug" = false, "target" = "client" }
 author = "jdisanti"
->>>>>>> 92316f75
+
+[[smithy-rs]]
+message = "Add support for omitting session token in canonical requests."
+references = ["smithy-rs#2473"]
+meta = { "breaking" = false, "tada" = false, "bug" = false, "target" = "client" }
+author = "martinjlowm"