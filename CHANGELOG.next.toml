# Example changelog entries
# [[aws-sdk-rust]]
# message = "Fix typos in module documentation for generated crates"
# references = ["smithy-rs#920"]
# meta = { "breaking" = false, "tada" = false, "bug" = false }
# author = "rcoh"
#
# [[smithy-rs]]
# message = "Fix typos in module documentation for generated crates"
# references = ["smithy-rs#920"]
# meta = { "breaking" = false, "tada" = false, "bug" = false, "target" = "client | server | all"}
# author = "rcoh"

[[aws-sdk-rust]]
message = "`RuntimeComponents` are now re-exported so that implementing a custom interceptor doens't require directly depending on `aws-smithy-runtime-api`."
references = ["smithy-rs#2904", "aws-sdk-rust#862"]
meta = { "breaking" = false, "tada" = false, "bug" = false }
author = "jdisanti"

[[smithy-rs]]
message = "`RuntimeComponents` and `RuntimeComponentsBuilder` are now re-exported in generated clients so that implementing a custom interceptor or runtime plugin doens't require directly depending on `aws-smithy-runtime-api`."
references = ["smithy-rs#2904"]
<<<<<<< HEAD
meta = { "breaking" = false, "tada" = false, "bug" = false, "target" = "client"}
author = "jdisanti"

[[smithy-rs]]
message = "It's now possible to nest runtime components with the `RuntimePlugin` trait. A `current_components` argument was added to the `runtime_components` method so that components configured from previous runtime plugins can be referenced in the current runtime plugin. Ordering of runtime plugins was also introduced via a new `RuntimePlugin::order` method."
references = ["smithy-rs#2909"]
meta = { "breaking" = true, "tada" = false, "bug" = false, "target" = "client"}
author = "jdisanti"
=======
meta = { "breaking" = false, "tada" = false, "bug" = false, "target" = "client" }
author = "jdisanti"

[[smithy-rs]]
message = "Fix incorrect summary docs for builders"
references = ["smithy-rs#2914", "aws-sdk-rust#825"]
meta = { "breaking" = false, "tada" = false, "bug" = true, "target" = "client" }
author = "rcoh"

[[aws-sdk-rust]]
message = "Fix requests to S3 with `no_credentials` set."
references = ["smithy-rs#2907", "aws-sdk-rust#864"]
meta = { "breaking" = false, "tada" = false, "bug" = true }
author = "jdisanti"

[[aws-sdk-rust]]
message = """Several breaking changes were made to the aws-sigv4 API to remove the direct HTTP dependency:
- The `take_parameters` and `take_headers` APIs were removed from `SigningInstructions`. Use `into_parts()` instead
- The arguments of `SignableRequest::new` were changed to accept string types instead of types from the HTTP crate
- `SigningInstructions::apply_to_request` was gated beyond an `http0-compat` feature flag for backwards compatibility. This API MAY be removed in a future release.
- Several public accessors were removed from `SigningInstructions`.
"""
references = ["smithy-rs#2921"]
meta = { "breaking" = true, "tada" = false, "bug" = false }
author = "rcoh"

[[aws-sdk-rust]]
message = "In sigV4-related code, rename 'signing service' to 'signing name'. This aligns with the terminology used by the endpoint resolver."
references = ["smithy-rs#2911"]
meta = { "breaking" = true, "tada" = false, "bug" = false }
author = "Velfi"

[[aws-sdk-rust]]
message = """
All versions of SigningParams have been updated to contain an [`Identity`](https://docs.rs/aws-smithy-runtime-api/latest/aws_smithy_runtime_api/client/identity/struct.Identity.html)
as opposed to AWS credentials in `&str` form. [Read more](https://github.com/awslabs/aws-sdk-rust/discussions/868).
"""
references = ["smithy-rs#2913"]
meta = { "breaking" = true, "tada" = false, "bug" = false }
author = "Velfi"
>>>>>>> 99ff449b
<|MERGE_RESOLUTION|>--- conflicted
+++ resolved
@@ -20,17 +20,13 @@
 [[smithy-rs]]
 message = "`RuntimeComponents` and `RuntimeComponentsBuilder` are now re-exported in generated clients so that implementing a custom interceptor or runtime plugin doens't require directly depending on `aws-smithy-runtime-api`."
 references = ["smithy-rs#2904"]
-<<<<<<< HEAD
-meta = { "breaking" = false, "tada" = false, "bug" = false, "target" = "client"}
+meta = { "breaking" = false, "tada" = false, "bug" = false, "target" = "client" }
 author = "jdisanti"
 
 [[smithy-rs]]
 message = "It's now possible to nest runtime components with the `RuntimePlugin` trait. A `current_components` argument was added to the `runtime_components` method so that components configured from previous runtime plugins can be referenced in the current runtime plugin. Ordering of runtime plugins was also introduced via a new `RuntimePlugin::order` method."
 references = ["smithy-rs#2909"]
 meta = { "breaking" = true, "tada" = false, "bug" = false, "target" = "client"}
-author = "jdisanti"
-=======
-meta = { "breaking" = false, "tada" = false, "bug" = false, "target" = "client" }
 author = "jdisanti"
 
 [[smithy-rs]]
@@ -69,5 +65,4 @@
 """
 references = ["smithy-rs#2913"]
 meta = { "breaking" = true, "tada" = false, "bug" = false }
-author = "Velfi"
->>>>>>> 99ff449b
+author = "Velfi"