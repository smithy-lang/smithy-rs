--- conflicted
+++ resolved
@@ -287,14 +287,6 @@
 author = "Velfi"
 
 [[smithy-rs]]
-<<<<<<< HEAD
-message = """
-[EndpointPrefix::new](https://docs.rs/aws-smithy-http/latest/aws_smithy_http/endpoint/struct.EndpointPrefix.html#method.new) no longer returns `crate::operation::error::BuildError` for an Err variant, instead returns a more specific [`InvalidEndpointError`](https://docs.rs/aws-smithy-http/latest/aws_smithy_http/endpoint/error/struct.InvalidEndpointError.html).
-"""
-references = ["smithy-rs#3032"]
-meta = { "breaking" = true, "tada" = false, "bug" = false, "target" = "client" }
-author = "ysaito1001"
-=======
 message = "`SdkError` is no longer re-exported in generated server crates."
 references = ["smithy-rs#3038"]
 meta = { "breaking" = true, "tada" = false, "bug" = false, "target" = "server" }
@@ -311,4 +303,11 @@
 references = ["smithy-rs#3037", "aws-sdk-rust#756"]
 meta = { "breaking" = true, "tada" = false, "bug" = true, "target" = "all" }
 author = "rcoh"
->>>>>>> d1ad9373
+
+[[smithy-rs]]
+message = """
+[EndpointPrefix::new](https://docs.rs/aws-smithy-http/latest/aws_smithy_http/endpoint/struct.EndpointPrefix.html#method.new) no longer returns `crate::operation::error::BuildError` for an Err variant, instead returns a more specific [`InvalidEndpointError`](https://docs.rs/aws-smithy-http/latest/aws_smithy_http/endpoint/error/struct.InvalidEndpointError.html).
+"""
+references = ["smithy-rs#3032"]
+meta = { "breaking" = true, "tada" = false, "bug" = false, "target" = "client" }
+author = "ysaito1001"