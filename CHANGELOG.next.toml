# Example changelog entries
# [[aws-sdk-rust]]
# message = "Fix typos in module documentation for generated crates"
# references = ["smithy-rs#920"]
# meta = { "breaking" = false, "tada" = false, "bug" = false }
# author = "rcoh"
#
# [[smithy-rs]]
# message = "Fix typos in module documentation for generated crates"
# references = ["smithy-rs#920"]
# meta = { "breaking" = false, "tada" = false, "bug" = false, "target" = "client | server | all"}
# author = "rcoh"
[[rust-runtime]]
message = "Pokémon Service example code now runs clippy during build."
references = ["smithy-rs#1727"]
meta = { "breaking" = false, "tada" = false, "bug" = false, "target" = "server" }
author = "GeneralSwiss"

[[smithy-rs]]
message = "Implement support for pure Python request middleware. Improve idiomatic logging support over tracing."
references = ["smithy-rs#1734"]
meta = { "breaking" = false, "tada" = false, "bug" = false, "target" = "server" }
author = "crisidev"

[[aws-sdk-rust]]
<<<<<<< HEAD
message = "Paginators now stop on encountering a duplicate token by default rather than panic. This behavior can be customized by toggling the `stop_on_duplicate_token` property on the paginator before calling `send`."
references = ["aws-sdk-rust#620", "smithy-rs#1748"]
=======
message = """
The SDK, by default, now times out if socket connect or time to first byte read takes longer than
3.1 seconds. There are a large number of breaking changes that come with this change that may
affect you if you customize the client configuration at all.
See [the upgrade guide](https://github.com/awslabs/aws-sdk-rust/issues/622) for information
on how to configure timeouts, and how to resolve compilation issues after upgrading.
"""
references = ["smithy-rs#1740", "smithy-rs#256"]
meta = { "breaking" = true, "tada" = false, "bug" = false }
author = "jdisanti"

[[aws-sdk-rust]]
message = """
Setting connect/read timeouts with `SdkConfig` now works. Previously, these timeout config values
were lost during connector creation, so the only reliable way to set them was to manually override
the HTTP connector.
"""
references = ["smithy-rs#1740", "smithy-rs#256"]
>>>>>>> 5b7aa7b8
meta = { "breaking" = false, "tada" = false, "bug" = true }
author = "jdisanti"

[[smithy-rs]]
<<<<<<< HEAD
message = "Paginators now stop on encountering a duplicate token by default rather than panic. This behavior can be customized by toggling the `stop_on_duplicate_token` property on the paginator before calling `send`."
references = ["aws-sdk-rust#620", "smithy-rs#1748"]
meta = { "breaking" = false, "tada" = false, "bug" = true, "target" = "client"}
=======
message = """
A large list of breaking changes were made to accomodate default timeouts in the AWS SDK.
See [the smithy-rs upgrade guide](https://github.com/awslabs/smithy-rs/issues/1760) for a full list
of breaking changes and how to resolve them.
"""
references = ["smithy-rs#1740", "smithy-rs#256"]
meta = { "breaking" = true, "tada" = false, "bug" = false, "target" = "client" }
>>>>>>> 5b7aa7b8
author = "jdisanti"<|MERGE_RESOLUTION|>--- conflicted
+++ resolved
@@ -23,10 +23,6 @@
 author = "crisidev"
 
 [[aws-sdk-rust]]
-<<<<<<< HEAD
-message = "Paginators now stop on encountering a duplicate token by default rather than panic. This behavior can be customized by toggling the `stop_on_duplicate_token` property on the paginator before calling `send`."
-references = ["aws-sdk-rust#620", "smithy-rs#1748"]
-=======
 message = """
 The SDK, by default, now times out if socket connect or time to first byte read takes longer than
 3.1 seconds. There are a large number of breaking changes that come with this change that may
@@ -45,16 +41,10 @@
 the HTTP connector.
 """
 references = ["smithy-rs#1740", "smithy-rs#256"]
->>>>>>> 5b7aa7b8
 meta = { "breaking" = false, "tada" = false, "bug" = true }
 author = "jdisanti"
 
 [[smithy-rs]]
-<<<<<<< HEAD
-message = "Paginators now stop on encountering a duplicate token by default rather than panic. This behavior can be customized by toggling the `stop_on_duplicate_token` property on the paginator before calling `send`."
-references = ["aws-sdk-rust#620", "smithy-rs#1748"]
-meta = { "breaking" = false, "tada" = false, "bug" = true, "target" = "client"}
-=======
 message = """
 A large list of breaking changes were made to accomodate default timeouts in the AWS SDK.
 See [the smithy-rs upgrade guide](https://github.com/awslabs/smithy-rs/issues/1760) for a full list
@@ -62,5 +52,16 @@
 """
 references = ["smithy-rs#1740", "smithy-rs#256"]
 meta = { "breaking" = true, "tada" = false, "bug" = false, "target" = "client" }
->>>>>>> 5b7aa7b8
+author = "jdisanti"
+
+[[aws-sdk-rust]]
+message = "Paginators now stop on encountering a duplicate token by default rather than panic. This behavior can be customized by toggling the `stop_on_duplicate_token` property on the paginator before calling `send`."
+references = ["aws-sdk-rust#620", "smithy-rs#1748"]
+meta = { "breaking" = false, "tada" = false, "bug" = true }
+author = "jdisanti"
+
+[[smithy-rs]]
+message = "Paginators now stop on encountering a duplicate token by default rather than panic. This behavior can be customized by toggling the `stop_on_duplicate_token` property on the paginator before calling `send`."
+references = ["aws-sdk-rust#620", "smithy-rs#1748"]
+meta = { "breaking" = false, "tada" = false, "bug" = true, "target" = "client"}
 author = "jdisanti"