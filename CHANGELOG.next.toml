--- conflicted
+++ resolved
@@ -242,23 +242,16 @@
 
 * The `length` trait on `string` shapes.
 * The `length` trait on `map` shapes.
-<<<<<<< HEAD
 * The `length` trait on `list` shapes.
 * The `length` trait on `set` shapes.
-=======
 * The `range` trait on `integer` shapes.
->>>>>>> ec9588b1
 * The `pattern` trait on `string` shapes.
 
 Upon receiving a request that violates the modeled constraints, the server SDK will reject it with a message indicating why.
 
 Unsupported (constraint trait, target shape) combinations will now fail at code generation time, whereas previously they were just ignored. This is a breaking change to raise awareness in service owners of their server SDKs behaving differently than what was modeled. To continue generating a server SDK with unsupported constraint traits, set `codegenConfig.ignoreUnsupportedConstraints` to `true` in your `smithy-build.json`.
 """
-<<<<<<< HEAD
-references = ["smithy-rs#1199", "smithy-rs#1342", "smithy-rs#1401", "smithy-rs#1998", "smithy-rs#2028"]
-=======
-references = ["smithy-rs#1199", "smithy-rs#1342", "smithy-rs#1401", "smithy-rs#2005", "smithy-rs#1998"]
->>>>>>> ec9588b1
+references = ["smithy-rs#1199", "smithy-rs#1342", "smithy-rs#1401", "smithy-rs#1998", "smithy-rs#2005", "smithy-rs#2028"]
 meta = { "breaking" = true, "tada" = true, "bug" = false, "target" = "server" }
 author = "david-perez"
 
