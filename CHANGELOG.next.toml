# Example changelog entries
# [[aws-sdk-rust]]
# message = "Fix typos in module documentation for generated crates"
# references = ["smithy-rs#920"]
# meta = { "breaking" = false, "tada" = false, "bug" = false }
# author = "rcoh"
#
# [[smithy-rs]]
# message = "Fix typos in module documentation for generated crates"
# references = ["smithy-rs#920"]
# meta = { "breaking" = false, "tada" = false, "bug" = false, "target" = "client | server | all"}
# author = "rcoh"

<<<<<<< HEAD
[[smithy-rs]]
message = "Retry additional classes of H2 errors (H2 GoAway & H2 ResetStream)"
references = ["aws-sdk-rust#738", "aws-sdk-rust#858"]
meta = { "breaking" = false, "tada" = false, "bug" = false, "target" = "client" }
author = "rcoh"

[[aws-sdk-rust]]
message = "Retry additional classes of H2 errors (H2 GoAway & H2 ResetStream)"
references = ["aws-sdk-rust#738", "aws-sdk-rust#858"]
meta = { "breaking" = false, "tada" = false, "bug" = false }
author = "rcoh"
=======
[[aws-sdk-rust]]
message = "Make some properties for IoT types optional. Previously, they defaulted to false, but that isn't how the service actual works."
references = ["smithy-rs#3256"]
meta = { "breaking" = true, "tada" = false, "bug" = true }
author = "milesziemer"
>>>>>>> c62c9fba
<|MERGE_RESOLUTION|>--- conflicted
+++ resolved
@@ -11,7 +11,6 @@
 # meta = { "breaking" = false, "tada" = false, "bug" = false, "target" = "client | server | all"}
 # author = "rcoh"
 
-<<<<<<< HEAD
 [[smithy-rs]]
 message = "Retry additional classes of H2 errors (H2 GoAway & H2 ResetStream)"
 references = ["aws-sdk-rust#738", "aws-sdk-rust#858"]
@@ -23,10 +22,9 @@
 references = ["aws-sdk-rust#738", "aws-sdk-rust#858"]
 meta = { "breaking" = false, "tada" = false, "bug" = false }
 author = "rcoh"
-=======
+
 [[aws-sdk-rust]]
 message = "Make some properties for IoT types optional. Previously, they defaulted to false, but that isn't how the service actual works."
 references = ["smithy-rs#3256"]
 meta = { "breaking" = true, "tada" = false, "bug" = true }
-author = "milesziemer"
->>>>>>> c62c9fba
+author = "milesziemer"