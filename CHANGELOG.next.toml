--- conflicted
+++ resolved
@@ -152,14 +152,13 @@
 author = "ysaito1001"
 
 [[smithy-rs]]
-<<<<<<< HEAD
 message = "Omit fractional seconds from `date-time` format."
 references = ["smithy-rs#2831", "aws-sdk-rust#818"]
 meta = { "breaking" = false, "tada" = false, "bug" = true, "target" = "all" }
 author = "rschmitt"
-=======
+
+[[smithy-rs]]
 message = "Source defaults from the default trait instead of implicitly based on type. This has minimal changes in the generated code."
 references = ["smithy-rs#2985"]
 meta = { "breaking" = false, "tada" = false, "bug" = true, "target" = "client" }
-author = "rcoh"
->>>>>>> a5c1ced0
+author = "rcoh"