# Example changelog entries
# [[aws-sdk-rust]]
# message = "Fix typos in module documentation for generated crates"
# references = ["smithy-rs#920"]
# meta = { "breaking" = false, "tada" = false, "bug" = false }
# author = "rcoh"
#
# [[smithy-rs]]
# message = "Fix typos in module documentation for generated crates"
# references = ["smithy-rs#920"]
# meta = { "breaking" = false, "tada" = false, "bug" = false, "target" = "client | server | all"}
<<<<<<< HEAD
# author = "rcoh"

[[smithy-rs]]
message = "Add support for constructing [`SdkBody`] and [`ByteStream`] from `http-body` 1.0 bodies. Note that this is initial support and works via a backwards compatibility shim to http-body 0.4. Hyper 1.0 is not supported."
references = ["smithy-rs#3300", "aws-sdk-rust#977"]
meta = { "breaking" = false, "tada" = true, "bug" = false, "target" = "all" }
author = "rcoh"

[[aws-sdk-rust]]
message = "Add support for constructing [`SdkBody`] and [`ByteStream`] from `http-body` 1.0 bodies. Note that this is initial support and works via a backwards compatibility shim to http-body 0.4. Hyper 1.0 is not supported."
references = ["smithy-rs#3300", "aws-sdk-rust#977"]
meta = { "breaking" = false, "tada" = true, "bug" = false }
author = "rcoh"

[[smithy-rs]]
message = """ Add `PaginationStreamExt` extension trait to `aws-smithy-types-convert` behind the `convert-streams` feature. This makes it possible to treat a paginator as a [`futures_core::Stream`](https://docs.rs/futures-core/latest/futures_core/stream/trait.Stream.html), allowing customers to use stream combinators like [`map`](https://docs.rs/tokio-stream/latest/tokio_stream/trait.StreamExt.html#method.map) and [`filter`](https://docs.rs/tokio-stream/latest/tokio_stream/trait.StreamExt.html#method.filter).

Example:

```rust
use aws_smithy_types_convert::stream::PaginationStreamExt
let stream = s3_client.list_objects_v2().bucket("...").into_paginator().send().into_stream_03x();
```
"""
references = ["smithy-rs#3299"]
meta = { "breaking" = false, "tada" = false, "bug" = false, "target" = "client"}
author = "Ploppz"

[[aws-sdk-rust]]
message = """ Add `PaginationStreamExt` extension trait to `aws-smithy-types-convert` behind the `convert-streams` feature. This makes it possible to treat a paginator as a [`futures_core::Stream`](https://docs.rs/futures-core/latest/futures_core/stream/trait.Stream.html), allowing customers to use stream combinators like [`map`](https://docs.rs/tokio-stream/latest/tokio_stream/trait.StreamExt.html#method.map) and [`filter`](https://docs.rs/tokio-stream/latest/tokio_stream/trait.StreamExt.html#method.filter).

Example:

```rust
use aws_smithy_types_convert::stream::PaginationStreamExt
let stream = s3_client.list_objects_v2().bucket("...").into_paginator().send().into_stream_03x();
```
"""
references = ["smithy-rs#3299"]
meta = { "breaking" = false, "tada" = false, "bug" = false }
author = "Ploppz"

[[smithy-rs]]
message = "Serialize 0/false in query parameters, and ignore actual default value during serialization instead of just 0/false. See [changelog discussion](https://github.com/smithy-lang/smithy-rs/discussions/3312) for details."
references = ["smithy-rs#3252", "smithy-rs#3312"]
meta = { "breaking" = false, "tada" = false, "bug" = true, "target" = "client" }
author = "milesziemer"

[[aws-sdk-rust]]
message = "Serialize 0/false in query parameters, and ignore actual default value during serialization instead of just 0/false. See [changelog discussion](https://github.com/smithy-lang/smithy-rs/discussions/3312) for details."
references = ["smithy-rs#3252", "smithy-rs#3312"]
meta = { "breaking" = false, "tada" = false, "bug" = true }
author = "milesziemer"

[[smithy-rs]]
message = "Add `as_service_err()` to `SdkError` to allow checking the type of an error is without taking ownership."
references = ["smithy-rs#3333", "aws-sdk-rust#998", "aws-sdk-rust#1010"]
meta = { "breaking" = false, "tada" = true, "bug" = false }
author = "rcoh"

[[aws-sdk-rust]]
message = "Add `as_service_err()` to `SdkError` to allow checking the type of an error is without taking ownership."
references = ["smithy-rs#3333", "aws-sdk-rust#998", "aws-sdk-rust#1010"]
meta = { "breaking" = false, "tada" = true, "bug" = false }
author = "rcoh"

[[smithy-rs]]
message = """`requireEndpointResolver: false` is no longer required to remove the need for an endpoint resolver. Instead, `"awsSdkBuilder"` (default false), now _removes_ that requirement."""
references = ["smithy-rs#3292"]
meta = { "breaking" = false, "tada" = false, "bug" = false }
author = "rcoh"

[[aws-sdk-rust]]
message = "Fix bug in `CredentialsProcess` provider where `expiry` was incorrectly treated as a required field."
references = ["smithy-rs#3335", "aws-sdk-rust#1021"]
meta = { "breaking" = false, "tada" = false, "bug" = true }
author = "rcoh"

[[aws-sdk-rust]]
message = "~/.aws/config and ~/.aws/credentials now parse keys in a case-insensitive way. This means the `AWS_SECRET_ACCESS_KEY` is supported in addition to `aws_secret_access_key`."
references = ["aws-sdk#574", "aws-sdk-rust#1020", "smithy-rs#3344"]
meta = { "breaking" = false, "bug" = true, "tada" = false }
author = "rcoh"

[[smithy-rs]]
message = "The `Metadata` storable was moved from aws_smithy_http into aws_smithy_runtime_api. A deprecated type alias was left in place with a note showing where the new location is."
references = ["smithy-rs#3325"]
meta = { "breaking" = false, "tada" = false, "bug" = false, "target" = "client" }
author = "jdisanti"
=======
# author = "rcoh"
>>>>>>> 6ffd9900
<|MERGE_RESOLUTION|>--- conflicted
+++ resolved
@@ -9,96 +9,10 @@
 # message = "Fix typos in module documentation for generated crates"
 # references = ["smithy-rs#920"]
 # meta = { "breaking" = false, "tada" = false, "bug" = false, "target" = "client | server | all"}
-<<<<<<< HEAD
 # author = "rcoh"
-
-[[smithy-rs]]
-message = "Add support for constructing [`SdkBody`] and [`ByteStream`] from `http-body` 1.0 bodies. Note that this is initial support and works via a backwards compatibility shim to http-body 0.4. Hyper 1.0 is not supported."
-references = ["smithy-rs#3300", "aws-sdk-rust#977"]
-meta = { "breaking" = false, "tada" = true, "bug" = false, "target" = "all" }
-author = "rcoh"
-
-[[aws-sdk-rust]]
-message = "Add support for constructing [`SdkBody`] and [`ByteStream`] from `http-body` 1.0 bodies. Note that this is initial support and works via a backwards compatibility shim to http-body 0.4. Hyper 1.0 is not supported."
-references = ["smithy-rs#3300", "aws-sdk-rust#977"]
-meta = { "breaking" = false, "tada" = true, "bug" = false }
-author = "rcoh"
-
-[[smithy-rs]]
-message = """ Add `PaginationStreamExt` extension trait to `aws-smithy-types-convert` behind the `convert-streams` feature. This makes it possible to treat a paginator as a [`futures_core::Stream`](https://docs.rs/futures-core/latest/futures_core/stream/trait.Stream.html), allowing customers to use stream combinators like [`map`](https://docs.rs/tokio-stream/latest/tokio_stream/trait.StreamExt.html#method.map) and [`filter`](https://docs.rs/tokio-stream/latest/tokio_stream/trait.StreamExt.html#method.filter).
-
-Example:
-
-```rust
-use aws_smithy_types_convert::stream::PaginationStreamExt
-let stream = s3_client.list_objects_v2().bucket("...").into_paginator().send().into_stream_03x();
-```
-"""
-references = ["smithy-rs#3299"]
-meta = { "breaking" = false, "tada" = false, "bug" = false, "target" = "client"}
-author = "Ploppz"
-
-[[aws-sdk-rust]]
-message = """ Add `PaginationStreamExt` extension trait to `aws-smithy-types-convert` behind the `convert-streams` feature. This makes it possible to treat a paginator as a [`futures_core::Stream`](https://docs.rs/futures-core/latest/futures_core/stream/trait.Stream.html), allowing customers to use stream combinators like [`map`](https://docs.rs/tokio-stream/latest/tokio_stream/trait.StreamExt.html#method.map) and [`filter`](https://docs.rs/tokio-stream/latest/tokio_stream/trait.StreamExt.html#method.filter).
-
-Example:
-
-```rust
-use aws_smithy_types_convert::stream::PaginationStreamExt
-let stream = s3_client.list_objects_v2().bucket("...").into_paginator().send().into_stream_03x();
-```
-"""
-references = ["smithy-rs#3299"]
-meta = { "breaking" = false, "tada" = false, "bug" = false }
-author = "Ploppz"
-
-[[smithy-rs]]
-message = "Serialize 0/false in query parameters, and ignore actual default value during serialization instead of just 0/false. See [changelog discussion](https://github.com/smithy-lang/smithy-rs/discussions/3312) for details."
-references = ["smithy-rs#3252", "smithy-rs#3312"]
-meta = { "breaking" = false, "tada" = false, "bug" = true, "target" = "client" }
-author = "milesziemer"
-
-[[aws-sdk-rust]]
-message = "Serialize 0/false in query parameters, and ignore actual default value during serialization instead of just 0/false. See [changelog discussion](https://github.com/smithy-lang/smithy-rs/discussions/3312) for details."
-references = ["smithy-rs#3252", "smithy-rs#3312"]
-meta = { "breaking" = false, "tada" = false, "bug" = true }
-author = "milesziemer"
-
-[[smithy-rs]]
-message = "Add `as_service_err()` to `SdkError` to allow checking the type of an error is without taking ownership."
-references = ["smithy-rs#3333", "aws-sdk-rust#998", "aws-sdk-rust#1010"]
-meta = { "breaking" = false, "tada" = true, "bug" = false }
-author = "rcoh"
-
-[[aws-sdk-rust]]
-message = "Add `as_service_err()` to `SdkError` to allow checking the type of an error is without taking ownership."
-references = ["smithy-rs#3333", "aws-sdk-rust#998", "aws-sdk-rust#1010"]
-meta = { "breaking" = false, "tada" = true, "bug" = false }
-author = "rcoh"
-
-[[smithy-rs]]
-message = """`requireEndpointResolver: false` is no longer required to remove the need for an endpoint resolver. Instead, `"awsSdkBuilder"` (default false), now _removes_ that requirement."""
-references = ["smithy-rs#3292"]
-meta = { "breaking" = false, "tada" = false, "bug" = false }
-author = "rcoh"
-
-[[aws-sdk-rust]]
-message = "Fix bug in `CredentialsProcess` provider where `expiry` was incorrectly treated as a required field."
-references = ["smithy-rs#3335", "aws-sdk-rust#1021"]
-meta = { "breaking" = false, "tada" = false, "bug" = true }
-author = "rcoh"
-
-[[aws-sdk-rust]]
-message = "~/.aws/config and ~/.aws/credentials now parse keys in a case-insensitive way. This means the `AWS_SECRET_ACCESS_KEY` is supported in addition to `aws_secret_access_key`."
-references = ["aws-sdk#574", "aws-sdk-rust#1020", "smithy-rs#3344"]
-meta = { "breaking" = false, "bug" = true, "tada" = false }
-author = "rcoh"
 
 [[smithy-rs]]
 message = "The `Metadata` storable was moved from aws_smithy_http into aws_smithy_runtime_api. A deprecated type alias was left in place with a note showing where the new location is."
 references = ["smithy-rs#3325"]
 meta = { "breaking" = false, "tada" = false, "bug" = false, "target" = "client" }
-author = "jdisanti"
-=======
-# author = "rcoh"
->>>>>>> 6ffd9900
+author = "jdisanti"