# Example changelog entries
# [[aws-sdk-rust]]
# message = "Fix typos in module documentation for generated crates"
# references = ["smithy-rs#920"]
# meta = { "breaking" = false, "tada" = false, "bug" = false }
# author = "rcoh"
#
# [[smithy-rs]]
# message = "Fix typos in module documentation for generated crates"
# references = ["smithy-rs#920"]
# meta = { "breaking" = false, "tada" = false, "bug" = false, "target" = "client | server | all"}
# author = "rcoh"


[[smithy-rs]]
message = "Bump MSRV to be 1.62.0."
references = ["smithy-rs#1825"]
meta = { "breaking" = true, "tada" = false, "bug" = false, "target" = "all" }
author = "LukeMathWalker"

[[smithy-rs]]
message = "Bump pyo3 and pyo3-asyncio from 0.16.x to 0.17.0 for aws-smithy-http-server-python."
references = ["smithy-rs#1825"]
meta = { "breaking" = true, "tada" = false, "bug" = false, "target" = "server" }
author = "LukeMathWalker"

[[aws-sdk-rust]]
message = "Bump MSRV to be 1.62.0."
references = ["smithy-rs#1825"]
meta = { "breaking" = true, "tada" = false, "bug" = false }
author = "LukeMathWalker"

[[smithy-rs]]
message = """
Replace all usages of `AtomicU64` with `AtomicUsize` to support 32bit targets.
"""
references = ["smithy-rs#1811"]
meta = { "breaking" = false, "tada" = false, "bug" = false, "target" = "server"}
author = "LukeMathWalker"

[[smithy-rs]]
message = """
Replace all usages of `AtomicU64` with `AtomicUsize` to support 32bit targets.
"""
references = ["smithy-rs#1811"]
meta = { "breaking" = true, "tada" = false, "bug" = false, "target" = "client"}
author = "LukeMathWalker"

[[smithy-rs]]
message = """
Mark `operation` and `operation_handler` modules as private in the generated server crate.
Both modules did not contain any public types, therefore there should be no actual breakage when updating.
"""
references = ["smithy-rs#1803"]
meta = { "breaking" = true, "tada" = false, "bug" = false, "target" = "server"}
author = "LukeMathWalker"

[[smithy-rs]]
message = "Sensitive fields in errors now respect @sensitive trait and are properly redacted."
references = ["smithy-rs#1802"]
meta = { "breaking" = false, "tada" = false, "bug" = true, "target" = "all" }
author = "jjant"

[[smithy-rs]]
message = "Pokémon Service example code now runs clippy during build."
references = ["smithy-rs#1727"]
meta = { "breaking" = false, "tada" = false, "bug" = false, "target" = "server" }
author = "GeneralSwiss"

[[smithy-rs]]
message = "Implement support for pure Python request middleware. Improve idiomatic logging support over tracing."
references = ["smithy-rs#1734"]
meta = { "breaking" = false, "tada" = false, "bug" = false, "target" = "server" }
author = "crisidev"

[[aws-sdk-rust]]
message = """
The SDK, by default, now times out if socket connect or time to first byte read takes longer than
3.1 seconds. There are a large number of breaking changes that come with this change that may
affect you if you customize the client configuration at all.
See [the upgrade guide](https://github.com/awslabs/aws-sdk-rust/issues/622) for information
on how to configure timeouts, and how to resolve compilation issues after upgrading.
"""
references = ["smithy-rs#1740", "smithy-rs#256"]
meta = { "breaking" = true, "tada" = false, "bug" = false }
author = "jdisanti"

[[aws-sdk-rust]]
message = """
Setting connect/read timeouts with `SdkConfig` now works. Previously, these timeout config values
were lost during connector creation, so the only reliable way to set them was to manually override
the HTTP connector.
"""
references = ["smithy-rs#1740", "smithy-rs#256"]
meta = { "breaking" = false, "tada" = false, "bug" = true }
author = "jdisanti"

[[smithy-rs]]
message = """
A large list of breaking changes were made to accomodate default timeouts in the AWS SDK.
See [the smithy-rs upgrade guide](https://github.com/awslabs/smithy-rs/issues/1760) for a full list
of breaking changes and how to resolve them.
"""
references = ["smithy-rs#1740", "smithy-rs#256"]
meta = { "breaking" = true, "tada" = false, "bug" = false, "target" = "client" }
author = "jdisanti"

[[aws-sdk-rust]]
message = """
It is now possible to programmatically customize the locations of the profile config/credentials files in `aws-config`:
```rust
use aws_config::profile::{ProfileFileCredentialsProvider, ProfileFileRegionProvider};
use aws_config::profile::profile_file::{ProfileFiles, ProfileFileKind};

let profile_files = ProfileFiles::builder()
    .with_file(ProfileFileKind::Credentials, "some/path/to/credentials-file")
    .build();
let credentials_provider = ProfileFileCredentialsProvider::builder()
    .profile_files(profile_files.clone())
    .build();
let region_provider = ProfileFileRegionProvider::builder()
    .profile_files(profile_files)
    .build();

let sdk_config = aws_config::from_env()
    .credentials_provider(credentials_provider)
    .region(region_provider)
    .load()
    .await;
```
"""
references = ["aws-sdk-rust#237", "smithy-rs#1770"]
meta = { "breaking" = false, "tada" = true, "bug" = false }
author = "jdisanti"

[[aws-sdk-rust]]
message = "Paginators now stop on encountering a duplicate token by default rather than panic. This behavior can be customized by toggling the `stop_on_duplicate_token` property on the paginator before calling `send`."
references = ["aws-sdk-rust#620", "smithy-rs#1748"]
meta = { "breaking" = false, "tada" = false, "bug" = true }
author = "jdisanti"

[[smithy-rs]]
message = "Paginators now stop on encountering a duplicate token by default rather than panic. This behavior can be customized by toggling the `stop_on_duplicate_token` property on the paginator before calling `send`."
references = ["aws-sdk-rust#620", "smithy-rs#1748"]
meta = { "breaking" = false, "tada" = false, "bug" = true, "target" = "client" }
author = "jdisanti"

[[aws-sdk-rust]]
message = "The client Config now has getters for every value that it holds."
references = ["smithy-rs#1747"]
meta = { "breaking" = false, "tada" = false, "bug" = true }
author = "kastolars"

[[aws-sdk-rust]]
message = "Fix regression where `connect_timeout` and `read_timeout` fields are unused in the IMDS client"
references = ["smithy-rs#1822"]
meta = { "breaking" = false, "tada" = false, "bug" = true }
author = "kevinpark1217"

[[smithy-rs]]
message = "Remove `Protocol` enum, removing an obstruction to extending smithy to third-party protocols."
references = ["smithy-rs#1829"]
meta = { "breaking" = true, "tada" = false, "bug" = false, "target" = "server" }
author = "hlbarber"

[[smithy-rs]]
message = "Convert the `protocol` argument on `PyMiddlewares::new` constructor to a type parameter."
references = ["smithy-rs#1829"]
meta = { "breaking" = true, "tada" = false, "bug" = false, "target" = "server" }
author = "hlbarber"

[[smithy-rs]]
message = "Update aws-types zeroize to flexible version to prevent downstream version conflicts."
references = ["smithy-rs#1817"]
meta = { "breaking" = false, "tada" = false, "bug" = true }
author = "ethyi"

[[smithy-rs]]
message = "Enable local maven repo dependency override."
references = ["smithy-rs#1852"]
meta = { "breaking" = false, "tada" = false, "bug" = false }
author = "ogudavid"

[[aws-sdk-rust]]
<<<<<<< HEAD
message = "Fix aws-sigv4 canonical request formatting fallibility."
references = ["smithy-rs#1656"]
meta = { "breaking" = false, "tada" = false, "bug" = true }
author = "ysaito1001"
=======
message = "Ability to override the IMDS client in `DefaultCredentialsChain`"
references = ["aws-sdk-rust#625"]
meta = { "breaking" = false, "tada" = false, "bug" = false }
author = "kevinpark1217"
>>>>>>> 374a0a25
<|MERGE_RESOLUTION|>--- conflicted
+++ resolved
@@ -182,14 +182,13 @@
 author = "ogudavid"
 
 [[aws-sdk-rust]]
-<<<<<<< HEAD
-message = "Fix aws-sigv4 canonical request formatting fallibility."
-references = ["smithy-rs#1656"]
-meta = { "breaking" = false, "tada" = false, "bug" = true }
-author = "ysaito1001"
-=======
 message = "Ability to override the IMDS client in `DefaultCredentialsChain`"
 references = ["aws-sdk-rust#625"]
 meta = { "breaking" = false, "tada" = false, "bug" = false }
 author = "kevinpark1217"
->>>>>>> 374a0a25
+
+[[aws-sdk-rust]]
+message = "Fix aws-sigv4 canonical request formatting fallibility."
+references = ["smithy-rs#1656"]
+meta = { "breaking" = false, "tada" = false, "bug" = true }
+author = "ysaito1001"