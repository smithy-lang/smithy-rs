--- conflicted
+++ resolved
@@ -356,15 +356,6 @@
 meta = { "breaking" = true, "tada" = false, "bug" = false, "target" = "client" }
 author = "jdisanti"
 
-<<<<<<< HEAD
-[[smithy-rs]]
-message = """
-`aws_smithy_http::operation::error::{BuildError, SerializationError}` have been moved to `aws_smithy_types::error::operation::{BuildError, SerializationError}`.
-"""
-references = ["smithy-rs#3054", "smithy-rs#3070"]
-meta = { "breaking" = true, "tada" = false, "bug" = false, "target" = "all" }
-author = "ysaito1001"
-=======
 [[aws-sdk-rust]]
 message = """Several traits have been renamed from noun form to verb form to be more idiomatic:
 - `EndpointResolver` -> `ResolveEndpoint`
@@ -399,4 +390,11 @@
 references = ["smithy-rs#3059"]
 meta = { "breaking" = true, "tada" = false, "bug" = false }
 author = "rcoh"
->>>>>>> 39af70fe
+
+[[smithy-rs]]
+message = """
+`aws_smithy_http::operation::error::{BuildError, SerializationError}` have been moved to `aws_smithy_types::error::operation::{BuildError, SerializationError}`.
+"""
+references = ["smithy-rs#3054", "smithy-rs#3070"]
+meta = { "breaking" = true, "tada" = false, "bug" = false, "target" = "all" }
+author = "ysaito1001"