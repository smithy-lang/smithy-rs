--- conflicted
+++ resolved
@@ -68,15 +68,14 @@
 meta = { "breaking" = false, "tada" = true, "bug" = false, "target" = "all"}
 author = "Velfi"
 
-<<<<<<< HEAD
+[[smithy-rs]]
+message = "Fix cargo audit issue on chrono."
+references = ["smithy-rs#1907"]
+meta = { "breaking" = false, "tada" = false, "bug" = false, "target" = "all" }
+author = "ysaito1001"
+
 [[aws-sdk-rust]]
 message = "Fix cargo audit issue on criterion."
 references = ["smithy-rs#1923"]
 meta = { "breaking" = false, "tada" = false, "bug" = false }
-=======
-[[smithy-rs]]
-message = "Fix cargo audit issue on chrono."
-references = ["smithy-rs#1907"]
-meta = { "breaking" = false, "tada" = false, "bug" = false, "target" = "all" }
->>>>>>> e9f876a1
 author = "ysaito1001"