# Example changelog entries
# [[aws-sdk-rust]]
# message = "Fix typos in module documentation for generated crates"
# references = ["smithy-rs#920"]
# meta = { "breaking" = false, "tada" = false, "bug" = false }
# author = "rcoh"
#
# [[smithy-rs]]
# message = "Fix typos in module documentation for generated crates"
# references = ["smithy-rs#920"]
# meta = { "breaking" = false, "tada" = false, "bug" = false, "target" = "client | server | all"}
# author = "rcoh"

[[aws-sdk-rust]]
<<<<<<< HEAD
message = """
Implemented customizable operations per [RFC-0017](https://awslabs.github.io/smithy-rs/design/rfcs/rfc0017_customizable_client_operations.html).

Before this change, modifying operations before sending them required using lower-level APIs:

```rust
let input = SomeOperationInput::builder().some_value(5).build()?;

let operation = {
    let op = input.make_operation(&service_config).await?;
    let (request, response) = op.into_request_response();

    let request = request.augment(|req, _props| {
        req.headers_mut().insert(
            HeaderName::from_static("x-some-header"),
            HeaderValue::from_static("some-value")
        );
        Result::<_, Infallible>::Ok(req)
    })?;

    Operation::from_parts(request, response)
};

let response = smithy_client.call(operation).await?;
```

Now, users may easily modify operations before sending with the `customize` method:

```rust
let response = client.some_operation()
    .some_value(5)
    .customize()
    .await?
    .mutate_request(|mut req| {
        req.headers_mut().insert(
            HeaderName::from_static("x-some-header"),
            HeaderValue::from_static("some-value")
        );
    })
    .send()
    .await?;
```
"""
references = ["smithy-rs#1647", "smithy-rs#1112"]
meta = { "breaking" = false, "tada" = true, "bug" = false }
author = "Velfi"

[[smithy-rs]]
message = """
Implemented customizable operations per [RFC-0017](https://awslabs.github.io/smithy-rs/design/rfcs/rfc0017_customizable_client_operations.html).

Before this change, modifying operations before sending them required using lower-level APIs:

```rust
let input = SomeOperationInput::builder().some_value(5).build()?;

let operation = {
    let op = input.make_operation(&service_config).await?;
    let (request, response) = op.into_request_response();

    let request = request.augment(|req, _props| {
        req.headers_mut().insert(
            HeaderName::from_static("x-some-header"),
            HeaderValue::from_static("some-value")
        );
        Result::<_, Infallible>::Ok(req)
    })?;

    Operation::from_parts(request, response)
};

let response = smithy_client.call(operation).await?;
```

Now, users may easily modify operations before sending with the `customize` method:

```rust
let response = client.some_operation()
    .some_value(5)
    .customize()
    .await?
    .mutate_request(|mut req| {
        req.headers_mut().insert(
            HeaderName::from_static("x-some-header"),
            HeaderValue::from_static("some-value")
        );
    })
    .send()
    .await?;
```
"""
references = ["smithy-rs#1647", "smithy-rs#1112"]
meta = { "breaking" = false, "tada" = true, "bug" = false, "target" = "client"}
author = "Velfi"
=======
message = "`aws_config::RetryConfig` no longer implements `Default`, and its `new` function has been replaced with `standard`."
references = ["smithy-rs#1603", "aws-sdk-rust#586"]
meta = { "breaking" = true, "tada" = false, "bug" = false }
author = "jdisanti"

[[smithy-rs]]
message = "`aws_smithy_types::RetryConfig` no longer implements `Default`, and its `new` function has been replaced with `standard`."
references = ["smithy-rs#1603", "aws-sdk-rust#586"]
meta = { "breaking" = true, "tada" = false, "bug" = false, "target" = "client" }
author = "jdisanti"

[[aws-sdk-rust]]
message = """
Direct configuration of `aws_config::SdkConfig` now defaults to retries being disabled.
If you're using `aws_config::load_from_env()` or `aws_config::from_env()` to configure
the SDK, then you are NOT affected by this change. If you use `SdkConfig::builder()` to
configure the SDK, then you ARE affected by this change and should set the retry config
on that builder.
"""
references = ["smithy-rs#1603", "aws-sdk-rust#586"]
meta = { "breaking" = true, "tada" = false, "bug" = false }
author = "jdisanti"

[[aws-sdk-rust]]
message = """
Client creation now panics if retries or timeouts are enabled without an async sleep
implementation set on the SDK config.
If you're using the Tokio runtime and have the `rt-tokio` feature enabled (which is enabled by default),
then you shouldn't notice this change at all.
Otherwise, if using something other than Tokio as the async runtime, the `AsyncSleep` trait must be implemented,
and that implementation given to the config builder via the `sleep_impl` method. Alternatively, retry can be
explicitly turned off by setting the retry config to `RetryConfig::disabled()`, which will result in successful
client creation without an async sleep implementation.
"""
references = ["smithy-rs#1603", "aws-sdk-rust#586"]
meta = { "breaking" = true, "tada" = false, "bug" = false }
author = "jdisanti"

[[smithy-rs]]
message = """
Client creation now panics if retries or timeouts are enabled without an async sleep implementation.
If you're using the Tokio runtime and have the `rt-tokio` feature enabled (which is enabled by default),
then you shouldn't notice this change at all.
Otherwise, if using something other than Tokio as the async runtime, the `AsyncSleep` trait must be implemented,
and that implementation given to the config builder via the `sleep_impl` method. Alternatively, retry can be
explicitly turned off by setting `max_attempts` to 1, which will result in successful client creation without an
async sleep implementation.
"""
references = ["smithy-rs#1603", "aws-sdk-rust#586"]
meta = { "breaking" = true, "tada" = false, "bug" = false, "target" = "client" }
author = "jdisanti"

[[smithy-rs]]
message = """
The `default_async_sleep` method on the `Client` builder has been removed. The default async sleep is
wired up by default if none is provided.
"""
references = ["smithy-rs#1603", "aws-sdk-rust#586"]
meta = { "breaking" = true, "tada" = false, "bug" = false, "target" = "client" }
author = "jdisanti"
>>>>>>> 353d81c5
<|MERGE_RESOLUTION|>--- conflicted
+++ resolved
@@ -12,7 +12,69 @@
 # author = "rcoh"
 
 [[aws-sdk-rust]]
-<<<<<<< HEAD
+message = "`aws_config::RetryConfig` no longer implements `Default`, and its `new` function has been replaced with `standard`."
+references = ["smithy-rs#1603", "aws-sdk-rust#586"]
+meta = { "breaking" = true, "tada" = false, "bug" = false }
+author = "jdisanti"
+
+[[smithy-rs]]
+message = "`aws_smithy_types::RetryConfig` no longer implements `Default`, and its `new` function has been replaced with `standard`."
+references = ["smithy-rs#1603", "aws-sdk-rust#586"]
+meta = { "breaking" = true, "tada" = false, "bug" = false, "target" = "client" }
+author = "jdisanti"
+
+[[aws-sdk-rust]]
+message = """
+Direct configuration of `aws_config::SdkConfig` now defaults to retries being disabled.
+If you're using `aws_config::load_from_env()` or `aws_config::from_env()` to configure
+the SDK, then you are NOT affected by this change. If you use `SdkConfig::builder()` to
+configure the SDK, then you ARE affected by this change and should set the retry config
+on that builder.
+"""
+references = ["smithy-rs#1603", "aws-sdk-rust#586"]
+meta = { "breaking" = true, "tada" = false, "bug" = false }
+author = "jdisanti"
+
+[[aws-sdk-rust]]
+message = """
+Client creation now panics if retries or timeouts are enabled without an async sleep
+implementation set on the SDK config.
+If you're using the Tokio runtime and have the `rt-tokio` feature enabled (which is enabled by default),
+then you shouldn't notice this change at all.
+Otherwise, if using something other than Tokio as the async runtime, the `AsyncSleep` trait must be implemented,
+and that implementation given to the config builder via the `sleep_impl` method. Alternatively, retry can be
+explicitly turned off by setting the retry config to `RetryConfig::disabled()`, which will result in successful
+client creation without an async sleep implementation.
+"""
+references = ["smithy-rs#1603", "aws-sdk-rust#586"]
+meta = { "breaking" = true, "tada" = false, "bug" = false }
+author = "jdisanti"
+
+[[smithy-rs]]
+message = """
+Client creation now panics if retries or timeouts are enabled without an async sleep implementation.
+If you're using the Tokio runtime and have the `rt-tokio` feature enabled (which is enabled by default),
+then you shouldn't notice this change at all.
+Otherwise, if using something other than Tokio as the async runtime, the `AsyncSleep` trait must be implemented,
+and that implementation given to the config builder via the `sleep_impl` method. Alternatively, retry can be
+explicitly turned off by setting `max_attempts` to 1, which will result in successful client creation without an
+async sleep implementation.
+"""
+references = ["smithy-rs#1603", "aws-sdk-rust#586"]
+meta = { "breaking" = true, "tada" = false, "bug" = false, "target" = "client" }
+author = "jdisanti"
+
+[[smithy-rs]]
+message = """
+The `default_async_sleep` method on the `Client` builder has been removed. The default async sleep is
+wired up by default if none is provided.
+"""
+references = ["smithy-rs#1603", "aws-sdk-rust#586"]
+meta = { "breaking" = true, "tada" = false, "bug" = false, "target" = "client" }
+author = "jdisanti"
+
+
+[[aws-sdk-rust]]
 message = """
 Implemented customizable operations per [RFC-0017](https://awslabs.github.io/smithy-rs/design/rfcs/rfc0017_customizable_client_operations.html).
 
@@ -106,66 +168,4 @@
 """
 references = ["smithy-rs#1647", "smithy-rs#1112"]
 meta = { "breaking" = false, "tada" = true, "bug" = false, "target" = "client"}
-author = "Velfi"
-=======
-message = "`aws_config::RetryConfig` no longer implements `Default`, and its `new` function has been replaced with `standard`."
-references = ["smithy-rs#1603", "aws-sdk-rust#586"]
-meta = { "breaking" = true, "tada" = false, "bug" = false }
-author = "jdisanti"
-
-[[smithy-rs]]
-message = "`aws_smithy_types::RetryConfig` no longer implements `Default`, and its `new` function has been replaced with `standard`."
-references = ["smithy-rs#1603", "aws-sdk-rust#586"]
-meta = { "breaking" = true, "tada" = false, "bug" = false, "target" = "client" }
-author = "jdisanti"
-
-[[aws-sdk-rust]]
-message = """
-Direct configuration of `aws_config::SdkConfig` now defaults to retries being disabled.
-If you're using `aws_config::load_from_env()` or `aws_config::from_env()` to configure
-the SDK, then you are NOT affected by this change. If you use `SdkConfig::builder()` to
-configure the SDK, then you ARE affected by this change and should set the retry config
-on that builder.
-"""
-references = ["smithy-rs#1603", "aws-sdk-rust#586"]
-meta = { "breaking" = true, "tada" = false, "bug" = false }
-author = "jdisanti"
-
-[[aws-sdk-rust]]
-message = """
-Client creation now panics if retries or timeouts are enabled without an async sleep
-implementation set on the SDK config.
-If you're using the Tokio runtime and have the `rt-tokio` feature enabled (which is enabled by default),
-then you shouldn't notice this change at all.
-Otherwise, if using something other than Tokio as the async runtime, the `AsyncSleep` trait must be implemented,
-and that implementation given to the config builder via the `sleep_impl` method. Alternatively, retry can be
-explicitly turned off by setting the retry config to `RetryConfig::disabled()`, which will result in successful
-client creation without an async sleep implementation.
-"""
-references = ["smithy-rs#1603", "aws-sdk-rust#586"]
-meta = { "breaking" = true, "tada" = false, "bug" = false }
-author = "jdisanti"
-
-[[smithy-rs]]
-message = """
-Client creation now panics if retries or timeouts are enabled without an async sleep implementation.
-If you're using the Tokio runtime and have the `rt-tokio` feature enabled (which is enabled by default),
-then you shouldn't notice this change at all.
-Otherwise, if using something other than Tokio as the async runtime, the `AsyncSleep` trait must be implemented,
-and that implementation given to the config builder via the `sleep_impl` method. Alternatively, retry can be
-explicitly turned off by setting `max_attempts` to 1, which will result in successful client creation without an
-async sleep implementation.
-"""
-references = ["smithy-rs#1603", "aws-sdk-rust#586"]
-meta = { "breaking" = true, "tada" = false, "bug" = false, "target" = "client" }
-author = "jdisanti"
-
-[[smithy-rs]]
-message = """
-The `default_async_sleep` method on the `Client` builder has been removed. The default async sleep is
-wired up by default if none is provided.
-"""
-references = ["smithy-rs#1603", "aws-sdk-rust#586"]
-meta = { "breaking" = true, "tada" = false, "bug" = false, "target" = "client" }
-author = "jdisanti"
->>>>>>> 353d81c5
+author = "Velfi"