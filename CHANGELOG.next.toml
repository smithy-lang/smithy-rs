# Example changelog entries
# [[aws-sdk-rust]]
# message = "Fix typos in module documentation for generated crates"
# references = ["smithy-rs#920"]
# meta = { "breaking" = false, "tada" = false, "bug" = false }
# author = "rcoh"
#
# [[smithy-rs]]
# message = "Fix typos in module documentation for generated crates"
# references = ["smithy-rs#920"]
# meta = { "breaking" = false, "tada" = false, "bug" = false, "target" = "client | server | all"}
# author = "rcoh"

[[smithy-rs]]
message = "Add support for constructing [`SdkBody`] and [`ByteStream`] from `http-body` 1.0 bodies. Note that this is initial support and works via a backwards compatibility shim to http-body 0.4. Hyper 1.0 is not supported."
references = ["smithy-rs#3300", "aws-sdk-rust#977"]
meta = { "breaking" = false, "tada" = true, "bug" = false, "target" = "all" }
author = "rcoh"

[[aws-sdk-rust]]
message = "Add support for constructing [`SdkBody`] and [`ByteStream`] from `http-body` 1.0 bodies. Note that this is initial support and works via a backwards compatibility shim to http-body 0.4. Hyper 1.0 is not supported."
references = ["smithy-rs#3300", "aws-sdk-rust#977"]
meta = { "breaking" = false, "tada" = true, "bug" = false }
author = "rcoh"

[[smithy-rs]]
message = "Serialize 0/false in query parameters, and ignore actual default value during serialization instead of just 0/false. See [changelog discussion](https://github.com/smithy-lang/smithy-rs/discussions/3312) for details."
references = ["smithy-rs#3252", "smithy-rs#3312"]
meta = { "breaking" = false, "tada" = false, "bug" = true, "target" = "client" }
author = "milesziemer"

[[aws-sdk-rust]]
message = "Serialize 0/false in query parameters, and ignore actual default value during serialization instead of just 0/false. See [changelog discussion](https://github.com/smithy-lang/smithy-rs/discussions/3312) for details."
references = ["smithy-rs#3252", "smithy-rs#3312"]
meta = { "breaking" = false, "tada" = false, "bug" = true }
author = "milesziemer"

<<<<<<< HEAD
[[smithy-rs]]
message = "Add `as_service_err()` to `SdkError` to allow checking the type of an error is without taking ownership."
references = ["smithy-rs#3333", "aws-sdk-rust#998", "aws-sdk-rust#1010"]
meta = { "breaking" = false, "tada" = true, "bug" = false }
author = "rcoh"

[[aws-sdk-rust]]
message = "Add `as_service_err()` to `SdkError` to allow checking the type of an error is without taking ownership."
references = ["smithy-rs#3333", "aws-sdk-rust#998", "aws-sdk-rust#1010"]
meta = { "breaking" = false, "tada" = true, "bug" = false }
=======
[[aws-sdk-rust]]
message = "Fix bug in `CredentialsProcess` provider where `expiry` was incorrectly treated as a required field."
references = ["smithy-rs#3335", "aws-sdk-rust#1021"]
meta = { "breaking" = false, "tada" = false, "bug" = true }
>>>>>>> f84f9ba8
author = "rcoh"<|MERGE_RESOLUTION|>--- conflicted
+++ resolved
@@ -35,7 +35,6 @@
 meta = { "breaking" = false, "tada" = false, "bug" = true }
 author = "milesziemer"
 
-<<<<<<< HEAD
 [[smithy-rs]]
 message = "Add `as_service_err()` to `SdkError` to allow checking the type of an error is without taking ownership."
 references = ["smithy-rs#3333", "aws-sdk-rust#998", "aws-sdk-rust#1010"]
@@ -46,10 +45,10 @@
 message = "Add `as_service_err()` to `SdkError` to allow checking the type of an error is without taking ownership."
 references = ["smithy-rs#3333", "aws-sdk-rust#998", "aws-sdk-rust#1010"]
 meta = { "breaking" = false, "tada" = true, "bug" = false }
-=======
+author = "rcoh"
+
 [[aws-sdk-rust]]
 message = "Fix bug in `CredentialsProcess` provider where `expiry` was incorrectly treated as a required field."
 references = ["smithy-rs#3335", "aws-sdk-rust#1021"]
 meta = { "breaking" = false, "tada" = false, "bug" = true }
->>>>>>> f84f9ba8
 author = "rcoh"