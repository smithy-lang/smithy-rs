# Example changelog entries
# [[aws-sdk-rust]]
# message = "Fix typos in module documentation for generated crates"
# references = ["smithy-rs#920"]
# meta = { "breaking" = false, "tada" = false, "bug" = false }
# author = "rcoh"
#
# [[smithy-rs]]
# message = "Fix typos in module documentation for generated crates"
# references = ["smithy-rs#920"]
# meta = { "breaking" = false, "tada" = false, "bug" = false, "target" = "client | server | all"}
# author = "rcoh"

[[aws-sdk-rust]]
message = "`aws_config::RetryConfig` no longer implements `Default`, and its `new` function has been replaced with `standard`."
references = ["smithy-rs#1603", "aws-sdk-rust#586"]
meta = { "breaking" = true, "tada" = false, "bug" = false }
author = "jdisanti"

[[smithy-rs]]
message = "`aws_smithy_types::RetryConfig` no longer implements `Default`, and its `new` function has been replaced with `standard`."
references = ["smithy-rs#1603", "aws-sdk-rust#586"]
meta = { "breaking" = true, "tada" = false, "bug" = false, "target" = "client" }
author = "jdisanti"

[[aws-sdk-rust]]
message = """
Direct configuration of `aws_config::SdkConfig` now defaults to retries being disabled.
If you're using `aws_config::load_from_env()` or `aws_config::from_env()` to configure
the SDK, then you are NOT affected by this change. If you use `SdkConfig::builder()` to
configure the SDK, then you ARE affected by this change and should set the retry config
on that builder.
"""
references = ["smithy-rs#1603", "aws-sdk-rust#586"]
meta = { "breaking" = true, "tada" = false, "bug" = false }
author = "jdisanti"

[[aws-sdk-rust]]
message = """
Client creation now panics if retries or timeouts are enabled without an async sleep
implementation set on the SDK config.
If you're using the Tokio runtime and have the `rt-tokio` feature enabled (which is enabled by default),
then you shouldn't notice this change at all.
Otherwise, if using something other than Tokio as the async runtime, the `AsyncSleep` trait must be implemented,
and that implementation given to the config builder via the `sleep_impl` method. Alternatively, retry can be
explicitly turned off by setting the retry config to `RetryConfig::disabled()`, which will result in successful
client creation without an async sleep implementation.
"""
references = ["smithy-rs#1603", "aws-sdk-rust#586"]
meta = { "breaking" = true, "tada" = false, "bug" = false }
author = "jdisanti"

[[smithy-rs]]
message = """
Client creation now panics if retries or timeouts are enabled without an async sleep implementation.
If you're using the Tokio runtime and have the `rt-tokio` feature enabled (which is enabled by default),
then you shouldn't notice this change at all.
Otherwise, if using something other than Tokio as the async runtime, the `AsyncSleep` trait must be implemented,
and that implementation given to the config builder via the `sleep_impl` method. Alternatively, retry can be
explicitly turned off by setting `max_attempts` to 1, which will result in successful client creation without an
async sleep implementation.
"""
references = ["smithy-rs#1603", "aws-sdk-rust#586"]
meta = { "breaking" = true, "tada" = false, "bug" = false, "target" = "client" }
author = "jdisanti"

[[smithy-rs]]
message = """
The `default_async_sleep` method on the `Client` builder has been removed. The default async sleep is
wired up by default if none is provided.
"""
references = ["smithy-rs#1603", "aws-sdk-rust#586"]
meta = { "breaking" = true, "tada" = false, "bug" = false, "target" = "client" }
author = "jdisanti"

[[aws-sdk-rust]]
message = """
Implemented customizable operations per [RFC-0017](https://awslabs.github.io/smithy-rs/design/rfcs/rfc0017_customizable_client_operations.html).

Before this change, modifying operations before sending them required using lower-level APIs:

```rust
let input = SomeOperationInput::builder().some_value(5).build()?;

let operation = {
    let op = input.make_operation(&service_config).await?;
    let (request, response) = op.into_request_response();

    let request = request.augment(|req, _props| {
        req.headers_mut().insert(
            HeaderName::from_static("x-some-header"),
            HeaderValue::from_static("some-value")
        );
        Result::<_, Infallible>::Ok(req)
    })?;

    Operation::from_parts(request, response)
};

let response = smithy_client.call(operation).await?;
```

Now, users may easily modify operations before sending with the `customize` method:

```rust
let response = client.some_operation()
    .some_value(5)
    .customize()
    .await?
    .mutate_request(|mut req| {
        req.headers_mut().insert(
            HeaderName::from_static("x-some-header"),
            HeaderValue::from_static("some-value")
        );
    })
    .send()
    .await?;
```
"""
references = ["smithy-rs#1647", "smithy-rs#1112"]
meta = { "breaking" = false, "tada" = true, "bug" = false }
author = "Velfi"

[[smithy-rs]]
message = """
Implemented customizable operations per [RFC-0017](https://awslabs.github.io/smithy-rs/design/rfcs/rfc0017_customizable_client_operations.html).

Before this change, modifying operations before sending them required using lower-level APIs:

```rust
let input = SomeOperationInput::builder().some_value(5).build()?;

let operation = {
    let op = input.make_operation(&service_config).await?;
    let (request, response) = op.into_request_response();

    let request = request.augment(|req, _props| {
        req.headers_mut().insert(
            HeaderName::from_static("x-some-header"),
            HeaderValue::from_static("some-value")
        );
        Result::<_, Infallible>::Ok(req)
    })?;

    Operation::from_parts(request, response)
};

let response = smithy_client.call(operation).await?;
```

Now, users may easily modify operations before sending with the `customize` method:

```rust
let response = client.some_operation()
    .some_value(5)
    .customize()
    .await?
    .mutate_request(|mut req| {
        req.headers_mut().insert(
            HeaderName::from_static("x-some-header"),
            HeaderValue::from_static("some-value")
        );
    })
    .send()
    .await?;
```
"""
references = ["smithy-rs#1647", "smithy-rs#1112"]
meta = { "breaking" = false, "tada" = true, "bug" = false, "target" = "client"}
author = "Velfi"

[[smithy-rs]]
<<<<<<< HEAD
message = """
Removed the need to generate operation output and retry aliases in codegen.
"""
references = ["smithy-rs#976", "smithy-rs#1710"]
meta = { "breaking" = true, "tada" = false, "bug" = false, "target" = "client" }
author = "Velfi"
=======
message = "Smithy IDL v2 mixins are now supported"
references = ["smithy-rs#1680"]
meta = { "breaking" = false, "tada" = false, "bug" = false, "target" = "all"}
author = "ogudavid"
>>>>>>> e3239e1a
<|MERGE_RESOLUTION|>--- conflicted
+++ resolved
@@ -170,16 +170,19 @@
 author = "Velfi"
 
 [[smithy-rs]]
-<<<<<<< HEAD
-message = """
-Removed the need to generate operation output and retry aliases in codegen.
-"""
+message = "Removed the need to generate operation output and retry aliases in codegen."
 references = ["smithy-rs#976", "smithy-rs#1710"]
 meta = { "breaking" = true, "tada" = false, "bug" = false, "target" = "client" }
 author = "Velfi"
-=======
+
+[[smithy-rs]]
+message = "Added `writable` property to `RustType` and `RuntimeType` that returns them in `Writable` form"
+references = ["smithy-rs#1710"]
+meta = { "breaking" = false, "tada" = false, "bug" = false, "target" = "all" }
+author = "Velfi"
+
+[[smithy-rs]]
 message = "Smithy IDL v2 mixins are now supported"
 references = ["smithy-rs#1680"]
 meta = { "breaking" = false, "tada" = false, "bug" = false, "target" = "all"}
-author = "ogudavid"
->>>>>>> e3239e1a
+author = "ogudavid"