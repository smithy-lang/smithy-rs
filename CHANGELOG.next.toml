--- conflicted
+++ resolved
@@ -179,7 +179,6 @@
 author = "rcoh"
 
 [[smithy-rs]]
-<<<<<<< HEAD
 message = """
 Structure members with the type `Option<Vec<T>>` now produce an accessor with the type `&[T]` instead of `Option<&[T]>`. This is enabled by default for clients and can be disabled by updating your smithy-build.json with the following setting:
 ```json
@@ -200,9 +199,9 @@
 references = ["smithy-rs#2995"]
 author = "rcoh"
 meta = { "breaking" = true, "tada" = false, "bug" = false }
-=======
+
+[[smithy-rs]]
 message = "Produce better docs when items are marked @required"
 references = ["smithy-rs#2996"]
 meta = { "breaking" = false, "tada" = false, "bug" = false, "target" = "client" }
-author = "rcoh"
->>>>>>> 4c35d7ed
+author = "rcoh"