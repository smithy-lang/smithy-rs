# Example changelog entries
# [[aws-sdk-rust]]
# message = "Fix typos in module documentation for generated crates"
# references = ["smithy-rs#920"]
# meta = { "breaking" = false, "tada" = false, "bug" = false }
# author = "rcoh"
#
# [[smithy-rs]]
# message = "Fix typos in module documentation for generated crates"
# references = ["smithy-rs#920"]
# meta = { "breaking" = false, "tada" = false, "bug" = false, "target" = "client | server | all"}
# author = "rcoh"

[[aws-sdk-rust]]
message = "`RuntimeComponents` are now re-exported so that implementing a custom interceptor doens't require directly depending on `aws-smithy-runtime-api`."
references = ["smithy-rs#2904", "aws-sdk-rust#862"]
meta = { "breaking" = false, "tada" = false, "bug" = false }
author = "jdisanti"

[[smithy-rs]]
message = "`RuntimeComponents` and `RuntimeComponentsBuilder` are now re-exported in generated clients so that implementing a custom interceptor or runtime plugin doens't require directly depending on `aws-smithy-runtime-api`."
references = ["smithy-rs#2904"]
meta = { "breaking" = false, "tada" = false, "bug" = false, "target" = "client"}
author = "jdisanti"

<<<<<<< HEAD
[[smithy-rs]]
message = "Fix incorrect summary docs for builders"
references = ["smithy-rs#2914", "aws-sdk-rust#825"]
meta = { "breaking" = false, "tada" = false, "bug" = true, "target" = "client" }
author = "rcoh"
=======
[[aws-sdk-rust]]
message = "Fix requests to S3 with `no_credentials` set."
references = ["smithy-rs#2907", "aws-sdk-rust#864"]
meta = { "breaking" = false, "tada" = false, "bug" = true }
author = "jdisanti"
>>>>>>> 0286b9fb
<|MERGE_RESOLUTION|>--- conflicted
+++ resolved
@@ -23,16 +23,14 @@
 meta = { "breaking" = false, "tada" = false, "bug" = false, "target" = "client"}
 author = "jdisanti"
 
-<<<<<<< HEAD
 [[smithy-rs]]
 message = "Fix incorrect summary docs for builders"
 references = ["smithy-rs#2914", "aws-sdk-rust#825"]
 meta = { "breaking" = false, "tada" = false, "bug" = true, "target" = "client" }
 author = "rcoh"
-=======
+
 [[aws-sdk-rust]]
 message = "Fix requests to S3 with `no_credentials` set."
 references = ["smithy-rs#2907", "aws-sdk-rust#864"]
 meta = { "breaking" = false, "tada" = false, "bug" = true }
-author = "jdisanti"
->>>>>>> 0286b9fb
+author = "jdisanti"