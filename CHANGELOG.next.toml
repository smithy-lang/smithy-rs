# Example changelog entries
# [[aws-sdk-rust]]
# message = "Fix typos in module documentation for generated crates"
# references = ["smithy-rs#920"]
# meta = { "breaking" = false, "tada" = false, "bug" = false }
# author = "rcoh"
#
# [[smithy-rs]]
# message = "Fix typos in module documentation for generated crates"
# references = ["smithy-rs#920"]
# meta = { "breaking" = false, "tada" = false, "bug" = false }
<<<<<<< HEAD
# author = "rcoh"

[[aws-sdk-rust]]
message = "Include non-service-specific examples in the root Cargo workspace so that they can build"
references = ["smithy-rs#957"]
meta = { "breaking" = false, "tada" = false, "bug" = true }
author = "jdisanti"

[[smithy-rs]]
message = "Include non-service-specific examples in the generated root Cargo workspace"
references = ["smithy-rs#957"]
meta = { "breaking" = false, "tada" = false, "bug" = true }
author = "jdisanti"

[[aws-sdk-rust]]
message = "Fix incorrect argument order in the builder for `LazyCachingCredentialsProvider`"
references = ["smithy-rs#949"]
meta = { "breaking" = false, "tada" = false, "bug" = true }
author = "a-xp"

[[aws-sdk-rust]]
message = """
`aws-config` will now work as intended for users that want to use `native-tls` instead of `rustls`. Previously, it was
difficult to ensure that `rustls` was not in use. Also, there is now an example of how to use `native-tls` and a test
that ensures `rustls` is not in the dependency tree
"""
references = ["aws-sdk-rust#304"]
meta = { "breaking" = false, "tada" = false, "bug" = true }
author = "zhessler"

[[aws-sdk-rust]]
message = """
Removed inaccurate log message when a client was used without a sleep implementation, and
improved context and call to action in logged messages around missing sleep implementations.
"""
references = ["aws-sdk-rust#317", "smithy-rs#907"]
meta = { "breaking" = false, "tada" = false, "bug" = true }
author = "jdisanti"

[[smithy-rs]]
message = """
Removed spamming log message when a client was used without a sleep implementation, and
improved context and call to action in logged messages around missing sleep implementations.
"""
references = ["aws-sdk-rust#317", "smithy-rs#907"]
meta = { "breaking" = false, "tada" = false, "bug" = true }
author = "jdisanti"

[[aws-sdk-rust]]
message = '''
If you directly depend on AWS or Smithy runtime crates _(e.g., AWS crates not named `aws-config` or prefixed with `aws-sdk-`)_,
the formerly default features from those crates must now be explicitly set in your `Cargo.toml`.


**Upgrade guide**

| before                          | after |
|---------------------------------|-------|
| `aws-smithy-async = "VERSION"`  | `aws-smithy-async = { version = "VERSION", features = ["rt-tokio"] }` |
| `aws-smithy-client = "VERSION"` | `aws-smithy-client = { version = "VERSION", features = ["client-hyper", "rustls", "rt-tokio"] }` |
| `aws-smithy-http = "VERSION"`   | `aws-smithy-http = { version = "VERSION", features = ["rt-tokio"] }` |
'''
references = ["smithy-rs#930"]
meta = { "breaking" = true, "tada" = false, "bug" = false }
author = "zhessler"

[[smithy-rs]]
message = '''
Runtime crates no longer have default features. You must now specify the features that you want when you add a dependency to your `Cargo.toml`.

**Upgrade guide**

| before                          | after |
|---------------------------------|-------|
| `aws-smithy-async = "VERSION"`  | `aws-smithy-async = { version = "VERSION", features = ["rt-tokio"] }` |
| `aws-smithy-client = "VERSION"` | `aws-smithy-client = { version = "VERSION", features = ["client-hyper", "rustls", "rt-tokio"] }` |
| `aws-smithy-http = "VERSION"`   | `aws-smithy-http = { version = "VERSION", features = ["rt-tokio"] }` |
'''
references = ["smithy-rs#930"]
meta = { "breaking" = true, "tada" = false, "bug" = false }
author = "zhessler"

[[aws-sdk-rust]]
message = "Use provided `sleep_impl` for retries instead of using Tokio directly."
references = ["smithy-rs#923"]
meta = { "breaking" = false, "tada" = false, "bug" = false }
author = "rcoh"

[[smithy-rs]]
message = "Use provided `sleep_impl` for retries instead of using Tokio directly."
references = ["smithy-rs#923"]
meta = { "breaking" = false, "tada" = false, "bug" = false }
author = "rcoh"

[[aws-sdk-rust]]
message = "Fix typos in module documentation for generated crates"
references = ["smithy-rs#920"]
meta = { "breaking" = false, "tada" = false, "bug" = false }
author = "rcoh"

[[smithy-rs]]
message = "Fix typos in module documentation for generated crates"
references = ["smithy-rs#920"]
meta = { "breaking" = false, "tada" = false, "bug" = false }
author = "rcoh"

[[smithy-rs]]
message = "Avoid serializing repetitive `xmlns` attributes in generated XML serializers."
references = ["aws-sdk-rust#301", "smithy-rs#892"]
meta = { "breaking" = false, "tada" = false, "bug" = true }
author = "rcoh"

[[aws-sdk-rust]]
message = "Avoid serializing repetitive `xmlns` attributes when serializing XML. This reduces the length of serialized requests and should improve compatibility with localstack."
references = ["aws-sdk-rust#301", "smithy-rs#892"]
meta = { "breaking" = false, "tada" = false, "bug" = true }
author = "rcoh"

[[smithy-rs]]
message = "Add changelog automation to sdk-lints"
references = ["smithy-rs#922", "smithy-rs#914"]
meta = { "breaking" = false, "tada" = true, "bug" = false }
author = "rcoh"

[[aws-sdk-rust]]
message = """
`aws_hyper::Client` which was just a re-export of `aws_smithy_types::Client` with generics set has been removed. If you used
`aws_hyper::Client` or `aws_hyper::Client::https()` you can update your code to use `aws_smithy_client::Builder::https()`. Other
usage examples can be found on the [aws_hyper docs](https://docs.rs/aws-hyper).

**Note**: `aws-hyper` will be removed in a coming release and `AwsMiddleware` will be migrated elsewhere.
"""
meta = { "breaking" = true, "tada" = false, "bug" = false }
author = "rcoh"
references = ["smithy-rs#940"]

[[smithy-rs]]
message = """`aws_smithy_client::Client::https()` has been renamed to `dyn_https()`.
This is to clearly distinguish it from `rustls` and `native_tls` which do not use a boxed connector."""
meta = { "breaking" = true, "tada" = false, "bug" = false }
author = "rcoh"
references = ["smithy-rs#940"]

[[aws-sdk-rust]]
message = "The features `aws-hyper/rustls` and `aws-hyper/native-tls` have been removed. If you were using these, use the identical features on `aws-smithy-client`."
meta = { "breaking" = true, "tada" = false, "bug" = false }
references = ["smithy-rs#947"]
author = "rcoh"

[[aws-sdk-rust]]
message = "Fixed a bug where certain characters caused a panic during URI encoding."
meta = { "breaking" = false, "tada" = false, "bug" = true }
references = ["smithy-rs#953", "aws-sdk-rust#331"]
author = "rcoh"

[[smithy-rs]]
message = "Fixed a bug where certain characters caused a panic during URI encoding."
meta = { "breaking" = false, "tada" = false, "bug" = true }
references = ["smithy-rs#953", "aws-sdk-rust#331"]
author = "rcoh"
=======
# author = "rcoh"
>>>>>>> b9d5923a
<|MERGE_RESOLUTION|>--- conflicted
+++ resolved
@@ -9,7 +9,6 @@
 # message = "Fix typos in module documentation for generated crates"
 # references = ["smithy-rs#920"]
 # meta = { "breaking" = false, "tada" = false, "bug" = false }
-<<<<<<< HEAD
 # author = "rcoh"
 
 [[aws-sdk-rust]]
@@ -22,154 +21,4 @@
 message = "Include non-service-specific examples in the generated root Cargo workspace"
 references = ["smithy-rs#957"]
 meta = { "breaking" = false, "tada" = false, "bug" = true }
-author = "jdisanti"
-
-[[aws-sdk-rust]]
-message = "Fix incorrect argument order in the builder for `LazyCachingCredentialsProvider`"
-references = ["smithy-rs#949"]
-meta = { "breaking" = false, "tada" = false, "bug" = true }
-author = "a-xp"
-
-[[aws-sdk-rust]]
-message = """
-`aws-config` will now work as intended for users that want to use `native-tls` instead of `rustls`. Previously, it was
-difficult to ensure that `rustls` was not in use. Also, there is now an example of how to use `native-tls` and a test
-that ensures `rustls` is not in the dependency tree
-"""
-references = ["aws-sdk-rust#304"]
-meta = { "breaking" = false, "tada" = false, "bug" = true }
-author = "zhessler"
-
-[[aws-sdk-rust]]
-message = """
-Removed inaccurate log message when a client was used without a sleep implementation, and
-improved context and call to action in logged messages around missing sleep implementations.
-"""
-references = ["aws-sdk-rust#317", "smithy-rs#907"]
-meta = { "breaking" = false, "tada" = false, "bug" = true }
-author = "jdisanti"
-
-[[smithy-rs]]
-message = """
-Removed spamming log message when a client was used without a sleep implementation, and
-improved context and call to action in logged messages around missing sleep implementations.
-"""
-references = ["aws-sdk-rust#317", "smithy-rs#907"]
-meta = { "breaking" = false, "tada" = false, "bug" = true }
-author = "jdisanti"
-
-[[aws-sdk-rust]]
-message = '''
-If you directly depend on AWS or Smithy runtime crates _(e.g., AWS crates not named `aws-config` or prefixed with `aws-sdk-`)_,
-the formerly default features from those crates must now be explicitly set in your `Cargo.toml`.
-
-
-**Upgrade guide**
-
-| before                          | after |
-|---------------------------------|-------|
-| `aws-smithy-async = "VERSION"`  | `aws-smithy-async = { version = "VERSION", features = ["rt-tokio"] }` |
-| `aws-smithy-client = "VERSION"` | `aws-smithy-client = { version = "VERSION", features = ["client-hyper", "rustls", "rt-tokio"] }` |
-| `aws-smithy-http = "VERSION"`   | `aws-smithy-http = { version = "VERSION", features = ["rt-tokio"] }` |
-'''
-references = ["smithy-rs#930"]
-meta = { "breaking" = true, "tada" = false, "bug" = false }
-author = "zhessler"
-
-[[smithy-rs]]
-message = '''
-Runtime crates no longer have default features. You must now specify the features that you want when you add a dependency to your `Cargo.toml`.
-
-**Upgrade guide**
-
-| before                          | after |
-|---------------------------------|-------|
-| `aws-smithy-async = "VERSION"`  | `aws-smithy-async = { version = "VERSION", features = ["rt-tokio"] }` |
-| `aws-smithy-client = "VERSION"` | `aws-smithy-client = { version = "VERSION", features = ["client-hyper", "rustls", "rt-tokio"] }` |
-| `aws-smithy-http = "VERSION"`   | `aws-smithy-http = { version = "VERSION", features = ["rt-tokio"] }` |
-'''
-references = ["smithy-rs#930"]
-meta = { "breaking" = true, "tada" = false, "bug" = false }
-author = "zhessler"
-
-[[aws-sdk-rust]]
-message = "Use provided `sleep_impl` for retries instead of using Tokio directly."
-references = ["smithy-rs#923"]
-meta = { "breaking" = false, "tada" = false, "bug" = false }
-author = "rcoh"
-
-[[smithy-rs]]
-message = "Use provided `sleep_impl` for retries instead of using Tokio directly."
-references = ["smithy-rs#923"]
-meta = { "breaking" = false, "tada" = false, "bug" = false }
-author = "rcoh"
-
-[[aws-sdk-rust]]
-message = "Fix typos in module documentation for generated crates"
-references = ["smithy-rs#920"]
-meta = { "breaking" = false, "tada" = false, "bug" = false }
-author = "rcoh"
-
-[[smithy-rs]]
-message = "Fix typos in module documentation for generated crates"
-references = ["smithy-rs#920"]
-meta = { "breaking" = false, "tada" = false, "bug" = false }
-author = "rcoh"
-
-[[smithy-rs]]
-message = "Avoid serializing repetitive `xmlns` attributes in generated XML serializers."
-references = ["aws-sdk-rust#301", "smithy-rs#892"]
-meta = { "breaking" = false, "tada" = false, "bug" = true }
-author = "rcoh"
-
-[[aws-sdk-rust]]
-message = "Avoid serializing repetitive `xmlns` attributes when serializing XML. This reduces the length of serialized requests and should improve compatibility with localstack."
-references = ["aws-sdk-rust#301", "smithy-rs#892"]
-meta = { "breaking" = false, "tada" = false, "bug" = true }
-author = "rcoh"
-
-[[smithy-rs]]
-message = "Add changelog automation to sdk-lints"
-references = ["smithy-rs#922", "smithy-rs#914"]
-meta = { "breaking" = false, "tada" = true, "bug" = false }
-author = "rcoh"
-
-[[aws-sdk-rust]]
-message = """
-`aws_hyper::Client` which was just a re-export of `aws_smithy_types::Client` with generics set has been removed. If you used
-`aws_hyper::Client` or `aws_hyper::Client::https()` you can update your code to use `aws_smithy_client::Builder::https()`. Other
-usage examples can be found on the [aws_hyper docs](https://docs.rs/aws-hyper).
-
-**Note**: `aws-hyper` will be removed in a coming release and `AwsMiddleware` will be migrated elsewhere.
-"""
-meta = { "breaking" = true, "tada" = false, "bug" = false }
-author = "rcoh"
-references = ["smithy-rs#940"]
-
-[[smithy-rs]]
-message = """`aws_smithy_client::Client::https()` has been renamed to `dyn_https()`.
-This is to clearly distinguish it from `rustls` and `native_tls` which do not use a boxed connector."""
-meta = { "breaking" = true, "tada" = false, "bug" = false }
-author = "rcoh"
-references = ["smithy-rs#940"]
-
-[[aws-sdk-rust]]
-message = "The features `aws-hyper/rustls` and `aws-hyper/native-tls` have been removed. If you were using these, use the identical features on `aws-smithy-client`."
-meta = { "breaking" = true, "tada" = false, "bug" = false }
-references = ["smithy-rs#947"]
-author = "rcoh"
-
-[[aws-sdk-rust]]
-message = "Fixed a bug where certain characters caused a panic during URI encoding."
-meta = { "breaking" = false, "tada" = false, "bug" = true }
-references = ["smithy-rs#953", "aws-sdk-rust#331"]
-author = "rcoh"
-
-[[smithy-rs]]
-message = "Fixed a bug where certain characters caused a panic during URI encoding."
-meta = { "breaking" = false, "tada" = false, "bug" = true }
-references = ["smithy-rs#953", "aws-sdk-rust#331"]
-author = "rcoh"
-=======
-# author = "rcoh"
->>>>>>> b9d5923a
+author = "jdisanti"