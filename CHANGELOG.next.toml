# Example changelog entries
# [[aws-sdk-rust]]
# message = "Fix typos in module documentation for generated crates"
# references = ["smithy-rs#920"]
# meta = { "breaking" = false, "tada" = false, "bug" = false }
# author = "rcoh"
#
# [[smithy-rs]]
# message = "Fix typos in module documentation for generated crates"
# references = ["smithy-rs#920"]
# meta = { "breaking" = false, "tada" = false, "bug" = false, "target" = "client | server | all"}
# author = "rcoh"

[[aws-sdk-rust]]
message = "(Behavior Break!) The SSO credentials provider is no longer enabled by default in `aws-config`, and so SSO profile config will no longer work out of box. The `credentials-sso` feature in `aws-config` was removed from the default features, and renamed to `sso`. If you need credentials from SSO, then enable the `sso` feature in `aws-config`."
references = ["smithy-rs#2917"]
meta = { "breaking" = true, "tada" = false, "bug" = false }
author = "jdisanti"

[[aws-sdk-rust]]
message = "The `SsoCredentialsProvider` now supports token refresh and is compatible with the token cache file paths the latest AWS CLI uses."
references = ["smithy-rs#2917", "aws-sdk-rust#703", "aws-sdk-rust#699"]
meta = { "breaking" = false, "tada" = true, "bug" = false }
author = "jdisanti"

[[smithy-rs]]
message = "HTTP connector configuration has changed significantly. See the [upgrade guidance](https://github.com/awslabs/smithy-rs/discussions/3022) for details."
references = ["smithy-rs#3011"]
meta = { "breaking" = true, "tada" = false, "bug" = false, "target" = "client" }
author = "jdisanti"

[[smithy-rs]]
message = "The `enableNewSmithyRuntime: middleware` opt-out flag in smithy-build.json has been removed and no longer opts out of the client orchestrator implementation. Middleware is no longer supported. If you haven't already upgraded to the orchestrator, see [the guide](https://github.com/awslabs/smithy-rs/discussions/2887)."
references = ["smithy-rs#3038"]
meta = { "breaking" = true, "tada" = false, "bug" = false, "target" = "client" }
author = "jdisanti"

[[aws-sdk-rust]]
message = "HTTP connector configuration has changed significantly. See the [upgrade guidance](https://github.com/awslabs/smithy-rs/discussions/3022) for details."
references = ["smithy-rs#3011"]
meta = { "breaking" = true, "tada" = false, "bug" = false }
author = "jdisanti"

[[smithy-rs]]
message = "It's now possible to nest runtime components with the `RuntimePlugin` trait. A `current_components` argument was added to the `runtime_components` method so that components configured from previous runtime plugins can be referenced in the current runtime plugin. Ordering of runtime plugins was also introduced via a new `RuntimePlugin::order` method."
references = ["smithy-rs#2909"]
meta = { "breaking" = true, "tada" = false, "bug" = false, "target" = "client" }
author = "jdisanti"

[[aws-sdk-rust]]
message = """Several breaking changes were made to the aws-sigv4 API to remove the direct HTTP dependency:
- The `take_parameters` and `take_headers` APIs were removed from `SigningInstructions`. Use `into_parts()` instead
- The arguments of `SignableRequest::new` were changed to accept string types instead of types from the HTTP crate
- `SigningInstructions::apply_to_request` was gated beyond an `http0-compat` feature flag for backwards compatibility. This API MAY be removed in a future release.
- Several public accessors were removed from `SigningInstructions`.
"""
references = ["smithy-rs#2921"]
meta = { "breaking" = true, "tada" = false, "bug" = false }
author = "rcoh"

[[aws-sdk-rust]]
message = "In sigV4-related code, rename 'signing service' to 'signing name'. This aligns with the terminology used by the endpoint resolver."
references = ["smithy-rs#2911"]
meta = { "breaking" = true, "tada" = false, "bug" = false }
author = "Velfi"

[[aws-sdk-rust]]
message = "Struct members modeled as required are no longer wrapped in `Option`s [when possible](https://smithy.io/2.0/spec/aggregate-types.html#structure-member-optionality). For upgrade guidance and more info, see [here](https://github.com/awslabs/smithy-rs/discussions/2929)."
references = ["smithy-rs#2916", "aws-sdk-rust#536"]
meta = { "breaking" = true, "tada" = true, "bug" = false }
author = "Velfi"

[[smithy-rs]]
message = """
Support for Smithy IDLv2 nullability is now enabled by default. You can maintain the old behavior by setting `nullabilityCheckMode: "CLIENT_ZERO_VALUE_V1" in your codegen config.
For upgrade guidance and more info, see [here](https://github.com/awslabs/smithy-rs/discussions/2929).
"""
references = ["smithy-rs#2916", "smithy-rs#1767"]
meta = { "breaking" = false, "tada" = true, "bug" = false, "target" = "client" }
author = "Velfi"

[[aws-sdk-rust]]
message = """
All versions of SigningParams have been updated to contain an [`Identity`](https://docs.rs/aws-smithy-runtime-api/latest/aws_smithy_runtime_api/client/identity/struct.Identity.html)
as opposed to AWS credentials in `&str` form. [Read more](https://github.com/awslabs/aws-sdk-rust/discussions/868).
"""
references = ["smithy-rs#2913"]
meta = { "breaking" = true, "tada" = false, "bug" = false }
author = "Velfi"

[[aws-sdk-rust]]
message = "Update MSRV to Rust 1.70.0"
references = ["smithy-rs#2948"]
meta = { "breaking" = true, "tada" = false, "bug" = false }
author = "Velfi"

[[smithy-rs]]
message = "Update MSRV to Rust 1.70.0"
references = ["smithy-rs#2948"]
meta = { "breaking" = true, "tada" = false, "bug" = false, "target" = "all" }
author = "Velfi"

[[aws-sdk-rust]]
message = "Correctly identify HTTP 200 responses from S3 with `<Error>` as the root Element as errors. **Note**: This a behavior change and will change the error type returned by the SDK in some cases."
references = ["smithy-rs#2958", "aws-sdk-rust#873"]
meta = { "breaking" = false, "tada" = false, "bug" = true }
author = "rcoh"

[[aws-sdk-rust]]
message = "Allow `no_credentials` to be used with all S3 operations."
references = ["smithy-rs#2955", "aws-sdk-rust#878"]
meta = { "breaking" = false, "tada" = false, "bug" = true }
author = "jdisanti"

[[aws-sdk-rust]]
message = "`CustomizableOperation`, created as a result of calling the `.customize` method on a fluent builder, ceased to be `Send` and `Sync` in the previous releases. It is now `Send` and `Sync` again."
references = ["smithy-rs#2944", "smithy-rs#2951"]
meta = { "breaking" = false, "tada" = false, "bug" = true }
author = "ysaito1001"

[[smithy-rs]]
message = "`CustomizableOperation`, created as a result of calling the `.customize` method on a fluent builder, ceased to be `Send` and `Sync` in the previous releases. It is now `Send` and `Sync` again."
references = ["smithy-rs#2944", "smithy-rs#2951"]
meta = { "breaking" = false, "tada" = false, "bug" = true, "target" = "client" }
author = "ysaito1001"

[[smithy-rs]]
message = "Generate a region setter when a model uses SigV4."
references = ["smithy-rs#2960"]
meta = { "breaking" = false, "tada" = false, "bug" = true, "target" = "client" }
author = "jdisanti"

[[smithy-rs]]
message = "Fix code generation for union members with the `@httpPayload` trait."
references = ["smithy-rs#2969", "smithy-rs#1896"]
meta = { "breaking" = false, "tada" = false, "bug" = true, "target" = "all" }
author = "jdisanti"

[[aws-sdk-rust]]
message = "Make `bucket` required for request construction for S3. When `bucket` is not set, a **different** operation than intended can be triggered."
references = ["smithy-rs#1668", "aws-sdk-rust#873", "smithy-rs#2964"]
meta = { "breaking" = false, "tada" = false, "bug" = true }
author = "rcoh"

[[smithy-rs]]
message = "Required members with @contextParam are now treated as client-side required."
references = ["smithy-rs#2964"]
meta = { "breaking" = false, "tada" = false, "bug" = false, target = "client" }
author = "rcoh"

[[smithy-rs]]
message = "`aws_smithy_client::hyper_ext::Adapter` was moved/renamed to `aws_smithy_runtime::client::connectors::hyper_connector::HyperConnector`."
references = ["smithy-rs#2970"]
meta = { "breaking" = true, "tada" = false, "bug" = false, "target" = "client" }
author = "jdisanti"

[[smithy-rs]]
message = "Test connectors moved into `aws_smithy_runtime::client::connectors::test_util` behind the `test-util` feature."
references = ["smithy-rs#2970"]
meta = { "breaking" = true, "tada" = false, "bug" = false, "target" = "client" }
author = "jdisanti"

[[smithy-rs]]
message = "DVR's RecordingConnection and ReplayingConnection were renamed to RecordingConnector and ReplayingConnector respectively."
references = ["smithy-rs#2970"]
meta = { "breaking" = true, "tada" = false, "bug" = false, "target" = "client" }
author = "jdisanti"

[[smithy-rs]]
message = "TestConnection was renamed to EventConnector."
references = ["smithy-rs#2970"]
meta = { "breaking" = true, "tada" = false, "bug" = false, "target" = "client" }
author = "jdisanti"

[[aws-sdk-rust]]
message = "Remove `once_cell` from public API."
references = ["smithy-rs#2973"]
meta = { "breaking" = true, "tada" = false, "bug" = false }
author = "ysaito1001"

[[smithy-rs]]
message = "Remove `once_cell` from public API."
references = ["smithy-rs#2973"]
meta = { "breaking" = true, "tada" = false, "bug" = false, "target" = "all" }
author = "ysaito1001"

[[aws-sdk-rust]]
message = "Fix regression with redacting sensitive HTTP response bodies."
references = ["smithy-rs#2926", "smithy-rs#2972"]
meta = { "breaking" = false, "tada" = false, "bug" = true }
author = "ysaito1001"

[[smithy-rs]]
message = "Fix regression with redacting sensitive HTTP response bodies."
references = ["smithy-rs#2926", "smithy-rs#2972"]
meta = { "breaking" = false, "tada" = false, "bug" = true, "target" = "client" }
author = "ysaito1001"

[[smithy-rs]]
message = "Omit fractional seconds from `http-date` format."
references = ["smithy-rs#2831", "aws-sdk-rust#818"]
meta = { "breaking" = false, "tada" = false, "bug" = true, "target" = "all" }
author = "rschmitt"

[[smithy-rs]]
message = "Source defaults from the default trait instead of implicitly based on type. This has minimal changes in the generated code."
references = ["smithy-rs#2985"]
meta = { "breaking" = false, "tada" = false, "bug" = true, "target" = "client" }
author = "rcoh"

[[smithy-rs]]
message = """
Structure members with the type `Option<Vec<T>>` now produce an accessor with the type `&[T]` instead of `Option<&[T]>`. This is enabled by default for clients and can be disabled by updating your smithy-build.json with the following setting:
```json
{
  "codegen": {
    "flattenCollectionAccessors": false,
    ...
  }
}
```
"""
references = ["smithy-rs#2995"]
author = "rcoh"
meta = { "breaking" = true, "tada" = false, "bug" = false, "target" = "all" }

[[aws-sdk-rust]]
message = "Structure members with the type `Option<Vec<T>>` now produce an accessor with the type `&[T]` instead of `Option<&[T]>`. To determine if the field was actually set use `.<field_name>.is_some()`."
references = ["smithy-rs#2995"]
author = "rcoh"
meta = { "breaking" = true, "tada" = false, "bug" = false }

[[smithy-rs]]
message = "Produce better docs when items are marked @required"
references = ["smithy-rs#2996"]
meta = { "breaking" = false, "tada" = false, "bug" = false, "target" = "client" }
author = "rcoh"

[[aws-sdk-rust]]
message = "The `futures_core::stream::Stream` trait has been removed from public API. It should not affect usual SDK use cases. If your code uses paginators, you do not need to use the `Stream` trait or its exntension traits, but only the `next`, `try_next`, `collect`, and `try_collect` methods are supported on `PaginationStream`. Other stream operations that were previously available through the trait or its extension traits can be added later in a backward compatible manner. Finally, `fn_stream` has been moved to be a child module of `pagination_stream`."
references = ["smithy-rs#2978"]
meta = { "breaking" = true, "tada" = false, "bug" = false }
author = "ysaito1001"

[[smithy-rs]]
message = "The `futures_core::stream::Stream` trait has been removed from public API. `FnStream` only supports `next`, `try_next`, `collect`, and `try_collect` methods. [`TryFlatMap::flat_map`](https://docs.rs/aws-smithy-async/latest/aws_smithy_async/future/pagination_stream/struct.TryFlatMap.html#method.flat_map) returns [`PaginationStream`](https://docs.rs/aws-smithy-async/latest/aws_smithy_async/future/pagination_stream/struct.PaginationStream.html), which should be preferred to `FnStream` at an interface level. Other stream operations that were previously available through the trait or its extension traits can be added later in a backward compatible manner. Finally, `fn_stream` has been moved to be a child module of `pagination_stream`."
references = ["smithy-rs#2978"]
meta = { "breaking" = true, "tada" = false, "bug" = false, "target" = "client" }
author = "ysaito1001"

[[smithy-rs]]
message = "Python middleware can set URI. This can be used to route a request to a different handler."
references = ["smithy-rs#3005"]
meta = { "breaking" = false, "tada" = true, "bug" = false, "target" = "server" }
author = "drganjoo"

[[aws-sdk-rust]]
message = "Add support for Sigv4A request signing. Sigv4a signing will be used automatically when appropriate for a given operation. Currently, it's used for S3 and EventBridge."
references = ["smithy-rs#1797"]
meta = { "breaking" = true, "tada" = true, "bug" = false }
author = "Velfi"

[[aws-sdk-rust]]
message = "The `futures_core::stream::Stream` trait has been removed from [`ByteStream`](https://docs.rs/aws-smithy-http/latest/aws_smithy_http/byte_stream/struct.ByteStream.html). The methods mentioned in the [doc](https://docs.rs/aws-smithy-http/latest/aws_smithy_http/byte_stream/struct.ByteStream.html#getting-data-out-of-a-bytestream) will continue to be supported. Other stream operations that were previously available through the trait or its extension traits can be added later in a backward compatible manner."
references = ["smithy-rs#2983"]
meta = { "breaking" = true, "tada" = false, "bug" = false }
author = "ysaito1001"

[[smithy-rs]]
message = "The `futures_core::stream::Stream` trait has been removed from [`ByteStream`](https://docs.rs/aws-smithy-http/latest/aws_smithy_http/byte_stream/struct.ByteStream.html). The methods mentioned in the [doc](https://docs.rs/aws-smithy-http/latest/aws_smithy_http/byte_stream/struct.ByteStream.html#getting-data-out-of-a-bytestream) will continue to be supported. Other stream operations that were previously available through the trait or its extension traits can be added later in a backward compatible manner."
references = ["smithy-rs#2983"]
meta = { "breaking" = true, "tada" = false, "bug" = false, "target" = "client" }
author = "ysaito1001"

[[smithy-rs]]
message = "`StaticUriEndpointResolver`'s `uri` constructor now takes a `String` instead of a `Uri`."
references = ["smithy-rs#2997"]
meta = { "breaking" = true, "tada" = false, "bug" = false, "target" = "client" }
author = "jdisanti"

[[aws-sdk-rust]]
message = "The IMDS Client builder's `build()` method is no longer async."
references = ["smithy-rs#2997"]
meta = { "breaking" = true, "tada" = false, "bug" = false }
author = "jdisanti"

[[aws-sdk-rust]]
message = """The API for [`AssumeRoleProvider`](https://docs.rs/aws-config/latest/aws_config/sts/struct.AssumeRoleProvider.html) has been updated to derive configuration from [`SdkConfig`](https://docs.rs/aws-config/latest/aws_config/struct.SdkConfig.html) instead of `ProviderConfig`.

For more information, see the [Change Log Discussion](https://github.com/awslabs/aws-sdk-rust/discussions/906)"""
meta = { "breaking" = true, "tada" = false, "bug" = false }
references = ["smithy-rs#3014"]
author = "rcoh"

[[aws-sdk-rust]]
message = "STS and SSO-based credential providers will now respect both `use_fips` and `use_dual_stack` when those settings are configured in a user's environment or profile."
references = ["aws-sdk-rust#882", "smithy-rs#3007"]
meta = { "breaking" = true, "tada" = true, "bug" = true }
author = "Velfi"

[[smithy-rs]]
message = "`SdkError` is no longer re-exported in generated server crates."
references = ["smithy-rs#3038"]
meta = { "breaking" = true, "tada" = false, "bug" = false, "target" = "server" }
author = "jdisanti"

[[smithy-rs]]
message = "The `customize()` method is now sync and infallible. Remove any `await`s and error handling from it to make things compile again."
references = ["smithy-rs#3039"]
meta = { "breaking" = true, "tada" = false, "bug" = false, "target" = "client" }
author = "jdisanti"

[[smithy-rs]]
message = "Our algorithm for converting identifiers to `snake_case` has been updated. This may result in a small change for some identifiers, particularly acronyms ending in `s`, e.g. `ACLs`."
references = ["smithy-rs#3037", "aws-sdk-rust#756"]
meta = { "breaking" = true, "tada" = false, "bug" = true, "target" = "all" }
author = "rcoh"

[[smithy-rs]]
message = """
Retry classifiers are now configurable at the service and operation levels. Users may also define their own custom retry classifiers.

For more information, see the [guide](https://github.com/awslabs/smithy-rs/discussions/3050).
"""
references = ["smithy-rs#2417", "smithy-rs#3018"]
meta = { "breaking" = true, "tada" = true, "bug" = false, "target" = "client" }
author = "Velfi"

[[aws-sdk-rust]]
message = """
Retry classifiers are now configurable at the service and operation levels. Users may also define their own custom retry classifiers.

For more information, see the [guide](https://github.com/awslabs/smithy-rs/discussions/3050).
"""
references = ["smithy-rs#2417", "smithy-rs#3018"]
meta = { "breaking" = true, "tada" = true, "bug" = false }
author = "Velfi"

[[aws-sdk-rust]]
message = "The future return types on traits `EndpointResolver` and `IdentityResolver` changed to new-types `EndpointFuture` and `IdentityFuture` respectively."
references = ["smithy-rs#3055"]
meta = { "breaking" = true, "tada" = false, "bug" = false }
author = "jdisanti"

[[smithy-rs]]
message = "The future return types on traits `EndpointResolver` and `IdentityResolver` changed to new-types `EndpointFuture` and `IdentityFuture` respectively."
references = ["smithy-rs#3055"]
meta = { "breaking" = true, "tada" = false, "bug" = false, "target" = "client" }
author = "jdisanti"

[[smithy-rs]]
message = """
[`EndpointPrefix::new`](https://docs.rs/aws-smithy-http/latest/aws_smithy_http/endpoint/struct.EndpointPrefix.html#method.new) no longer returns `crate::operation::error::BuildError` for an Err variant, instead returns a more specific [`InvalidEndpointError`](https://docs.rs/aws-smithy-http/latest/aws_smithy_http/endpoint/error/struct.InvalidEndpointError.html).
"""
references = ["smithy-rs#3032"]
meta = { "breaking" = true, "tada" = false, "bug" = false, "target" = "client" }
author = "ysaito1001"

[[aws-sdk-rust]]
message = "Lifetimes have been added to `EndpointResolver` and `IdentityResolver` traits."
references = ["smithy-rs#3061"]
meta = { "breaking" = true, "tada" = false, "bug" = false }
author = "jdisanti"

[[smithy-rs]]
message = "Lifetimes have been added to the `EndpointResolver` trait."
references = ["smithy-rs#3061"]
meta = { "breaking" = true, "tada" = false, "bug" = false, "target" = "client" }
author = "jdisanti"

[[aws-sdk-rust]]
message = """Several traits have been renamed from noun form to verb form to be more idiomatic:
- `EndpointResolver` -> `ResolveEndpoint`
- `Interceptor` -> `Intercept`
"""
references = ["smithy-rs#3065"]
meta = { "breaking" = true, "tada" = false, "bug" = false }
author = "jdisanti"

[[smithy-rs]]
message = """Several traits have been renamed from noun form to verb form to be more idiomatic:
- `AuthSchemeOptionResolver` -> `ResolveAuthSchemeOptions`
- `EndpointResolver` -> `ResolveEndpoint`
- `IdentityResolver` -> `ResolveIdentity`
- `Signer` -> `Sign`
- `RequestSerializer` -> `SerializeRequest`
- `ResponseDeserializer` -> `DeserializeResponse`
- `Interceptor` -> `Intercept`
"""
references = ["smithy-rs#3065"]
meta = { "breaking" = true, "tada" = false, "bug" = false, "target" = "client" }
author = "jdisanti"

[[smithy-rs]]
message = "**This change has [detailed upgrade guidance](https://github.com/awslabs/smithy-rs/discussions/3067)**. A summary is below.<br><br> The `HttpRequest` type alias now points to `aws-smithy-runtime-api::client::http::Request`. This is a first-party request type to allow us to gracefully support `http = 1.0` when it arrives. Most customer code using this method should be unaffected. `TryFrom`/`TryInto` conversions are provided for `http = 0.2.*`."
references = ["smithy-rs#3059"]
meta = { "breaking" = true, "tada" = false, "bug" = false, "target" = "client" }
author = "rcoh"

[[aws-sdk-rust]]
message = "[`PresignedRequest`](https://docs.rs/aws-sdk-s3/latest/aws_sdk_s3/presigning/struct.PresignedRequest.html) now returns standard-library types instead of types from the `http` crate. `to_http_request` has been renamed `to_http_02x_request`."
references = ["smithy-rs#3059"]
meta = { "breaking" = true, "tada" = false, "bug" = false }
author = "rcoh"

[[smithy-rs]]
message = "`RuntimeComponents` have been added as an argument to the `IdentityResolver::resolve_identity` trait function."
references = ["smithy-rs#2917"]
meta = { "breaking" = true, "tada" = false, "bug" = false, "target" = "client"}
author = "jdisanti"

[[smithy-rs]]
message = "The `idempotency_provider` field has been removed from config as a public field. If you need access to this field, it is still available from the context of an interceptor."
references = ["smithy-rs#3072"]
meta = { "breaking" = true, "tada" = false, "bug" = false, "target" = "client" }
author = "rcoh"

[[smithy-rs]]
<<<<<<< HEAD
message = """
`aws_smithy_http::body::{BoxBody, Error, SdkBody}` have been moved to `aws_smithy_types::body::{BoxBody, Error, SdkBody}`. Type aliases for them are left in `aws_smithy_http` for backwards compatibility but being deprecated.
"""
references = ["smithy-rs#3076"]
meta = { "breaking" = true, "tada" = false, "bug" = false, "target" = "all" }
author = "ysaito1001"

[[smithy-rs]]
message = """
`aws_smithy_http::byte_stream::{AggregatedBytes, ByteStream, error::Error}` have been moved to `aws_smithy_types::byte_stream::{AggregatedBytes, ByteStream, error::Error}`. Type aliases for them are left in `aws_smithy_http` for backwards compatibility but being deprecated.
"""
references = ["smithy-rs#3076"]
=======
message = "The `config::Builder::endpoint_resolver` method no longer accepts `&'static str`. Use `config::Builder::endpoint_url` instead."
references = ["smithy-rs#3078"]
meta = { "breaking" = true, "tada" = false, "bug" = false, "target" = "client" }
author = "rcoh"

[[smithy-rs]]
message = "**This change has [detailed upgrade guidance](https://github.com/awslabs/smithy-rs/discussions/3079).** <br><br>The endpoint interfaces from `aws-smithy-http` have been removed. Service-specific endpoint resolver traits have been added."
references = ["smithy-rs#3043", "smithy-rs#3078"]
meta = { "breaking" = true, "tada" = false, "bug" = false, "target" = "client" }
author = "rcoh"

[[smithy-rs]]
message = """
`aws_smithy_http::operation::error::{BuildError, SerializationError}` have been moved to `aws_smithy_types::error::operation::{BuildError, SerializationError}`. Type aliases for them are left in `aws_smithy_http` for backwards compatibility but are deprecated.
"""
references = ["smithy-rs#3054", "smithy-rs#3070"]
>>>>>>> e447a227
meta = { "breaking" = true, "tada" = false, "bug" = false, "target" = "all" }
author = "ysaito1001"<|MERGE_RESOLUTION|>--- conflicted
+++ resolved
@@ -416,20 +416,6 @@
 author = "rcoh"
 
 [[smithy-rs]]
-<<<<<<< HEAD
-message = """
-`aws_smithy_http::body::{BoxBody, Error, SdkBody}` have been moved to `aws_smithy_types::body::{BoxBody, Error, SdkBody}`. Type aliases for them are left in `aws_smithy_http` for backwards compatibility but being deprecated.
-"""
-references = ["smithy-rs#3076"]
-meta = { "breaking" = true, "tada" = false, "bug" = false, "target" = "all" }
-author = "ysaito1001"
-
-[[smithy-rs]]
-message = """
-`aws_smithy_http::byte_stream::{AggregatedBytes, ByteStream, error::Error}` have been moved to `aws_smithy_types::byte_stream::{AggregatedBytes, ByteStream, error::Error}`. Type aliases for them are left in `aws_smithy_http` for backwards compatibility but being deprecated.
-"""
-references = ["smithy-rs#3076"]
-=======
 message = "The `config::Builder::endpoint_resolver` method no longer accepts `&'static str`. Use `config::Builder::endpoint_url` instead."
 references = ["smithy-rs#3078"]
 meta = { "breaking" = true, "tada" = false, "bug" = false, "target" = "client" }
@@ -446,6 +432,21 @@
 `aws_smithy_http::operation::error::{BuildError, SerializationError}` have been moved to `aws_smithy_types::error::operation::{BuildError, SerializationError}`. Type aliases for them are left in `aws_smithy_http` for backwards compatibility but are deprecated.
 """
 references = ["smithy-rs#3054", "smithy-rs#3070"]
->>>>>>> e447a227
+meta = { "breaking" = true, "tada" = false, "bug" = false, "target" = "all" }
+author = "ysaito1001"
+
+[[smithy-rs]]
+message = """
+`aws_smithy_http::body::{BoxBody, Error, SdkBody}` have been moved to `aws_smithy_types::body::{BoxBody, Error, SdkBody}`. Type aliases for them are left in `aws_smithy_http` for backwards compatibility but are deprecated.
+"""
+references = ["smithy-rs#3076"]
+meta = { "breaking" = true, "tada" = false, "bug" = false, "target" = "all" }
+author = "ysaito1001"
+
+[[smithy-rs]]
+message = """
+`aws_smithy_http::byte_stream::{AggregatedBytes, ByteStream, error::Error}` have been moved to `aws_smithy_types::byte_stream::{AggregatedBytes, ByteStream, error::Error}`. Type aliases for them are left in `aws_smithy_http` for backwards compatibility but are deprecated.
+"""
+references = ["smithy-rs#3076"]
 meta = { "breaking" = true, "tada" = false, "bug" = false, "target" = "all" }
 author = "ysaito1001"