# Example changelog entries
# [[aws-sdk-rust]]
# message = "Fix typos in module documentation for generated crates"
# references = ["smithy-rs#920"]
# meta = { "breaking" = false, "tada" = false, "bug" = false }
# author = "rcoh"
#
# [[smithy-rs]]
# message = "Fix typos in module documentation for generated crates"
# references = ["smithy-rs#920"]
# meta = { "breaking" = false, "tada" = false, "bug" = false, "target" = "client | server | all"}
# author = "rcoh"

[[smithy-rs]]
message = "Add support for constructing [`SdkBody`] and [`ByteStream`] from `http-body` 1.0 bodies. Note that this is initial support and works via a backwards compatibility shim to http-body 0.4. Hyper 1.0 is not supported."
references = ["smithy-rs#3300", "aws-sdk-rust#977"]
meta = { "breaking" = false, "tada" = true, "bug" = false, "target" = "all" }
author = "rcoh"

[[aws-sdk-rust]]
message = "Add support for constructing [`SdkBody`] and [`ByteStream`] from `http-body` 1.0 bodies. Note that this is initial support and works via a backwards compatibility shim to http-body 0.4. Hyper 1.0 is not supported."
references = ["smithy-rs#3300", "aws-sdk-rust#977"]
meta = { "breaking" = false, "tada" = true, "bug" = false }
author = "rcoh"

[[smithy-rs]]
message = "Serialize 0/false in query parameters, and ignore actual default value during serialization instead of just 0/false. See [changelog discussion](https://github.com/smithy-lang/smithy-rs/discussions/3312) for details."
references = ["smithy-rs#3252", "smithy-rs#3312"]
meta = { "breaking" = false, "tada" = false, "bug" = true, "target" = "client" }
author = "milesziemer"

[[aws-sdk-rust]]
<<<<<<< HEAD
message = "Add support for constructing [`SdkBody`] and [`ByteStream`] from `http-body` 1.0 bodies. Note that this is initial support and works via a backwards compatibility shim to http-body 0.4. Hyper 1.0 is not supported."
references = ["smithy-rs#3300", "aws-sdk-rust#977"]
meta = { "breaking" = false, "tada" = true, "bug" = false }
author = "rcoh"

[[smithy-rs]]
message = """ Add `PaginationStreamExt` extension trait to `aws-smithy-types-convert` behind the `convert-streams` feature. This makes it possible to treat a paginator as a [`futures_core::Stream`](https://docs.rs/futures-core/latest/futures_core/stream/trait.Stream.html), allowing customers to use stream combinators like [`map`](https://docs.rs/tokio-stream/latest/tokio_stream/trait.StreamExt.html#method.map) and [`filter`](https://docs.rs/tokio-stream/latest/tokio_stream/trait.StreamExt.html#method.filter).

Example:
 
```rust
use aws_smithy_types_convert::stream::PaginationStreamExt
let stream = s3_client.list_objects_v2().bucket("...").into_paginator().send().into_stream_03x();
```
"""
references = ["smithy-rs#3299"]
meta = { "breaking" = false, "tada" = false, "bug" = false, "target" = "client"}
author = "Ploppz"

[[aws-sdk-rust]]
message = """ Add `PaginationStreamExt` extension trait to `aws-smithy-types-convert` behind the `convert-streams` feature. This makes it possible to treat a paginator as a [`futures_core::Stream`](https://docs.rs/futures-core/latest/futures_core/stream/trait.Stream.html), allowing customers to use stream combinators like [`map`](https://docs.rs/tokio-stream/latest/tokio_stream/trait.StreamExt.html#method.map) and [`filter`](https://docs.rs/tokio-stream/latest/tokio_stream/trait.StreamExt.html#method.filter).

Example:
 
```rust
use aws_smithy_types_convert::stream::PaginationStreamExt
let stream = s3_client.list_objects_v2().bucket("...").into_paginator().send().into_stream_03x();
```
"""
references = ["smithy-rs#3299"]
meta = { "breaking" = false, "tada" = false, "bug" = false }
author = "Ploppz"
=======
message = "Serialize 0/false in query parameters, and ignore actual default value during serialization instead of just 0/false. See [changelog discussion](https://github.com/smithy-lang/smithy-rs/discussions/3312) for details."
references = ["smithy-rs#3252", "smithy-rs#3312"]
meta = { "breaking" = false, "tada" = false, "bug" = true }
author = "milesziemer"
>>>>>>> a27be2ba
<|MERGE_RESOLUTION|>--- conflicted
+++ resolved
@@ -24,23 +24,10 @@
 author = "rcoh"
 
 [[smithy-rs]]
-message = "Serialize 0/false in query parameters, and ignore actual default value during serialization instead of just 0/false. See [changelog discussion](https://github.com/smithy-lang/smithy-rs/discussions/3312) for details."
-references = ["smithy-rs#3252", "smithy-rs#3312"]
-meta = { "breaking" = false, "tada" = false, "bug" = true, "target" = "client" }
-author = "milesziemer"
-
-[[aws-sdk-rust]]
-<<<<<<< HEAD
-message = "Add support for constructing [`SdkBody`] and [`ByteStream`] from `http-body` 1.0 bodies. Note that this is initial support and works via a backwards compatibility shim to http-body 0.4. Hyper 1.0 is not supported."
-references = ["smithy-rs#3300", "aws-sdk-rust#977"]
-meta = { "breaking" = false, "tada" = true, "bug" = false }
-author = "rcoh"
-
-[[smithy-rs]]
 message = """ Add `PaginationStreamExt` extension trait to `aws-smithy-types-convert` behind the `convert-streams` feature. This makes it possible to treat a paginator as a [`futures_core::Stream`](https://docs.rs/futures-core/latest/futures_core/stream/trait.Stream.html), allowing customers to use stream combinators like [`map`](https://docs.rs/tokio-stream/latest/tokio_stream/trait.StreamExt.html#method.map) and [`filter`](https://docs.rs/tokio-stream/latest/tokio_stream/trait.StreamExt.html#method.filter).
 
 Example:
- 
+
 ```rust
 use aws_smithy_types_convert::stream::PaginationStreamExt
 let stream = s3_client.list_objects_v2().bucket("...").into_paginator().send().into_stream_03x();
@@ -54,7 +41,7 @@
 message = """ Add `PaginationStreamExt` extension trait to `aws-smithy-types-convert` behind the `convert-streams` feature. This makes it possible to treat a paginator as a [`futures_core::Stream`](https://docs.rs/futures-core/latest/futures_core/stream/trait.Stream.html), allowing customers to use stream combinators like [`map`](https://docs.rs/tokio-stream/latest/tokio_stream/trait.StreamExt.html#method.map) and [`filter`](https://docs.rs/tokio-stream/latest/tokio_stream/trait.StreamExt.html#method.filter).
 
 Example:
- 
+
 ```rust
 use aws_smithy_types_convert::stream::PaginationStreamExt
 let stream = s3_client.list_objects_v2().bucket("...").into_paginator().send().into_stream_03x();
@@ -63,9 +50,15 @@
 references = ["smithy-rs#3299"]
 meta = { "breaking" = false, "tada" = false, "bug" = false }
 author = "Ploppz"
-=======
+
+[[smithy-rs]]
+message = "Serialize 0/false in query parameters, and ignore actual default value during serialization instead of just 0/false. See [changelog discussion](https://github.com/smithy-lang/smithy-rs/discussions/3312) for details."
+references = ["smithy-rs#3252", "smithy-rs#3312"]
+meta = { "breaking" = false, "tada" = false, "bug" = true, "target" = "client" }
+author = "milesziemer"
+
+[[aws-sdk-rust]]
 message = "Serialize 0/false in query parameters, and ignore actual default value during serialization instead of just 0/false. See [changelog discussion](https://github.com/smithy-lang/smithy-rs/discussions/3312) for details."
 references = ["smithy-rs#3252", "smithy-rs#3312"]
 meta = { "breaking" = false, "tada" = false, "bug" = true }
-author = "milesziemer"
->>>>>>> a27be2ba
+author = "milesziemer"