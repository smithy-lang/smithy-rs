--- conflicted
+++ resolved
@@ -10,7 +10,7 @@
 # references = ["smithy-rs#920"]
 # meta = { "breaking" = false, "tada" = false, "bug" = false }
 # author = "rcoh"
-<<<<<<< HEAD
+
 [[smithy-rs]]
 message = "Made fluent operation structs cloneable"
 references = ["aws-sdk-rust#254"]
@@ -22,7 +22,6 @@
 references = ["aws-sdk-rust#254"]
 meta = { "breaking" = false, "tada" = false, "bug" = false }
 author = "Jacco"
-=======
 
 [[aws-sdk-rust]]
 message = """
@@ -56,5 +55,4 @@
 message = "aws_types::Config is now `Clone`"
 meta = { "breaking" = false, "tada" = false, "bug" = false }
 references = ["smithy-rs#1002", "aws-sdk-rust#352"]
-author = "rcoh"
->>>>>>> bfbbf260
+author = "rcoh"