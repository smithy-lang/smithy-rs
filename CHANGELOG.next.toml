# Example changelog entries
# [[aws-sdk-rust]]
# message = "Fix typos in module documentation for generated crates"
# references = ["smithy-rs#920"]
# meta = { "breaking" = false, "tada" = false, "bug" = false }
# author = "rcoh"
#
# [[smithy-rs]]
# message = "Fix typos in module documentation for generated crates"
# references = ["smithy-rs#920"]
# meta = { "breaking" = false, "tada" = false, "bug" = false, "target" = "client | server | all"}
# author = "rcoh"
[[rust-runtime]]
message = "Pokémon Service example code now runs clippy during build."
references = ["smithy-rs#1727"]
meta = { "breaking" = false, "tada" = false, "bug" = false, "target" = "server" }
author = "GeneralSwiss"

[[smithy-rs]]
message = "Implement support for pure Python request middleware. Improve idiomatic logging support over tracing."
references = ["smithy-rs#1734"]
meta = { "breaking" = false, "tada" = false, "bug" = false, "target" = "server" }
author = "crisidev"

[[aws-sdk-rust]]
message = """
The SDK, by default, now times out if socket connect or time to first byte read takes longer than
3.1 seconds. There are a large number of breaking changes that come with this change that may
affect you if you customize the client configuration at all.
See [the upgrade guide](https://github.com/awslabs/aws-sdk-rust/issues/622) for information
on how to configure timeouts, and how to resolve compilation issues after upgrading.
"""
references = ["smithy-rs#1740", "smithy-rs#256"]
meta = { "breaking" = true, "tada" = false, "bug" = false }
author = "jdisanti"

[[aws-sdk-rust]]
message = """
Setting connect/read timeouts with `SdkConfig` now works. Previously, these timeout config values
were lost during connector creation, so the only reliable way to set them was to manually override
the HTTP connector.
"""
references = ["smithy-rs#1740", "smithy-rs#256"]
meta = { "breaking" = false, "tada" = false, "bug" = true }
author = "jdisanti"

[[smithy-rs]]
message = """
A large list of breaking changes were made to accomodate default timeouts in the AWS SDK.
See [the smithy-rs upgrade guide](https://github.com/awslabs/smithy-rs/issues/1760) for a full list
of breaking changes and how to resolve them.
"""
references = ["smithy-rs#1740", "smithy-rs#256"]
meta = { "breaking" = true, "tada" = false, "bug" = false, "target" = "client" }
author = "jdisanti"

[[aws-sdk-rust]]
<<<<<<< HEAD
message = "Paginators now stop on encountering a duplicate token by default rather than panic. This behavior can be customized by toggling the `stop_on_duplicate_token` property on the paginator before calling `send`."
references = ["aws-sdk-rust#620", "smithy-rs#1748"]
meta = { "breaking" = false, "tada" = false, "bug" = true }
author = "jdisanti"

[[smithy-rs]]
message = "Paginators now stop on encountering a duplicate token by default rather than panic. This behavior can be customized by toggling the `stop_on_duplicate_token` property on the paginator before calling `send`."
references = ["aws-sdk-rust#620", "smithy-rs#1748"]
meta = { "breaking" = false, "tada" = false, "bug" = true, "target" = "client"}
=======
message = """
It is now possible to programmatically customize the locations of the profile config/credentials files in `aws-config`:
```rust
use aws_config::profile::{ProfileFileCredentialsProvider, ProfileFileRegionProvider};
use aws_config::profile::profile_file::{ProfileFiles, ProfileFileKind};

let profile_files = ProfileFiles::builder()
    .with_file(ProfileFileKind::Credentials, "some/path/to/credentials-file")
    .build();
let credentials_provider = ProfileFileCredentialsProvider::builder()
    .profile_files(profile_files.clone())
    .build();
let region_provider = ProfileFileRegionProvider::builder()
    .profile_files(profile_files)
    .build();

let sdk_config = aws_config::from_env()
    .credentials_provider(credentials_provider)
    .region(region_provider)
    .load()
    .await;
```
"""
references = ["aws-sdk-rust#237", "smithy-rs#1770"]
meta = { "breaking" = false, "tada" = true, "bug" = false }
>>>>>>> ef85116f
author = "jdisanti"<|MERGE_RESOLUTION|>--- conflicted
+++ resolved
@@ -55,17 +55,6 @@
 author = "jdisanti"
 
 [[aws-sdk-rust]]
-<<<<<<< HEAD
-message = "Paginators now stop on encountering a duplicate token by default rather than panic. This behavior can be customized by toggling the `stop_on_duplicate_token` property on the paginator before calling `send`."
-references = ["aws-sdk-rust#620", "smithy-rs#1748"]
-meta = { "breaking" = false, "tada" = false, "bug" = true }
-author = "jdisanti"
-
-[[smithy-rs]]
-message = "Paginators now stop on encountering a duplicate token by default rather than panic. This behavior can be customized by toggling the `stop_on_duplicate_token` property on the paginator before calling `send`."
-references = ["aws-sdk-rust#620", "smithy-rs#1748"]
-meta = { "breaking" = false, "tada" = false, "bug" = true, "target" = "client"}
-=======
 message = """
 It is now possible to programmatically customize the locations of the profile config/credentials files in `aws-config`:
 ```rust
@@ -91,5 +80,16 @@
 """
 references = ["aws-sdk-rust#237", "smithy-rs#1770"]
 meta = { "breaking" = false, "tada" = true, "bug" = false }
->>>>>>> ef85116f
+author = "jdisanti"
+
+[[aws-sdk-rust]]
+message = "Paginators now stop on encountering a duplicate token by default rather than panic. This behavior can be customized by toggling the `stop_on_duplicate_token` property on the paginator before calling `send`."
+references = ["aws-sdk-rust#620", "smithy-rs#1748"]
+meta = { "breaking" = false, "tada" = false, "bug" = true }
+author = "jdisanti"
+
+[[smithy-rs]]
+message = "Paginators now stop on encountering a duplicate token by default rather than panic. This behavior can be customized by toggling the `stop_on_duplicate_token` property on the paginator before calling `send`."
+references = ["aws-sdk-rust#620", "smithy-rs#1748"]
+meta = { "breaking" = false, "tada" = false, "bug" = true, "target" = "client"}
 author = "jdisanti"