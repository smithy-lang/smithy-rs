--- conflicted
+++ resolved
@@ -54,12 +54,6 @@
 author = "rcoh"
 
 [[smithy-rs]]
-<<<<<<< HEAD
-message = "Fix cargo audit issue on chrono."
-references = ["smithy-rs#1907"]
-meta = { "breaking" = false, "tada" = false, "bug" = false }
-author = "ysaito1001"
-=======
 message = """
 Operation metadata is now added to the property bag before sending requests allowing middlewares to behave
 differently depending on the operation being sent.
@@ -73,4 +67,9 @@
 references = ["smithy-rs#1929"]
 meta = { "breaking" = false, "tada" = true, "bug" = false, "target" = "all"}
 author = "Velfi"
->>>>>>> 2aafd044
+
+[[smithy-rs]]
+message = "Fix cargo audit issue on chrono."
+references = ["smithy-rs#1907"]
+meta = { "breaking" = false, "tada" = false, "bug" = false }
+author = "ysaito1001"