# Example changelog entries
# [[aws-sdk-rust]]
# message = "Fix typos in module documentation for generated crates"
# references = ["smithy-rs#920"]
# meta = { "breaking" = false, "tada" = false, "bug" = false }
# author = "rcoh"
#
# [[smithy-rs]]
# message = "Fix typos in module documentation for generated crates"
# references = ["smithy-rs#920"]
# meta = { "breaking" = false, "tada" = false, "bug" = false }
# author = "rcoh"

[[aws-sdk-rust]]
<<<<<<< HEAD
message = "Include non-service-specific examples in the root Cargo workspace so that they can build"
references = ["smithy-rs#957"]
meta = { "breaking" = false, "tada" = false, "bug" = true }
author = "jdisanti"

[[smithy-rs]]
message = "Include non-service-specific examples in the generated root Cargo workspace"
references = ["smithy-rs#957"]
meta = { "breaking" = false, "tada" = false, "bug" = true }
author = "jdisanti"

[[aws-sdk-rust]]
message = "Debug implementation of Credentials will print `expiry` in a human readable way"
meta = { "breaking" = false, "tada" = false, "bug" = false }
references = ["smithy-rs#973"]
author = "rcoh"
=======
message = """
The `meta`, `environment`, and `dns` Cargo feature flags were removed from `aws-config`.
The code behind the `dns` flag is now enabled when `rt-tokio` is enabled. The code behind
the `meta` and `environment` flags is always enabled now.
"""
references = ["smithy-rs#961"]
meta = { "breaking" = true, "tada" = false, "bug" = false }
author = "jdisanti"
>>>>>>> af1832ed
<|MERGE_RESOLUTION|>--- conflicted
+++ resolved
@@ -12,24 +12,6 @@
 # author = "rcoh"
 
 [[aws-sdk-rust]]
-<<<<<<< HEAD
-message = "Include non-service-specific examples in the root Cargo workspace so that they can build"
-references = ["smithy-rs#957"]
-meta = { "breaking" = false, "tada" = false, "bug" = true }
-author = "jdisanti"
-
-[[smithy-rs]]
-message = "Include non-service-specific examples in the generated root Cargo workspace"
-references = ["smithy-rs#957"]
-meta = { "breaking" = false, "tada" = false, "bug" = true }
-author = "jdisanti"
-
-[[aws-sdk-rust]]
-message = "Debug implementation of Credentials will print `expiry` in a human readable way"
-meta = { "breaking" = false, "tada" = false, "bug" = false }
-references = ["smithy-rs#973"]
-author = "rcoh"
-=======
 message = """
 The `meta`, `environment`, and `dns` Cargo feature flags were removed from `aws-config`.
 The code behind the `dns` flag is now enabled when `rt-tokio` is enabled. The code behind
@@ -38,4 +20,9 @@
 references = ["smithy-rs#961"]
 meta = { "breaking" = true, "tada" = false, "bug" = false }
 author = "jdisanti"
->>>>>>> af1832ed
+
+[[aws-sdk-rust]]
+message = "Debug implementation of Credentials will print `expiry` in a human readable way"
+meta = { "breaking" = false, "tada" = false, "bug" = false }
+references = ["smithy-rs#973"]
+author = "rcoh"