# Example changelog entries
# [[aws-sdk-rust]]
# message = "Fix typos in module documentation for generated crates"
# references = ["smithy-rs#920"]
# meta = { "breaking" = false, "tada" = false, "bug" = false }
# author = "rcoh"
#
# [[smithy-rs]]
# message = "Fix typos in module documentation for generated crates"
# references = ["smithy-rs#920"]
# meta = { "breaking" = false, "tada" = false, "bug" = false, "target" = "client | server | all"}
# author = "rcoh"

[[aws-sdk-rust]]
message = "Remove native-tls and add a migration guide."
author = "82marbag"
references = ["smithy-rs#2675"]
meta = { "breaking" = true, "tada" = false, "bug" = false }

[[smithy-rs]]
message = "Remove native-tls and add a migration guide."
author = "82marbag"
references = ["smithy-rs#2675"]
meta = { "breaking" = true, "tada" = false, "bug" = false }

[[aws-sdk-rust]]
message = "Fix error message when `credentials-sso` feature is not enabled on `aws-config`. NOTE: if you use `no-default-features`, you will need to manually able `credentials-sso` after 0.55.*"
references = ["smithy-rs#2722", "aws-sdk-rust#703"]
meta = { "breaking" = false, "tada" = false, "bug" = true }
author = "rcoh"

[[aws-sdk-rust]]
<<<<<<< HEAD
message = """Reconnect on transient errors.

If a transient error (timeout, 500, 503, 503) is encountered, the connection will be evicted from the pool and will not
be reused. This is enabled by default for all AWS services. It can be disabled by setting `RetryConfig::with_reconnect_mode`

Although there is no API breakage from this change, it alters the client behavior in a way that may cause breakage for customers.
"""
references = ["aws-sdk-rust#160", "smithy-rs#2445"]
meta = { "breaking" = true, "tada" = false, "bug" = false }
author = "rcoh"

[[smithy-rs]]
message = """Reconnect on transient errors.

Note: **this behavior is disabled by default for generic clients**. It can be enabled with
`aws_smithy_client::Builder::reconnect_on_transient_errors`

If a transient error (timeout, 500, 503, 503) is encountered, the connection will be evicted from the pool and will not
be reused.
"""
references = ["aws-sdk-rust#160", "smithy-rs#2445"]
meta = { "breaking" = false, "tada" = false, "bug" = false, "target" = "client" }
author = "rcoh"

[[smithy-rs]]
message = """Remove `PollError` from an operations `Service::Error`.

Any [`tower::Service`](https://docs.rs/tower/latest/tower/trait.Service.html) provided to
[`Operation::from_service`](https://docs.rs/aws-smithy-http-server/latest/aws_smithy_http_server/operation/struct.Operation.html#method.from_service)
no longer requires `Service::Error = OperationError<Op::Error, PollError>`, instead requiring just `Service::Error = Op::Error`.
"""
references = ["smithy-rs#2457"]
meta = { "breaking" = true, "tada" = false, "bug" = false, "target" = "server" }
author = "hlbarber"
=======
message = "`SsoCredentialsProvider`, `AssumeRoleProvider`, and `WebIdentityTokenCredentialsProvider` now use `NoCredentialsCache` internally when fetching credentials using an STS client. This avoids double-caching when these providers are wrapped by `LazyCredentialsCache` when a service client is created."
references = ["smithy-rs#2720"]
meta = { "breaking" = false, "tada" = false, "bug" = true }
author = "ysaito1001"
>>>>>>> d083c6f2
<|MERGE_RESOLUTION|>--- conflicted
+++ resolved
@@ -30,30 +30,10 @@
 author = "rcoh"
 
 [[aws-sdk-rust]]
-<<<<<<< HEAD
-message = """Reconnect on transient errors.
-
-If a transient error (timeout, 500, 503, 503) is encountered, the connection will be evicted from the pool and will not
-be reused. This is enabled by default for all AWS services. It can be disabled by setting `RetryConfig::with_reconnect_mode`
-
-Although there is no API breakage from this change, it alters the client behavior in a way that may cause breakage for customers.
-"""
-references = ["aws-sdk-rust#160", "smithy-rs#2445"]
-meta = { "breaking" = true, "tada" = false, "bug" = false }
-author = "rcoh"
-
-[[smithy-rs]]
-message = """Reconnect on transient errors.
-
-Note: **this behavior is disabled by default for generic clients**. It can be enabled with
-`aws_smithy_client::Builder::reconnect_on_transient_errors`
-
-If a transient error (timeout, 500, 503, 503) is encountered, the connection will be evicted from the pool and will not
-be reused.
-"""
-references = ["aws-sdk-rust#160", "smithy-rs#2445"]
-meta = { "breaking" = false, "tada" = false, "bug" = false, "target" = "client" }
-author = "rcoh"
+message = "`SsoCredentialsProvider`, `AssumeRoleProvider`, and `WebIdentityTokenCredentialsProvider` now use `NoCredentialsCache` internally when fetching credentials using an STS client. This avoids double-caching when these providers are wrapped by `LazyCredentialsCache` when a service client is created."
+references = ["smithy-rs#2720"]
+meta = { "breaking" = false, "tada" = false, "bug" = true }
+author = "ysaito1001"
 
 [[smithy-rs]]
 message = """Remove `PollError` from an operations `Service::Error`.
@@ -64,10 +44,4 @@
 """
 references = ["smithy-rs#2457"]
 meta = { "breaking" = true, "tada" = false, "bug" = false, "target" = "server" }
-author = "hlbarber"
-=======
-message = "`SsoCredentialsProvider`, `AssumeRoleProvider`, and `WebIdentityTokenCredentialsProvider` now use `NoCredentialsCache` internally when fetching credentials using an STS client. This avoids double-caching when these providers are wrapped by `LazyCredentialsCache` when a service client is created."
-references = ["smithy-rs#2720"]
-meta = { "breaking" = false, "tada" = false, "bug" = true }
-author = "ysaito1001"
->>>>>>> d083c6f2
+author = "hlbarber"