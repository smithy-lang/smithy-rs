# Example changelog entries
# [[aws-sdk-rust]]
# message = "Fix typos in module documentation for generated crates"
# references = ["smithy-rs#920"]
# meta = { "breaking" = false, "tada" = false, "bug" = false }
# author = "rcoh"
#
# [[smithy-rs]]
# message = "Fix typos in module documentation for generated crates"
# references = ["smithy-rs#920"]
# meta = { "breaking" = false, "tada" = false, "bug" = false }
<<<<<<< HEAD
# author = "rcoh"

[[aws-sdk-rust]]
message = "The docs for fluent builders now have easy links to their corresponding Input, Output, and Error structs"
references = ["aws-sdk-rust#348"]
meta = { "breaking" = false, "tada" = true, "bug" = false }
author = "Velfi"

[[aws-sdk-rust]]
message = "Fix typos for X-Ray trace ID environment variable in aws_http::recursion_detection"
references = ["smithy-rs#1050"]
meta = { "breaking" = false, "tada" = false, "bug" = true }
author = "nmoutschen"
=======
# author = "rcoh"
>>>>>>> 2b90cc9b
<|MERGE_RESOLUTION|>--- conflicted
+++ resolved
@@ -9,20 +9,10 @@
 # message = "Fix typos in module documentation for generated crates"
 # references = ["smithy-rs#920"]
 # meta = { "breaking" = false, "tada" = false, "bug" = false }
-<<<<<<< HEAD
 # author = "rcoh"
 
 [[aws-sdk-rust]]
 message = "The docs for fluent builders now have easy links to their corresponding Input, Output, and Error structs"
 references = ["aws-sdk-rust#348"]
 meta = { "breaking" = false, "tada" = true, "bug" = false }
-author = "Velfi"
-
-[[aws-sdk-rust]]
-message = "Fix typos for X-Ray trace ID environment variable in aws_http::recursion_detection"
-references = ["smithy-rs#1050"]
-meta = { "breaking" = false, "tada" = false, "bug" = true }
-author = "nmoutschen"
-=======
-# author = "rcoh"
->>>>>>> 2b90cc9b
+author = "Velfi"