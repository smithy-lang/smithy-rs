# Example changelog entries
# [[aws-sdk-rust]]
# message = "Fix typos in module documentation for generated crates"
# references = ["smithy-rs#920"]
# meta = { "breaking" = false, "tada" = false, "bug" = false }
# author = "rcoh"
#
# [[smithy-rs]]
# message = "Fix typos in module documentation for generated crates"
# references = ["smithy-rs#920"]
# meta = { "breaking" = false, "tada" = false, "bug" = false }
# author = "rcoh"

[[aws-sdk-rust]]
message = """
Fix compilation of `aws-config` with `rustls` and `native-tls` disabled. The
`ProviderConfig::with_tcp_connector` method uses
`aws_smithy_client::hyper_ext`, which only exists with the `client-hyper`
feature enabled. Add a feature enabling that, and enable it by default.
"""
references = ["smithy-rs#1541"]
meta = { "breaking" = false, "tada" = false, "bug" = true }
author = "joshtriplett"

[[aws-sdk-rust]]
message = """
Add support for aws-chunked content encoding. Only single-chunk encoding is supported. Multiple chunks and
chunk signing are not supported at this time.
"""
references = ["smithy-rs#1263"]
meta = { "breaking" = false, "tada" = false, "bug" = false }
author = "Velfi"

[[aws-sdk-rust]]
message = "Re-export aws_types::SdkConfig in aws_config"
references = ["smithy-rs#1457"]
meta = { "breaking" = false, "tada" = true, "bug" = false }
author = "calavera"

<<<<<<< HEAD
[[aws-sdk-rust]]
message = "Add `From<aws_smithy_client::erase::DynConnector>` impl for `aws_smithy_client::http_connector::HttpConnector`"
references = ["aws-sdk-rust#581"]
=======
[[smithy-rs]]
message = """
Updated the smithy client's retry behavior to allow for a configurable initial backoff. Previously, the initial backoff
(named `r` in the code) was set to 2 seconds. This is not an ideal default for services that expect clients to quickly
retry failed request attempts. Now, users can set quicker (or slower) backoffs according to their needs.
"""
references = ["aws-sdk-rust#567"]
meta = { "breaking" = false, "tada" = true, "bug" = false }
author = "Velfi"

[[aws-sdk-rust]]
message = """
Updated SDK Client retry behavior to allow for a configurable initial backoff. Previously, the initial backoff
(named `r` in the code) was set to 2 seconds. This is not an ideal default for services like DynamoDB that expect
clients to quickly retry failed request attempts. Now, users can set quicker (or slower) backoffs according to their
needs.

```rust
#[tokio::main]
async fn main() -> Result<(), aws_sdk_dynamodb::Error> {
    let retry_config = aws_smithy_types::retry::RetryConfigBuilder::new()
        .max_attempts(4)
        .initial_backoff(Duration::from_millis(20));

    let shared_config = aws_config::from_env()
        .retry_config(retry_config)
        .load()
        .await;

    let client = aws_sdk_dynamodb::Client::new(&shared_config);

    // Given the 20ms backoff multiplier, and assuming this request fails 3 times before succeeding,
    // the first retry would take place between 0-20ms after the initial request,
    // the second retry would take place between 0-40ms after the first retry,
    // and the third retry would take place between 0-80ms after the second retry.
    let request = client
        .put_item()
        .table_name("users")
        .item("username", "Velfi")
        .item("account_type", "Developer")
        .send().await?;

    Ok(())
}
```
"""
references = ["aws-sdk-rust#567"]
>>>>>>> e6005fb1
meta = { "breaking" = false, "tada" = true, "bug" = false }
author = "Velfi"<|MERGE_RESOLUTION|>--- conflicted
+++ resolved
@@ -37,11 +37,12 @@
 meta = { "breaking" = false, "tada" = true, "bug" = false }
 author = "calavera"
 
-<<<<<<< HEAD
 [[aws-sdk-rust]]
 message = "Add `From<aws_smithy_client::erase::DynConnector>` impl for `aws_smithy_client::http_connector::HttpConnector`"
 references = ["aws-sdk-rust#581"]
-=======
+meta = { "breaking" = false, "tada" = true, "bug" = false }
+author = "Velfi"
+
 [[smithy-rs]]
 message = """
 Updated the smithy client's retry behavior to allow for a configurable initial backoff. Previously, the initial backoff
@@ -89,6 +90,5 @@
 ```
 """
 references = ["aws-sdk-rust#567"]
->>>>>>> e6005fb1
 meta = { "breaking" = false, "tada" = true, "bug" = false }
 author = "Velfi"