# Example changelog entries
# [[aws-sdk-rust]]
# message = "Fix typos in module documentation for generated crates"
# references = ["smithy-rs#920"]
# meta = { "breaking" = false, "tada" = false, "bug" = false }
# author = "rcoh"
#
# [[smithy-rs]]
# message = "Fix typos in module documentation for generated crates"
# references = ["smithy-rs#920"]
# meta = { "breaking" = false, "tada" = false, "bug" = false, "target" = "client | server | all"}
# author = "rcoh"

[[smithy-rs]]
message = "It's now possible to nest runtime components with the `RuntimePlugin` trait. A `current_components` argument was added to the `runtime_components` method so that components configured from previous runtime plugins can be referenced in the current runtime plugin. Ordering of runtime plugins was also introduced via a new `RuntimePlugin::order` method."
references = ["smithy-rs#2909"]
meta = { "breaking" = true, "tada" = false, "bug" = false, "target" = "client" }
author = "jdisanti"

[[aws-sdk-rust]]
message = """Several breaking changes were made to the aws-sigv4 API to remove the direct HTTP dependency:
- The `take_parameters` and `take_headers` APIs were removed from `SigningInstructions`. Use `into_parts()` instead
- The arguments of `SignableRequest::new` were changed to accept string types instead of types from the HTTP crate
- `SigningInstructions::apply_to_request` was gated beyond an `http0-compat` feature flag for backwards compatibility. This API MAY be removed in a future release.
- Several public accessors were removed from `SigningInstructions`.
"""
references = ["smithy-rs#2921"]
meta = { "breaking" = true, "tada" = false, "bug" = false }
author = "rcoh"

[[aws-sdk-rust]]
message = "In sigV4-related code, rename 'signing service' to 'signing name'. This aligns with the terminology used by the endpoint resolver."
references = ["smithy-rs#2911"]
meta = { "breaking" = true, "tada" = false, "bug" = false }
author = "Velfi"

[[aws-sdk-rust]]
message = "Struct members modeled as required are no longer wrapped in `Option`s [when possible](https://smithy.io/2.0/spec/aggregate-types.html#structure-member-optionality). For upgrade guidance and more info, see [here](https://github.com/awslabs/smithy-rs/discussions/2929)."
references = ["smithy-rs#2916", "aws-sdk-rust#536"]
meta = { "breaking" = true, "tada" = true, "bug" = false }
author = "Velfi"

[[smithy-rs]]
message = """
Support for Smithy IDLv2 nullability is now enabled by default. You can maintain the old behavior by setting `nullabilityCheckMode: "CLIENT_ZERO_VALUE_V1" in your codegen config.
For upgrade guidance and more info, see [here](https://github.com/awslabs/smithy-rs/discussions/2929).
"""
references = ["smithy-rs#2916", "smithy-rs#1767"]
meta = { "breaking" = false, "tada" = true, "bug" = false, "target" = "client"}
author = "Velfi"

[[aws-sdk-rust]]
message = """
All versions of SigningParams have been updated to contain an [`Identity`](https://docs.rs/aws-smithy-runtime-api/latest/aws_smithy_runtime_api/client/identity/struct.Identity.html)
as opposed to AWS credentials in `&str` form. [Read more](https://github.com/awslabs/aws-sdk-rust/discussions/868).
"""
references = ["smithy-rs#2913"]
meta = { "breaking" = true, "tada" = false, "bug" = false }
author = "Velfi"

[[aws-sdk-rust]]
message = "Update MSRV to Rust 1.70.0"
references = ["smithy-rs#2948"]
meta = { "breaking" = true, "tada" = false, "bug" = false }
author = "Velfi"

[[smithy-rs]]
message = "Update MSRV to Rust 1.70.0"
references = ["smithy-rs#2948"]
meta = { "breaking" = true, "tada" = false, "bug" = false, "target" = "all" }
author = "Velfi"

[[aws-sdk-rust]]
message = "Correctly identify HTTP 200 responses from S3 with `<Error>` as the root Element as errors. **Note**: This a behavior change and will change the error type returned by the SDK in some cases."
references = ["smithy-rs#2958", "aws-sdk-rust#873"]
meta = { "breaking" = false, "tada" = false, "bug" = true }
author = "rcoh"

[[aws-sdk-rust]]
message = "Allow `no_credentials` to be used with all S3 operations."
references = ["smithy-rs#2955", "aws-sdk-rust#878"]
meta = { "breaking" = false, "tada" = false, "bug" = true }
author = "jdisanti"

[[aws-sdk-rust]]
message = "`CustomizableOperation`, created as a result of calling the `.customize` method on a fluent builder, ceased to be `Send` and `Sync` in the previous releases. It is now `Send` and `Sync` again."
references = ["smithy-rs#2944", "smithy-rs#2951"]
meta = { "breaking" = false, "tada" = false, "bug" = true }
author = "ysaito1001"

[[smithy-rs]]
message = "`CustomizableOperation`, created as a result of calling the `.customize` method on a fluent builder, ceased to be `Send` and `Sync` in the previous releases. It is now `Send` and `Sync` again."
references = ["smithy-rs#2944", "smithy-rs#2951"]
meta = { "breaking" = false, "tada" = false, "bug" = true, "target" = "client" }
author = "ysaito1001"

[[smithy-rs]]
message = "Generate a region setter when a model uses SigV4."
references = ["smithy-rs#2960"]
meta = { "breaking" = false, "tada" = false, "bug" = true, "target" = "client" }
author = "jdisanti"

[[smithy-rs]]
message = "Fix code generation for union members with the `@httpPayload` trait."
references = ["smithy-rs#2969", "smithy-rs#1896"]
meta = { "breaking" = false, "tada" = false, "bug" = true, "target" = "all" }
author = "jdisanti"

[[aws-sdk-rust]]
message = "Make `bucket` required for request construction for S3. When `bucket` is not set, a **different** operation than intended can be triggered."
references = ["smithy-rs#1668", "aws-sdk-rust#873", "smithy-rs#2964"]
meta = { "breaking" = false, "tada" = false, "bug" = true }
author = "rcoh"

[[smithy-rs]]
message = "Required members with @contextParam are now treated as client-side required."
references = ["smithy-rs#2964"]
meta = { "breaking" = false, "tada" = false, "bug" = false, target = "client" }
author = "rcoh"

[[smithy-rs]]
message = "`aws_smithy_client::hyper_ext::Adapter` was moved/renamed to `aws_smithy_runtime::client::connectors::hyper_connector::HyperConnector`."
references = ["smithy-rs#2970"]
meta = { "breaking" = true, "tada" = false, "bug" = false, "target" = "client" }
author = "jdisanti"

[[smithy-rs]]
message = "Test connectors moved into `aws_smithy_runtime::client::connectors::test_util` behind the `test-util` feature."
references = ["smithy-rs#2970"]
meta = { "breaking" = true, "tada" = false, "bug" = false, "target" = "client" }
author = "jdisanti"

[[smithy-rs]]
message = "DVR's RecordingConnection and ReplayingConnection were renamed to RecordingConnector and ReplayingConnector respectively."
references = ["smithy-rs#2970"]
meta = { "breaking" = true, "tada" = false, "bug" = false, "target" = "client" }
author = "jdisanti"

[[smithy-rs]]
message = "TestConnection was renamed to EventConnector."
references = ["smithy-rs#2970"]
meta = { "breaking" = true, "tada" = false, "bug" = false, "target" = "client" }
author = "jdisanti"

[[aws-sdk-rust]]
message = "Remove `once_cell` from public API."
references = ["smithy-rs#2973"]
meta = { "breaking" = true, "tada" = false, "bug" = false }
author = "ysaito1001"

[[smithy-rs]]
message = "Remove `once_cell` from public API."
references = ["smithy-rs#2973"]
meta = { "breaking" = true, "tada" = false, "bug" = false, "target" = "all" }
author = "ysaito1001"

[[aws-sdk-rust]]
message = "Fix regression with redacting sensitive HTTP response bodies."
references = ["smithy-rs#2926", "smithy-rs#2972"]
meta = { "breaking" = false, "tada" = false, "bug" = true }
author = "ysaito1001"

[[smithy-rs]]
message = "Fix regression with redacting sensitive HTTP response bodies."
references = ["smithy-rs#2926", "smithy-rs#2972"]
meta = { "breaking" = false, "tada" = false, "bug" = true, "target" = "client" }
author = "ysaito1001"

[[smithy-rs]]
message = "Omit fractional seconds from `http-date` format."
references = ["smithy-rs#2831", "aws-sdk-rust#818"]
meta = { "breaking" = false, "tada" = false, "bug" = true, "target" = "all" }
author = "rschmitt"

[[smithy-rs]]
message = "Source defaults from the default trait instead of implicitly based on type. This has minimal changes in the generated code."
references = ["smithy-rs#2985"]
meta = { "breaking" = false, "tada" = false, "bug" = true, "target" = "client" }
author = "rcoh"

[[smithy-rs]]
message = """
Structure members with the type `Option<Vec<T>>` now produce an accessor with the type `&[T]` instead of `Option<&[T]>`. This is enabled by default for clients and can be disabled by updating your smithy-build.json with the following setting:
```json
{
  "codegen": {
    "flattenCollectionAccessors": false,
    ...
  }
}
```
"""
references = ["smithy-rs#2995"]
author = "rcoh"
meta = { "breaking" = true, "tada" = false, "bug" = false, "target" = "all" }

[[aws-sdk-rust]]
message = "Structure members with the type `Option<Vec<T>>` now produce an accessor with the type `&[T]` instead of `Option<&[T]>`. To determine if the field was actually set use `.<field_name>.is_some()`."
references = ["smithy-rs#2995"]
author = "rcoh"
meta = { "breaking" = true, "tada" = false, "bug" = false }

[[smithy-rs]]
message = "Produce better docs when items are marked @required"
references = ["smithy-rs#2996"]
meta = { "breaking" = false, "tada" = false, "bug" = false, "target" = "client" }
author = "rcoh"

[[aws-sdk-rust]]
<<<<<<< HEAD
message = "`ProviderConfig` will now respect both `use_fips` and `use_dual_stack` when those settings are configured in a user's environment or profile."
references = ["aws-sdk-rust#882", "smithy-rs#3007"]
meta = { "breaking" = false, "tada" = true, "bug" = true }
author = "Velfi"
=======
message = "The `futures_core::stream::Stream` trait has been removed from public API. It should not affect usual SDK use cases. If your code uses paginators, you do not need to use the `Stream` trait or its exntension traits, but only the `next`, `try_next`, `collect`, and `try_collect` methods are supported on `PaginationStream`. Other stream operations that were previously available through the trait or its extension traits can be added later in a backward compatible manner. Finally, `fn_stream` has been moved to be a child module of `pagination_stream`."
references = ["smithy-rs#2978"]
meta = { "breaking" = true, "tada" = false, "bug" = false }
author = "ysaito1001"

[[smithy-rs]]
message = "The `futures_core::stream::Stream` trait has been removed from public API. `FnStream` only supports `next`, `try_next`, `collect`, and `try_collect` methods. [`TryFlatMap::flat_map`](https://docs.rs/aws-smithy-async/latest/aws_smithy_async/future/pagination_stream/struct.TryFlatMap.html#method.flat_map) returns [`PaginationStream`](https://docs.rs/aws-smithy-async/latest/aws_smithy_async/future/pagination_stream/struct.PaginationStream.html), which should be preferred to `FnStream` at an interface level. Other stream operations that were previously available through the trait or its extension traits can be added later in a backward compatible manner. Finally, `fn_stream` has been moved to be a child module of `pagination_stream`."
references = ["smithy-rs#2978"]
meta = { "breaking" = true, "tada" = false, "bug" = false, "target" = "client" }
author = "ysaito1001"

[[smithy-rs]]
message = "Python middleware can set URI. This can be used to route a request to a different handler."
references = ["smithy-rs#3005"]
meta = { "breaking" = false, "tada" = true, "bug" = false, "target" = "server" }
author = "drganjoo"

[[aws-sdk-rust]]
message = "Add support for Sigv4A request signing. Sigv4a signing will be used automatically when appropriate for a given operation. Currently, it's used for S3 and EventBridge."
references = ["smithy-rs#1797"]
meta = { "breaking" = true, "tada" = true, "bug" = false }
author = "Velfi"

[[aws-sdk-rust]]
message = "The `futures_core::stream::Stream` trait has been removed from [`ByteStream`](https://docs.rs/aws-smithy-http/latest/aws_smithy_http/byte_stream/struct.ByteStream.html). The methods mentioned in the [doc](https://docs.rs/aws-smithy-http/latest/aws_smithy_http/byte_stream/struct.ByteStream.html#getting-data-out-of-a-bytestream) will continue to be supported. Other stream operations that were previously available through the trait or its extension traits can be added later in a backward compatible manner."
references = ["smithy-rs#2983"]
meta = { "breaking" = true, "tada" = false, "bug" = false }
author = "ysaito1001"

[[smithy-rs]]
message = "The `futures_core::stream::Stream` trait has been removed from [`ByteStream`](https://docs.rs/aws-smithy-http/latest/aws_smithy_http/byte_stream/struct.ByteStream.html). The methods mentioned in the [doc](https://docs.rs/aws-smithy-http/latest/aws_smithy_http/byte_stream/struct.ByteStream.html#getting-data-out-of-a-bytestream) will continue to be supported. Other stream operations that were previously available through the trait or its extension traits can be added later in a backward compatible manner."
references = ["smithy-rs#2983"]
meta = { "breaking" = true, "tada" = false, "bug" = false, "target" = "client" }
author = "ysaito1001"

[[smithy-rs]]
message = "`StaticUriEndpointResolver`'s `uri` constructor now takes a `String` instead of a `Uri`."
references = ["smithy-rs#2997"]
meta = { "breaking" = true, "tada" = false, "bug" = false, "target" = "client" }
author = "jdisanti"

[[aws-sdk-rust]]
message = "The IMDS Client builder's `build()` method is no longer async."
references = ["smithy-rs#2997"]
meta = { "breaking" = true, "tada" = false, "bug" = false }
author = "jdisanti"
>>>>>>> d800d33e
<|MERGE_RESOLUTION|>--- conflicted
+++ resolved
@@ -207,12 +207,6 @@
 author = "rcoh"
 
 [[aws-sdk-rust]]
-<<<<<<< HEAD
-message = "`ProviderConfig` will now respect both `use_fips` and `use_dual_stack` when those settings are configured in a user's environment or profile."
-references = ["aws-sdk-rust#882", "smithy-rs#3007"]
-meta = { "breaking" = false, "tada" = true, "bug" = true }
-author = "Velfi"
-=======
 message = "The `futures_core::stream::Stream` trait has been removed from public API. It should not affect usual SDK use cases. If your code uses paginators, you do not need to use the `Stream` trait or its exntension traits, but only the `next`, `try_next`, `collect`, and `try_collect` methods are supported on `PaginationStream`. Other stream operations that were previously available through the trait or its extension traits can be added later in a backward compatible manner. Finally, `fn_stream` has been moved to be a child module of `pagination_stream`."
 references = ["smithy-rs#2978"]
 meta = { "breaking" = true, "tada" = false, "bug" = false }
@@ -259,4 +253,9 @@
 references = ["smithy-rs#2997"]
 meta = { "breaking" = true, "tada" = false, "bug" = false }
 author = "jdisanti"
->>>>>>> d800d33e
+
+[[aws-sdk-rust]]
+message = "`ProviderConfig` will now respect both `use_fips` and `use_dual_stack` when those settings are configured in a user's environment or profile."
+references = ["aws-sdk-rust#882", "smithy-rs#3007"]
+meta = { "breaking" = false, "tada" = true, "bug" = true }
+author = "Velfi"