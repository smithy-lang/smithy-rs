--- conflicted
+++ resolved
@@ -10,17 +10,15 @@
 # references = ["smithy-rs#920"]
 # meta = { "breaking" = false, "tada" = false, "bug" = false }
 # author = "rcoh"
-<<<<<<< HEAD
 
 [[aws-sdk-rust]]
 message = "The docs for fluent builders now have easy links to their corresponding Input, Output, and Error structs"
 references = ["aws-sdk-rust#348"]
 meta = { "breaking" = false, "tada" = true, "bug" = false }
 author = "Velfi"
-=======
+
 [[aws-sdk-rust]]
 message = "Fix typos for X-Ray trace ID environment variable in aws_http::recursion_detection"
 references = ["smithy-rs#1050"]
 meta = { "breaking" = false, "tada" = false, "bug" = true }
-author = "nmoutschen"
->>>>>>> a5554e06
+author = "nmoutschen"