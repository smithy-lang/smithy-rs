# Example changelog entries
# [[aws-sdk-rust]]
# message = "Fix typos in module documentation for generated crates"
# references = ["smithy-rs#920"]
# meta = { "breaking" = false, "tada" = false, "bug" = false }
# author = "rcoh"
#
# [[smithy-rs]]
# message = "Fix typos in module documentation for generated crates"
# references = ["smithy-rs#920"]
# meta = { "breaking" = false, "tada" = false, "bug" = false }
# author = "rcoh"

<<<<<<< HEAD
 [[aws-sdk-rust]]
 message = "Add method `ByteStream::into_async_read`. This makes it easy to convert `ByteStream`s into a struct implementing `tokio:io::AsyncRead`. Available on **crate feature** `rt-tokio` only."
 references = ["smithy-rs#1390"]
 meta = { "breaking" = false, "tada" = true, "bug" = false }
 author = "Velfi"

 [[smithy-rs]]
 message = "Add method `ByteStream::into_async_read`. This makes it easy to convert `ByteStream`s into a struct implementing `tokio:io::AsyncRead`. Available on **crate feature** `rt-tokio` only."
 references = ["smithy-rs#1390"]
 meta = { "breaking" = false, "tada" = true, "bug" = false }
 author = "Velfi"
=======
[[smithy-rs]]
message = "Add ability to sign a request with all headers, or to change which headers are excluded from signing"
references = ["smithy-rs#1381"]
meta = { "breaking" = false, "tada" = true, "bug" = false }
author = "alonlud"
>>>>>>> 5620922d
<|MERGE_RESOLUTION|>--- conflicted
+++ resolved
@@ -11,7 +11,12 @@
 # meta = { "breaking" = false, "tada" = false, "bug" = false }
 # author = "rcoh"
 
-<<<<<<< HEAD
+[[smithy-rs]]
+message = "Add ability to sign a request with all headers, or to change which headers are excluded from signing"
+references = ["smithy-rs#1381"]
+meta = { "breaking" = false, "tada" = true, "bug" = false }
+author = "alonlud"
+
  [[aws-sdk-rust]]
  message = "Add method `ByteStream::into_async_read`. This makes it easy to convert `ByteStream`s into a struct implementing `tokio:io::AsyncRead`. Available on **crate feature** `rt-tokio` only."
  references = ["smithy-rs#1390"]
@@ -22,11 +27,4 @@
  message = "Add method `ByteStream::into_async_read`. This makes it easy to convert `ByteStream`s into a struct implementing `tokio:io::AsyncRead`. Available on **crate feature** `rt-tokio` only."
  references = ["smithy-rs#1390"]
  meta = { "breaking" = false, "tada" = true, "bug" = false }
- author = "Velfi"
-=======
-[[smithy-rs]]
-message = "Add ability to sign a request with all headers, or to change which headers are excluded from signing"
-references = ["smithy-rs#1381"]
-meta = { "breaking" = false, "tada" = true, "bug" = false }
-author = "alonlud"
->>>>>>> 5620922d
+ author = "Velfi"