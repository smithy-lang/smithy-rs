--- conflicted
+++ resolved
@@ -9,114 +9,10 @@
 # message = "Fix typos in module documentation for generated crates"
 # references = ["smithy-rs#920"]
 # meta = { "breaking" = false, "tada" = false, "bug" = false }
-<<<<<<< HEAD
 # author = "rcoh"
 
 [[aws-sdk-rust]]
 message = "The docs for fluent builders now have easy links to their corresponding Input, Output, and Error structs"
 references = ["aws-sdk-rust#348"]
 meta = { "breaking" = false, "tada" = true, "bug" = false }
-author = "Velfi"
-
-[[aws-sdk-rust]]
-message = "Generated docs should no longer contain links that don't go anywhere"
-references = ["aws-sdk-rust#357"]
-meta = { "breaking" = false, "tada" = false, "bug" = true }
-author = "Velfi"
-
-[[smithy-rs]]
-message = "Generated docs will convert `<a>` tags with no `href` attribute to `<pre>` tags"
-references = ["aws-sdk-rust#357"]
-meta = { "breaking" = false, "tada" = false, "bug" = true }
-author = "Velfi"
-
-[[smithy-rs]]
-message = "Made fluent operation structs cloneable"
-references = ["aws-sdk-rust#254"]
-meta = { "breaking" = false, "tada" = false, "bug" = false }
-author = "Jacco"
-
-[[aws-sdk-rust]]
-message = "Made fluent operation structs cloneable"
-references = ["aws-sdk-rust#254"]
-meta = { "breaking" = false, "tada" = false, "bug" = false }
-author = "Jacco"
-
-[[aws-sdk-rust]]
-message = "Codegen will no longer produce builders and clients with methods that take `impl Into<T>` except for strings and boxed types."
-meta = { "breaking" = true, "tada" = false, "bug" = false }
-references = ["smithy-rs#990"]
-author = "Velfi"
-
-[[smithy-rs]]
-message = "Codegen will no longer produce builders and clients with methods that take `impl Into<T>` except for strings and boxed types."
-meta = { "breaking" = true, "tada" = false, "bug" = false }
-references = ["smithy-rs#990"]
-author = "Velfi"
-
-[[aws-sdk-rust]]
-message = """
-The `meta`, `environment`, and `dns` Cargo feature flags were removed from `aws-config`.
-The code behind the `dns` flag is now enabled when `rt-tokio` is enabled. The code behind
-the `meta` and `environment` flags is always enabled now.
-"""
-references = ["smithy-rs#961"]
-meta = { "breaking" = true, "tada" = false, "bug" = false }
-author = "jdisanti"
-
-[[aws-sdk-rust]]
-message = "Debug implementation of Credentials will print `expiry` in a human readable way."
-meta = { "breaking" = false, "tada" = false, "bug" = false }
-references = ["smithy-rs#973"]
-author = "rcoh"
-
-[[aws-sdk-rust]]
-message = "Add Route53 customization to trim `/hostedzone/` prefix prior to serialization. This fixes a bug where round-tripping a hosted zone id resulted in an error."
-meta = { "breaking" = false, "tada" = false, "bug" = true }
-references = ["smithy-rs#999", "smithy-rs#143", "aws-sdk-rust#344"]
-author = "rcoh"
-
-[[aws-sdk-rust]]
-message = "Fix bug where ECS credential provider could not perform retries."
-meta = { "breaking" = false, "tada" = false, "bug" = true }
-references = ["smithy-rs#998", "aws-sdk-rust#359"]
-author = "rcoh"
-
-[[aws-sdk-rust]]
-message = "`aws_http::AwsErrorRetryPolicy` was moved to `aws_http::retry::AwsErrorRetryPolicy`."
-meta = { "breaking" = true, "tada" = false, "bug" = false }
-references = ["smithy-rs#1003"]
-author = "rcoh"
-
-[[smithy-rs]]
-message = "The signature of `aws_smithy_protocol_test::validate_headers` was made more flexible but may require adjusting invocations slightly."
-meta = { "breaking" = true, "tada" = false, "bug" = false }
-references = ["smithy-rs#1003"]
-author = "rcoh"
-
-[[aws-sdk-rust]]
-message = "Add recursion detection middleware to the default stack"
-meta = { "breaking" = false, "tada" = false, "bug" = false }
-references = ["smithy-rs#1003"]
-author = "rcoh"
-
-[[aws-sdk-rust]]
-message = "aws_types::Config is now `Clone`"
-meta = { "breaking" = false, "tada" = false, "bug" = false }
-references = ["smithy-rs#1002", "aws-sdk-rust#352"]
-author = "rcoh"
-
-[[aws-sdk-rust]]
-message = "Example for Config builder region function added"
-references = ["smithy-rs#670"]
-meta = { "breaking" = false, "tada" = false, "bug" = false }
-author = "Jacco"
-
-[[aws-sdk-rust]]
-message = "Simplify features in aws-config. All features have been removed from `aws-config` with the exception of: `rt-tokio`, `rustls` and `native-tls`. All other features are now included by default. If you depended on those features specifically, remove them from your features listing."
-references = ["smithy-rs#1017", "smithy-rs#930"]
-meta = { "breaking" = true, "tada" = false, "bug" = false }
-author = "rcoh"
-=======
-# author = "rcoh"
->>>>>>> 862d4cd0
+author = "Velfi"