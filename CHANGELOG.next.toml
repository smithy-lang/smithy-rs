--- conflicted
+++ resolved
@@ -404,16 +404,15 @@
 author = "rcoh"
 
 [[smithy-rs]]
-<<<<<<< HEAD
-message = """
-`aws_smithy_http::operation::error::{BuildError, SerializationError}` have been moved to `aws_smithy_types::error::operation::{BuildError, SerializationError}`.
-"""
-references = ["smithy-rs#3054", "smithy-rs#3070"]
-meta = { "breaking" = true, "tada" = false, "bug" = false, "target" = "all" }
-author = "ysaito1001"
-=======
 message = "`RuntimeComponents` have been added as an argument to the `IdentityResolver::resolve_identity` trait function."
 references = ["smithy-rs#2917"]
 meta = { "breaking" = true, "tada" = false, "bug" = false, "target" = "client"}
 author = "jdisanti"
->>>>>>> 068ad039
+
+[[smithy-rs]]
+message = """
+`aws_smithy_http::operation::error::{BuildError, SerializationError}` have been moved to `aws_smithy_types::error::operation::{BuildError, SerializationError}`.
+"""
+references = ["smithy-rs#3054", "smithy-rs#3070"]
+meta = { "breaking" = true, "tada" = false, "bug" = false, "target" = "all" }
+author = "ysaito1001"