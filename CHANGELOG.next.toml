--- conflicted
+++ resolved
@@ -627,22 +627,6 @@
 author = "ysaito1001"
 
 [[aws-sdk-rust]]
-<<<<<<< HEAD
-message = """
-The Unit type for a Union member is no longer rendered. The serializers and parsers generated now function accordingly in the absence of the inner data associated with the Unit type.
-"""
-references = ["smithy-rs#1989"]
-meta = { "breaking" = true, "tada" = false, "bug" = false }
-author = "ysaito1001"
-
-[[smithy-rs]]
-message = """
-The Unit type for a Union member is no longer rendered. The serializers and parsers generated now function accordingly in the absence of the inner data associated with the Unit type.
-"""
-references = ["smithy-rs#1989"]
-meta = { "breaking" = true, "tada" = false, "bug" = false, "target" = "all" }
-author = "ysaito1001"
-=======
 message = "`SdkBody` callbacks have been removed. If you were using these, please [file an issue](https://github.com/awslabs/aws-sdk-rust/issues/new) so that we can better understand your use-case and provide the support you need."
 references = ["smithy-rs#2065"]
 meta = { "breaking" = true, "tada" = false, "bug" = false }
@@ -653,4 +637,19 @@
 references = ["smithy-rs#2065"]
 meta = { "breaking" = true, "tada" = false, "bug" = false, "target" = "client"}
 author = "jdisanti"
->>>>>>> 18fc6923
+
+[[aws-sdk-rust]]
+message = """
+The Unit type for a Union member is no longer rendered. The serializers and parsers generated now function accordingly in the absence of the inner data associated with the Unit type.
+"""
+references = ["smithy-rs#1989"]
+meta = { "breaking" = true, "tada" = false, "bug" = false }
+author = "ysaito1001"
+
+[[smithy-rs]]
+message = """
+The Unit type for a Union member is no longer rendered. The serializers and parsers generated now function accordingly in the absence of the inner data associated with the Unit type.
+"""
+references = ["smithy-rs#1989"]
+meta = { "breaking" = true, "tada" = false, "bug" = false, "target" = "all" }
+author = "ysaito1001"