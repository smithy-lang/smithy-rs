--- conflicted
+++ resolved
@@ -12,7 +12,24 @@
 # author = "rcoh"
 
 [[aws-sdk-rust]]
-<<<<<<< HEAD
+message = "Upgrade Rust MSRV to 1.63.0"
+references = ["smithy-rs#2222"]
+meta = { "breaking" = true, "tada" = true, "bug" = false }
+author = "Nugine"
+
+[[smithy-rs]]
+message = "Upgrade Rust MSRV to 1.63.0"
+references = ["smithy-rs#2222"]
+meta = { "breaking" = true, "tada" = true, "bug" = false, "target" = "all" }
+author = "Nugine"
+
+[[aws-sdk-rust]]
+message = "Adds jitter to `LazyCredentialsCache`. This allows credentials with the same expiry to expire at slightly different times, thereby preventing thundering herds."
+references = ["smithy-rs#2335"]
+meta = { "breaking" = false, "tada" = false, "bug" = false }
+author = "ysaito1001"
+
+[[aws-sdk-rust]]
 message = """Request IDs can now be easily retrieved on successful responses. For example, with S3:
 ```rust
 // Import the trait to get the `request_id` method on outputs
@@ -174,22 +191,4 @@
 message = "`aws_smithy_types::Error` has been renamed to `aws_smithy_types::error::ErrorMetadata`."
 references = ["smithy-rs#76", "smithy-rs#2129"]
 meta = { "breaking" = true, "tada" = false, "bug" = false }
-author = "jdisanti"
-=======
-message = "Upgrade Rust MSRV to 1.63.0"
-references = ["smithy-rs#2222"]
-meta = { "breaking" = true, "tada" = true, "bug" = false }
-author = "Nugine"
-
-[[smithy-rs]]
-message = "Upgrade Rust MSRV to 1.63.0"
-references = ["smithy-rs#2222"]
-meta = { "breaking" = true, "tada" = true, "bug" = false, "target" = "all" }
-author = "Nugine"
-
-[[aws-sdk-rust]]
-message = "Adds jitter to `LazyCredentialsCache`. This allows credentials with the same expiry to expire at slightly different times, thereby preventing thundering herds."
-references = ["smithy-rs#2335"]
-meta = { "breaking" = false, "tada" = false, "bug" = false }
-author = "ysaito1001"
->>>>>>> 0a11d519
+author = "jdisanti"