--- conflicted
+++ resolved
@@ -11,13 +11,12 @@
 # meta = { "breaking" = false, "tada" = false, "bug" = false }
 # author = "rcoh"
 
-<<<<<<< HEAD
-# [[aws-sdk-rust]]
-# message = "Added `impl Into<http::request::Builder> for PresignedRequest` and a conversion method for turning `PresignedRequest`s into `http::Request`s."
-# references = ["aws-sdk-rust#423"]
-# meta = { "breaking" = false, "tada" = false, "bug" = false }
-# author = "Velfi"
-=======
+[[aws-sdk-rust]]
+message = "Added `impl Into<http::request::Builder> for PresignedRequest` and a conversion method for turning `PresignedRequest`s into `http::Request`s."
+references = ["aws-sdk-rust#423"]
+meta = { "breaking" = false, "tada" = false, "bug" = false }
+author = "Velfi"
+
 [[aws-sdk-rust]]
 message = "Convert several `info` spans to `debug` in aws-config"
 references = ["smithy-rs#1087"]
@@ -40,5 +39,4 @@
 message = "SDK examples now come from [`awsdocs/aws-doc-sdk-examples`](https://github.com/awsdocs/aws-doc-sdk-examples) rather than from `smithy-rs`"
 references = ["smithy-rs#1118"]
 meta = { "breaking" = false, "tada" = false, "bug" = false }
-author = "jdisanti"
->>>>>>> 39e33163
+author = "jdisanti"