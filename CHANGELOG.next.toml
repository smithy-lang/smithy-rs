# Example changelog entries
# [[aws-sdk-rust]]
# message = "Fix typos in module documentation for generated crates"
# references = ["smithy-rs#920"]
# meta = { "breaking" = false, "tada" = false, "bug" = false }
# author = "rcoh"
#
# [[smithy-rs]]
# message = "Fix typos in module documentation for generated crates"
# references = ["smithy-rs#920"]
# meta = { "breaking" = false, "tada" = false, "bug" = false, "target" = "client | server | all"}
# author = "rcoh"

[[aws-sdk-rust]]
message = """
Add configurable stalled-stream protection for downloads.

When making HTTP calls,
it's possible for a connection to 'stall out' and emit no more data due to server-side issues.
In the event this happens, it's desirable for the stream to error out as quickly as possible.
While timeouts can protect you from this issue, they aren't adaptive to the amount of data
being sent and so must be configured specifically for each use case. When enabled, stalled-stream
protection will ensure that bad streams error out quickly, regardless of the amount of data being
downloaded.

Protection is enabled by default for all clients but can be configured or disabled.
See [this discussion](https://github.com/awslabs/aws-sdk-rust/discussions/956) for more details.
"""
references = ["smithy-rs#3202"]
meta = { "breaking" = true, "tada" = true, "bug" = false }
author = "Velfi"

[[smithy-rs]]
message = """
Add configurable stalled-stream protection for downloads.

When making HTTP calls,
it's possible for a connection to 'stall out' and emit no more data due to server-side issues.
In the event this happens, it's desirable for the stream to error out as quickly as possible.
While timeouts can protect you from this issue, they aren't adaptive to the amount of data
being sent and so must be configured specifically for each use case. When enabled, stalled-stream
protection will ensure that bad streams error out quickly, regardless of the amount of data being
downloaded.

Protection is enabled by default for all clients but can be configured or disabled.
See [this discussion](https://github.com/awslabs/aws-sdk-rust/discussions/956) for more details.
"""
references = ["smithy-rs#3202"]
meta = { "breaking" = true, "tada" = true, "bug" = false, "target" = "client" }
author = "Velfi"

[[aws-sdk-rust]]
message = "Make certain types for EMR Serverless optional. Previously, they defaulted to 0, but this created invalid requests."
references = ["smithy-rs#3217"]
meta = { "breaking" = true, "tada" = false, "bug" = true }
author = "milesziemer"

<<<<<<< HEAD
[[aws-sdk-rust]]
message = "Types/functions that were previously `#[doc(hidden)]` in `aws-config`, `aws-inlineable`, `aws-types`, and the SDK crates are now visible. For those that are not intended to be used directly, they are called out in their docs as such."
references = ["smithy-rs#3226"]
meta = { "breaking" = false, "tada" = false, "bug" = false }
author = "ysaito1001"

[[smithy-rs]]
message = "Types/functions that were previously `#[doc(hidden)]` in `aws-smithy-async`, `aws-smithy-runtime-api`, `aws-smithy-runtime`, `aws-smithy-types`, and the SDK crates are now visible. For those that are not intended to be used directly, they are called out in their docs as such."
references = ["smithy-rs#3226"]
meta = { "breaking" = false, "tada" = false, "bug" = false, "target" = "client" }
author = "ysaito1001"
=======
[[smithy-rs]]
message = "Prevent multiplication overflow in backoff computation"
references = ["smithy-rs#3229", "aws-sdk-rust#960"]
meta = { "breaking" = false, "tada" = false, "bug" = true, target = "client" }
author = "rcoh"

[[aws-sdk-rust]]
message = "Prevent multiplication overflow in backoff computation"
references = ["smithy-rs#3229", "aws-sdk-rust#960"]
meta = { "breaking" = false, "tada" = false, "bug" = true }
author = "rcoh"
>>>>>>> 3d34cb7c
<|MERGE_RESOLUTION|>--- conflicted
+++ resolved
@@ -55,19 +55,6 @@
 meta = { "breaking" = true, "tada" = false, "bug" = true }
 author = "milesziemer"
 
-<<<<<<< HEAD
-[[aws-sdk-rust]]
-message = "Types/functions that were previously `#[doc(hidden)]` in `aws-config`, `aws-inlineable`, `aws-types`, and the SDK crates are now visible. For those that are not intended to be used directly, they are called out in their docs as such."
-references = ["smithy-rs#3226"]
-meta = { "breaking" = false, "tada" = false, "bug" = false }
-author = "ysaito1001"
-
-[[smithy-rs]]
-message = "Types/functions that were previously `#[doc(hidden)]` in `aws-smithy-async`, `aws-smithy-runtime-api`, `aws-smithy-runtime`, `aws-smithy-types`, and the SDK crates are now visible. For those that are not intended to be used directly, they are called out in their docs as such."
-references = ["smithy-rs#3226"]
-meta = { "breaking" = false, "tada" = false, "bug" = false, "target" = "client" }
-author = "ysaito1001"
-=======
 [[smithy-rs]]
 message = "Prevent multiplication overflow in backoff computation"
 references = ["smithy-rs#3229", "aws-sdk-rust#960"]
@@ -79,4 +66,15 @@
 references = ["smithy-rs#3229", "aws-sdk-rust#960"]
 meta = { "breaking" = false, "tada" = false, "bug" = true }
 author = "rcoh"
->>>>>>> 3d34cb7c
+
+[[smithy-rs]]
+message = "Types/functions that were previously `#[doc(hidden)]` in `aws-smithy-async`, `aws-smithy-runtime-api`, `aws-smithy-runtime`, `aws-smithy-types`, and the SDK crates are now visible. For those that are not intended to be used directly, they are called out in their docs as such."
+references = ["smithy-rs#3226"]
+meta = { "breaking" = false, "tada" = false, "bug" = false, "target" = "client" }
+author = "ysaito1001"
+
+[[aws-sdk-rust]]
+message = "Types/functions that were previously `#[doc(hidden)]` in `aws-config`, `aws-inlineable`, `aws-types`, and the SDK crates are now visible. For those that are not intended to be used directly, they are called out in their docs as such."
+references = ["smithy-rs#3226"]
+meta = { "breaking" = false, "tada" = false, "bug" = false }
+author = "ysaito1001"