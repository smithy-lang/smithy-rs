# Example changelog entries
# [[aws-sdk-rust]]
# message = "Fix typos in module documentation for generated crates"
# references = ["smithy-rs#920"]
# meta = { "breaking" = false, "tada" = false, "bug" = false }
# author = "rcoh"
#
# [[smithy-rs]]
# message = "Fix typos in module documentation for generated crates"
# references = ["smithy-rs#920"]
# meta = { "breaking" = false, "tada" = false, "bug" = false }
# author = "rcoh"

[[aws-sdk-rust]]
message = "The docs for fluent builders now have easy links to their corresponding Input, Output, and Error structs"
references = ["aws-sdk-rust#348"]
meta = { "breaking" = false, "tada" = true, "bug" = false }
author = "Velfi"

[[aws-sdk-rust]]
message = "Add support for SSO credentials"
references = ["smithy-rs#1051", "aws-sdk-rust#4"]
meta = { "breaking" = false, "tada" = true, "bug" = false }
author = "rcoh"

[[smithy-rs]]
message = "Upgraded Smithy to 1.16.1"
references = ["smithy-rs#1053"]
meta = { "breaking" = false, "tada" = false, "bug" = false }
author = "jdisanti"

<<<<<<< HEAD
[[aws-sdk-rust]]
message = "Silence profile credential warnings in Lambda environment"
references = ["smithy-rs#1065", "aws-sdk-rust#398"]
meta = { "breaking" = false, "tada" = true, "bug" = true }
author = "nmoutschen"
=======
[[smithy-rs]]
message = "Fix broken link to `RetryMode` in client docs"
references = ["smithy-rs#1069"]
meta = { "breaking" = false, "tada" = false, "bug" = true }
author = "jdisanti"

[[smithy-rs]]
message = "Fix several doc links to raw identifiers (identifiers excaped with `r#`)"
references = ["smithy-rs#1069"]
meta = { "breaking" = false, "tada" = false, "bug" = true }
author = "jdisanti"

[[smithy-rs]]
message = "Reduce dependency recompilation in local dev"
references = ["smithy-rs#1069"]
meta = { "breaking" = false, "tada" = false, "bug" = true }
author = "jdisanti"
>>>>>>> 88e70893
<|MERGE_RESOLUTION|>--- conflicted
+++ resolved
@@ -29,13 +29,6 @@
 meta = { "breaking" = false, "tada" = false, "bug" = false }
 author = "jdisanti"
 
-<<<<<<< HEAD
-[[aws-sdk-rust]]
-message = "Silence profile credential warnings in Lambda environment"
-references = ["smithy-rs#1065", "aws-sdk-rust#398"]
-meta = { "breaking" = false, "tada" = true, "bug" = true }
-author = "nmoutschen"
-=======
 [[smithy-rs]]
 message = "Fix broken link to `RetryMode` in client docs"
 references = ["smithy-rs#1069"]
@@ -53,4 +46,9 @@
 references = ["smithy-rs#1069"]
 meta = { "breaking" = false, "tada" = false, "bug" = true }
 author = "jdisanti"
->>>>>>> 88e70893
+
+[[aws-sdk-rust]]
+message = "Silence profile credential warnings in Lambda environment"
+references = ["smithy-rs#1065", "aws-sdk-rust#398"]
+meta = { "breaking" = false, "tada" = true, "bug" = true }
+author = "nmoutschen"