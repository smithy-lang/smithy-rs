--- conflicted
+++ resolved
@@ -24,50 +24,13 @@
 author = "Velfi"
 
 [[aws-sdk-rust]]
-<<<<<<< HEAD
-message = "Clients now enforce that the Content-Length sent by the server matches the length of the returned response body. In most cases, Hyper will enforce this behavior, however, in extremely rare circumstances where the Tokio runtime is dropped in between subsequent requests, this scenario can occur."
-references = ["aws-sdk-rust#1079"]
-meta = { "breaking" = false, "bug" = true, "tada" = false }
-author = "rcoh"
-
-[[aws-sdk-rust]]
-message = "Fixes stalled upload stream protection to not apply to empty request bodies and to stop checking for violations once the request body has been read."
-references = ["aws-sdk-rust#1141", "aws-sdk-rust#1146", "aws-sdk-rust#1148"]
-meta = { "breaking" = false, "tada" = false, "bug" = true }
-authors = ["aajtodd", "Velfi"]
-
-[[smithy-rs]]
-message = "Fixes stalled upload stream protection to not apply to empty request bodies and to stop checking for violations once the request body has been read."
-references = ["aws-sdk-rust#1141", "aws-sdk-rust#1146", "aws-sdk-rust#1148"]
-meta = { "breaking" = false, "tada" = false, "bug" = true }
-authors = ["aajtodd", "Velfi"]
-
-[[aws-sdk-rust]]
-message = "Updating the documentation for the `app_name` method on `ConfigLoader` to indicate the order of precedence for the sources of the `AppName`."
-references = ["smithy-rs#3645"]
-meta = { "breaking" = false, "bug" = false, "tada" = false }
-author = "landonxjames"
-
-[[aws-sdk-rust]]
-message = "Update MSRV to `1.76.0`"
-references = ["smithy-rs#3653"]
-meta = { "breaking" = true, "tada" = true, "bug" = false }
-author = "landonxjames"
-
-[[smithy-rs]]
-message = "Update MSRV to `1.76.0`"
-references = ["smithy-rs#3653"]
-meta = { "breaking" = true, "tada" = true, "bug" = false, "target" = "all" }
-author = "landonxjames"
+message = "Add documentation on the default configuration to `from_env`, `load_from_env`, `defaults`, and `load_from_defaults` in the `aws-config` crate."
+references = ["aws-sdk-rust#1162"]
+meta = { "breaking" = false, "tada" = false, "bug" = false }
+author = "ysaito1001"
 
 [[smithy-rs]]
 message = "A feature, `aws-lambda`, has been added to generated SDKs to re-export types required for Lambda deployment."
 references = ["smithy-rs#3643"]
 meta = { "breaking" = false, "bug" = true, "tada" = false, "target" = "server" }
-author = "drganjoo"
-=======
-message = "Add documentation on the default configuration to `from_env`, `load_from_env`, `defaults`, and `load_from_defaults` in the `aws-config` crate."
-references = ["aws-sdk-rust#1162"]
-meta = { "breaking" = false, "tada" = false, "bug" = false }
-author = "ysaito1001"
->>>>>>> ec25a35c
+author = "drganjoo"