--- conflicted
+++ resolved
@@ -179,14 +179,13 @@
 author = "rcoh"
 
 [[smithy-rs]]
-<<<<<<< HEAD
-message = "`StaticUriEndpointResolver`'s `uri` constructor now takes a `String` instead of a `Uri`."
-references = ["smithy-rs#2997"]
-meta = { "breaking" = true, "tada" = false, "bug" = false, "target" = "client" }
-author = "jdisanti"
-=======
 message = "Produce better docs when items are marked @required"
 references = ["smithy-rs#2996"]
 meta = { "breaking" = false, "tada" = false, "bug" = false, "target" = "client" }
 author = "rcoh"
->>>>>>> e9aa14e1
+
+[[smithy-rs]]
+message = "`StaticUriEndpointResolver`'s `uri` constructor now takes a `String` instead of a `Uri`."
+references = ["smithy-rs#2997"]
+meta = { "breaking" = true, "tada" = false, "bug" = false, "target" = "client" }
+author = "jdisanti"