# Example changelog entries
# [[aws-sdk-rust]]
# message = "Fix typos in module documentation for generated crates"
# references = ["smithy-rs#920"]
# meta = { "breaking" = false, "tada" = false, "bug" = false }
# author = "rcoh"
#
# [[smithy-rs]]
# message = "Fix typos in module documentation for generated crates"
# references = ["smithy-rs#920"]
# meta = { "breaking" = false, "tada" = false, "bug" = false, "sdk" = "client | server | all"}
<<<<<<< HEAD
# author = "rcoh"

[[smithy-rs]]
message = "Rename EventStreamInput to EventStreamSender"
references = ["smithy-rs#1157"]
meta = { "breaking" = true, "tada" = false, "bug" = false }
author = "82marbag"

[[aws-sdk-rust]]
message = "Rename EventStreamInput to EventStreamSender"
references = ["smithy-rs#1157"]
meta = { "breaking" = true, "tada" = false, "bug" = false }
author = "82marbag"

[[aws-sdk-rust]]
message = """
The type of streaming unions that contain errors is generated without those errors.
Errors in a streaming union `Union` are generated as members of the type `UnionError`.
Taking Transcribe as an example, the `AudioStream` streaming union generates, in the client, both the `AudioStream` type:
```rust
pub enum AudioStream {
    AudioEvent(crate::model::AudioEvent),
    Unknown,
}
```
and its error type,
```rust
pub struct AudioStreamError {
    /// Kind of error that occurred.
    pub kind: AudioStreamErrorKind,
    /// Additional metadata about the error, including error code, message, and request ID.
    pub(crate) meta: aws_smithy_types::Error,
}
```
`AudioStreamErrorKind` contains all error variants for the union.
Before, the generated code looked as:
```rust
pub enum AudioStream {
    AudioEvent(crate::model::AudioEvent),
    ... all error variants,
    Unknown,
}
```
"""
references = ["smithy-rs#1157"]
meta = { "breaking" = true, "tada" = false, "bug" = false }
author = "82marbag"

[[aws-sdk-rust]]
message = """
`aws_smithy_http::event_stream::EventStreamSender` and `aws_smithy_http::event_stream::Receiver` are now generic over `<T, E>`,
where `T` is a streaming union and `E` the union's errors.
This means that event stream errors are now sent as `Err` of the union's error type.
With this example model:
```smithy
@streaming union Event {
    throttlingError: ThrottlingError
}
@error("client") structure ThrottlingError {}
```
Before:
```rust
stream! { yield Ok(Event::ThrottlingError ...) }
```
After:
```rust
stream! { yield Err(EventError::ThrottlingError ...) }
```
An example from the SDK is in [transcribe streaming](https://github.com/awslabs/smithy-rs/blob/4f51dd450ea3234a7faf481c6025597f22f03805/aws/sdk/integration-tests/transcribestreaming/tests/test.rs#L80).
"""
references = ["smithy-rs#1157"]
meta = { "breaking" = true, "tada" = false, "bug" = false }
author = "82marbag"

[[smithy-rs]]
message = """
The type of streaming unions that contain errors is generated without those errors.
Errors in a streaming union `Union` are generated as members of the type `UnionError`.
Taking Transcribe as an example, the `AudioStream` streaming union generates, in the client, both the `AudioStream` type:
```rust
pub enum AudioStream {
    AudioEvent(crate::model::AudioEvent),
    Unknown,
}
```
and its error type,
```rust
pub struct AudioStreamError {
    /// Kind of error that occurred.
    pub kind: AudioStreamErrorKind,
    /// Additional metadata about the error, including error code, message, and request ID.
    pub(crate) meta: aws_smithy_types::Error,
}
```
`AudioStreamErrorKind` contains all error variants for the union.
Before, the generated code looked as:
```rust
pub enum AudioStream {
    AudioEvent(crate::model::AudioEvent),
    ... all error variants,
    Unknown,
}
```
"""
references = ["smithy-rs#1157"]
meta = { "breaking" = true, "tada" = false, "bug" = false }
author = "82marbag"

[[smithy-rs]]
message = """
`aws_smithy_http::event_stream::EventStreamSender` and `aws_smithy_http::event_stream::Receiver` are now generic over `<T, E>`,
where `T` is a streaming union and `E` the union's errors.
This means that event stream errors are now sent as `Err` of the union's error type.
With this example model:
```smithy
@streaming union Event {
    throttlingError: ThrottlingError
}
@error("client") structure ThrottlingError {}
```
Before:
```rust
stream! { yield Ok(Event::ThrottlingError ...) }
```
After:
```rust
stream! { yield Err(EventError::ThrottlingError ...) }
```
An example from the SDK is in [transcribe streaming](https://github.com/awslabs/smithy-rs/blob/4f51dd450ea3234a7faf481c6025597f22f03805/aws/sdk/integration-tests/transcribestreaming/tests/test.rs#L80).
"""
references = ["smithy-rs#1157"]
meta = { "breaking" = true, "tada" = false, "bug" = false }
author = "82marbag"

[[aws-sdk-rust]]
message = """
The AWS SDK for Rust now supports [additional checksum algorithms for Amazon S3](https://aws.amazon.com/blogs/aws/new-additional-checksum-algorithms-for-amazon-s3/).
When getting and putting objects, you may now request that the request body be validated with a checksum. The supported
algorithms are SHA-1, SHA-256, CRC-32, and CRC-32C.

```rust
#[tokio::main]
async fn main() -> Result<(), Box<dyn std::error::Error>> {
    let sdk_config = aws_config::load_from_env().await;
    let s3_client = aws_sdk_s3::Client::new(&sdk_config);
    let body = aws_sdk_s3::types::ByteStream::read_from()
        .path(std::path::Path::new("./path/to/your/file.txt"))
        .build()
        .await
        .unwrap();

    let _ = s3_client
        .put_object()
        .bucket("your-bucket")
        .key("file.txt")
        .body(body)
        // When using this field, the checksum will be calculated for you
        .checksum_algorithm(aws_sdk_s3::model::ChecksumAlgorithm::Crc32C)
        .send()
        .await?;

    let body = aws_sdk_s3::types::ByteStream::read_from()
        .path(std::path::Path::new("./path/to/your/other-file.txt"))
        .build()
        .await
        .unwrap();

    let _ = s3_client
        .put_object()
        .bucket("your-bucket")
        .key("other-file.txt")
        .body(body)
        // Alternatively, you can pass a checksum that you've calculated yourself. It must be base64
        // encoded. Also, make sure that you're base64 encoding the bytes of the checksum, not its
        // string representation.
        .checksum_crc32_c(aws_smithy_types::base64::encode(&A_PRECALCULATED_CRC_32_C_CHECKSUM[..]))
        .send()
        .await?;
}
```
"""
references = ["smithy-rs#1482"]
meta = { "breaking" = false, "tada" = true, "bug" = false }
author = "Velfi"

[[smithy-rs]]
message = "Update codegen to generate support for flexible checksums."
references = ["smithy-rs#1482"]
meta = { "breaking" = false, "tada" = true, "bug" = false }
author = "Velfi"

[[aws-sdk-rust]]
message = "SDK crate READMEs now include an example of creating a client"
references = ["smithy-rs#1571", "smithy-rs#1385"]
meta = { "breaking" = false, "tada" = true, "bug" = false }
author = "jdisanti"

[[smithy-rs]]
message = """
Add explicit cast during JSON deserialization in case of custom Symbol providers.
"""
references = ["smithy-rs#1520"]
meta = { "breaking" = false, "tada" = false, "bug" = false }
author = "crisidev"

[[smithy-rs]]
message = "Change detailed logs in CredentialsProviderChain from info to debug"
references = ["smithy-rs#1578"]
meta = { "breaking" = false, "tada" = false, "bug" = false }
author = "lkts"

[[smithy-rs]]
message = """
Previously, the config customizations that added functionality related to retry configs, timeout configs, and the 
async sleep impl were defined in the smithy codegen module but were being loaded in the AWS codegen module. They
have now been updated to be loaded during smithy codegen. The affected classes are all defined in the
`software.amazon.smithy.rust.codegen.smithy.customizations` module of smithy codegen.` This change does not affect
the generated code.

These classes have been removed:
- `RetryConfigDecorator`
- `SleepImplDecorator`
- `TimeoutConfigDecorator`

These classes have been renamed:
- `RetryConfigProviderConfig` is now `RetryConfigProviderCustomization`
- `PubUseRetryConfig` is now `PubUseRetryConfigGenerator`
- `SleepImplProviderConfig` is now `SleepImplProviderCustomization`
- `TimeoutConfigProviderConfig` is now `TimeoutConfigProviderCustomization`
"""
references = ["smithy-rs#1598"]
meta = { "breaking" = true, "tada" = true, "bug" = false }
author = "Velfi"
=======
# author = "rcoh"
>>>>>>> 903d3f2a
<|MERGE_RESOLUTION|>--- conflicted
+++ resolved
@@ -9,217 +9,7 @@
 # message = "Fix typos in module documentation for generated crates"
 # references = ["smithy-rs#920"]
 # meta = { "breaking" = false, "tada" = false, "bug" = false, "sdk" = "client | server | all"}
-<<<<<<< HEAD
 # author = "rcoh"
-
-[[smithy-rs]]
-message = "Rename EventStreamInput to EventStreamSender"
-references = ["smithy-rs#1157"]
-meta = { "breaking" = true, "tada" = false, "bug" = false }
-author = "82marbag"
-
-[[aws-sdk-rust]]
-message = "Rename EventStreamInput to EventStreamSender"
-references = ["smithy-rs#1157"]
-meta = { "breaking" = true, "tada" = false, "bug" = false }
-author = "82marbag"
-
-[[aws-sdk-rust]]
-message = """
-The type of streaming unions that contain errors is generated without those errors.
-Errors in a streaming union `Union` are generated as members of the type `UnionError`.
-Taking Transcribe as an example, the `AudioStream` streaming union generates, in the client, both the `AudioStream` type:
-```rust
-pub enum AudioStream {
-    AudioEvent(crate::model::AudioEvent),
-    Unknown,
-}
-```
-and its error type,
-```rust
-pub struct AudioStreamError {
-    /// Kind of error that occurred.
-    pub kind: AudioStreamErrorKind,
-    /// Additional metadata about the error, including error code, message, and request ID.
-    pub(crate) meta: aws_smithy_types::Error,
-}
-```
-`AudioStreamErrorKind` contains all error variants for the union.
-Before, the generated code looked as:
-```rust
-pub enum AudioStream {
-    AudioEvent(crate::model::AudioEvent),
-    ... all error variants,
-    Unknown,
-}
-```
-"""
-references = ["smithy-rs#1157"]
-meta = { "breaking" = true, "tada" = false, "bug" = false }
-author = "82marbag"
-
-[[aws-sdk-rust]]
-message = """
-`aws_smithy_http::event_stream::EventStreamSender` and `aws_smithy_http::event_stream::Receiver` are now generic over `<T, E>`,
-where `T` is a streaming union and `E` the union's errors.
-This means that event stream errors are now sent as `Err` of the union's error type.
-With this example model:
-```smithy
-@streaming union Event {
-    throttlingError: ThrottlingError
-}
-@error("client") structure ThrottlingError {}
-```
-Before:
-```rust
-stream! { yield Ok(Event::ThrottlingError ...) }
-```
-After:
-```rust
-stream! { yield Err(EventError::ThrottlingError ...) }
-```
-An example from the SDK is in [transcribe streaming](https://github.com/awslabs/smithy-rs/blob/4f51dd450ea3234a7faf481c6025597f22f03805/aws/sdk/integration-tests/transcribestreaming/tests/test.rs#L80).
-"""
-references = ["smithy-rs#1157"]
-meta = { "breaking" = true, "tada" = false, "bug" = false }
-author = "82marbag"
-
-[[smithy-rs]]
-message = """
-The type of streaming unions that contain errors is generated without those errors.
-Errors in a streaming union `Union` are generated as members of the type `UnionError`.
-Taking Transcribe as an example, the `AudioStream` streaming union generates, in the client, both the `AudioStream` type:
-```rust
-pub enum AudioStream {
-    AudioEvent(crate::model::AudioEvent),
-    Unknown,
-}
-```
-and its error type,
-```rust
-pub struct AudioStreamError {
-    /// Kind of error that occurred.
-    pub kind: AudioStreamErrorKind,
-    /// Additional metadata about the error, including error code, message, and request ID.
-    pub(crate) meta: aws_smithy_types::Error,
-}
-```
-`AudioStreamErrorKind` contains all error variants for the union.
-Before, the generated code looked as:
-```rust
-pub enum AudioStream {
-    AudioEvent(crate::model::AudioEvent),
-    ... all error variants,
-    Unknown,
-}
-```
-"""
-references = ["smithy-rs#1157"]
-meta = { "breaking" = true, "tada" = false, "bug" = false }
-author = "82marbag"
-
-[[smithy-rs]]
-message = """
-`aws_smithy_http::event_stream::EventStreamSender` and `aws_smithy_http::event_stream::Receiver` are now generic over `<T, E>`,
-where `T` is a streaming union and `E` the union's errors.
-This means that event stream errors are now sent as `Err` of the union's error type.
-With this example model:
-```smithy
-@streaming union Event {
-    throttlingError: ThrottlingError
-}
-@error("client") structure ThrottlingError {}
-```
-Before:
-```rust
-stream! { yield Ok(Event::ThrottlingError ...) }
-```
-After:
-```rust
-stream! { yield Err(EventError::ThrottlingError ...) }
-```
-An example from the SDK is in [transcribe streaming](https://github.com/awslabs/smithy-rs/blob/4f51dd450ea3234a7faf481c6025597f22f03805/aws/sdk/integration-tests/transcribestreaming/tests/test.rs#L80).
-"""
-references = ["smithy-rs#1157"]
-meta = { "breaking" = true, "tada" = false, "bug" = false }
-author = "82marbag"
-
-[[aws-sdk-rust]]
-message = """
-The AWS SDK for Rust now supports [additional checksum algorithms for Amazon S3](https://aws.amazon.com/blogs/aws/new-additional-checksum-algorithms-for-amazon-s3/).
-When getting and putting objects, you may now request that the request body be validated with a checksum. The supported
-algorithms are SHA-1, SHA-256, CRC-32, and CRC-32C.
-
-```rust
-#[tokio::main]
-async fn main() -> Result<(), Box<dyn std::error::Error>> {
-    let sdk_config = aws_config::load_from_env().await;
-    let s3_client = aws_sdk_s3::Client::new(&sdk_config);
-    let body = aws_sdk_s3::types::ByteStream::read_from()
-        .path(std::path::Path::new("./path/to/your/file.txt"))
-        .build()
-        .await
-        .unwrap();
-
-    let _ = s3_client
-        .put_object()
-        .bucket("your-bucket")
-        .key("file.txt")
-        .body(body)
-        // When using this field, the checksum will be calculated for you
-        .checksum_algorithm(aws_sdk_s3::model::ChecksumAlgorithm::Crc32C)
-        .send()
-        .await?;
-
-    let body = aws_sdk_s3::types::ByteStream::read_from()
-        .path(std::path::Path::new("./path/to/your/other-file.txt"))
-        .build()
-        .await
-        .unwrap();
-
-    let _ = s3_client
-        .put_object()
-        .bucket("your-bucket")
-        .key("other-file.txt")
-        .body(body)
-        // Alternatively, you can pass a checksum that you've calculated yourself. It must be base64
-        // encoded. Also, make sure that you're base64 encoding the bytes of the checksum, not its
-        // string representation.
-        .checksum_crc32_c(aws_smithy_types::base64::encode(&A_PRECALCULATED_CRC_32_C_CHECKSUM[..]))
-        .send()
-        .await?;
-}
-```
-"""
-references = ["smithy-rs#1482"]
-meta = { "breaking" = false, "tada" = true, "bug" = false }
-author = "Velfi"
-
-[[smithy-rs]]
-message = "Update codegen to generate support for flexible checksums."
-references = ["smithy-rs#1482"]
-meta = { "breaking" = false, "tada" = true, "bug" = false }
-author = "Velfi"
-
-[[aws-sdk-rust]]
-message = "SDK crate READMEs now include an example of creating a client"
-references = ["smithy-rs#1571", "smithy-rs#1385"]
-meta = { "breaking" = false, "tada" = true, "bug" = false }
-author = "jdisanti"
-
-[[smithy-rs]]
-message = """
-Add explicit cast during JSON deserialization in case of custom Symbol providers.
-"""
-references = ["smithy-rs#1520"]
-meta = { "breaking" = false, "tada" = false, "bug" = false }
-author = "crisidev"
-
-[[smithy-rs]]
-message = "Change detailed logs in CredentialsProviderChain from info to debug"
-references = ["smithy-rs#1578"]
-meta = { "breaking" = false, "tada" = false, "bug" = false }
-author = "lkts"
 
 [[smithy-rs]]
 message = """
@@ -242,7 +32,4 @@
 """
 references = ["smithy-rs#1598"]
 meta = { "breaking" = true, "tada" = true, "bug" = false }
-author = "Velfi"
-=======
-# author = "rcoh"
->>>>>>> 903d3f2a
+author = "Velfi"