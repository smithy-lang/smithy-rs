--- conflicted
+++ resolved
@@ -9,178 +9,7 @@
 # message = "Fix typos in module documentation for generated crates"
 # references = ["smithy-rs#920"]
 # meta = { "breaking" = false, "tada" = false, "bug" = false, "target" = "client | server | all"}
-<<<<<<< HEAD
 # author = "rcoh"
-
-
-[[smithy-rs]]
-message = "Bump MSRV to be 1.62.0."
-references = ["smithy-rs#1825"]
-meta = { "breaking" = true, "tada" = false, "bug" = false, "target" = "all" }
-author = "LukeMathWalker"
-
-[[smithy-rs]]
-message = "Bump pyo3 and pyo3-asyncio from 0.16.x to 0.17.0 for aws-smithy-http-server-python."
-references = ["smithy-rs#1825"]
-meta = { "breaking" = true, "tada" = false, "bug" = false, "target" = "server" }
-author = "LukeMathWalker"
-
-[[aws-sdk-rust]]
-message = "Bump MSRV to be 1.62.0."
-references = ["smithy-rs#1825"]
-meta = { "breaking" = true, "tada" = false, "bug" = false }
-author = "LukeMathWalker"
-
-[[smithy-rs]]
-message = """
-Replace all usages of `AtomicU64` with `AtomicUsize` to support 32bit targets.
-"""
-references = ["smithy-rs#1811"]
-meta = { "breaking" = false, "tada" = false, "bug" = false, "target" = "server"}
-author = "LukeMathWalker"
-
-[[smithy-rs]]
-message = """
-Replace all usages of `AtomicU64` with `AtomicUsize` to support 32bit targets.
-"""
-references = ["smithy-rs#1811"]
-meta = { "breaking" = true, "tada" = false, "bug" = false, "target" = "client"}
-author = "LukeMathWalker"
-
-[[smithy-rs]]
-message = """
-Mark `operation` and `operation_handler` modules as private in the generated server crate.
-Both modules did not contain any public types, therefore there should be no actual breakage when updating.
-"""
-references = ["smithy-rs#1803"]
-meta = { "breaking" = true, "tada" = false, "bug" = false, "target" = "server"}
-author = "LukeMathWalker"
-
-[[smithy-rs]]
-message = "Sensitive fields in errors now respect @sensitive trait and are properly redacted."
-references = ["smithy-rs#1802"]
-meta = { "breaking" = false, "tada" = false, "bug" = true, "target" = "all" }
-author = "jjant"
-
-[[smithy-rs]]
-message = "Pokémon Service example code now runs clippy during build."
-references = ["smithy-rs#1727"]
-meta = { "breaking" = false, "tada" = false, "bug" = false, "target" = "server" }
-author = "GeneralSwiss"
-
-[[smithy-rs]]
-message = "Implement support for pure Python request middleware. Improve idiomatic logging support over tracing."
-references = ["smithy-rs#1734"]
-meta = { "breaking" = false, "tada" = false, "bug" = false, "target" = "server" }
-author = "crisidev"
-
-[[aws-sdk-rust]]
-message = """
-The SDK, by default, now times out if socket connect or time to first byte read takes longer than
-3.1 seconds. There are a large number of breaking changes that come with this change that may
-affect you if you customize the client configuration at all.
-See [the upgrade guide](https://github.com/awslabs/aws-sdk-rust/issues/622) for information
-on how to configure timeouts, and how to resolve compilation issues after upgrading.
-"""
-references = ["smithy-rs#1740", "smithy-rs#256"]
-meta = { "breaking" = true, "tada" = false, "bug" = false }
-author = "jdisanti"
-
-[[aws-sdk-rust]]
-message = """
-Setting connect/read timeouts with `SdkConfig` now works. Previously, these timeout config values
-were lost during connector creation, so the only reliable way to set them was to manually override
-the HTTP connector.
-"""
-references = ["smithy-rs#1740", "smithy-rs#256"]
-meta = { "breaking" = false, "tada" = false, "bug" = true }
-author = "jdisanti"
-
-[[smithy-rs]]
-message = """
-A large list of breaking changes were made to accomodate default timeouts in the AWS SDK.
-See [the smithy-rs upgrade guide](https://github.com/awslabs/smithy-rs/issues/1760) for a full list
-of breaking changes and how to resolve them.
-"""
-references = ["smithy-rs#1740", "smithy-rs#256"]
-meta = { "breaking" = true, "tada" = false, "bug" = false, "target" = "client" }
-author = "jdisanti"
-
-[[aws-sdk-rust]]
-message = """
-It is now possible to programmatically customize the locations of the profile config/credentials files in `aws-config`:
-```rust
-use aws_config::profile::{ProfileFileCredentialsProvider, ProfileFileRegionProvider};
-use aws_config::profile::profile_file::{ProfileFiles, ProfileFileKind};
-
-let profile_files = ProfileFiles::builder()
-    .with_file(ProfileFileKind::Credentials, "some/path/to/credentials-file")
-    .build();
-let credentials_provider = ProfileFileCredentialsProvider::builder()
-    .profile_files(profile_files.clone())
-    .build();
-let region_provider = ProfileFileRegionProvider::builder()
-    .profile_files(profile_files)
-    .build();
-
-let sdk_config = aws_config::from_env()
-    .credentials_provider(credentials_provider)
-    .region(region_provider)
-    .load()
-    .await;
-```
-"""
-references = ["aws-sdk-rust#237", "smithy-rs#1770"]
-meta = { "breaking" = false, "tada" = true, "bug" = false }
-author = "jdisanti"
-
-[[aws-sdk-rust]]
-message = "Paginators now stop on encountering a duplicate token by default rather than panic. This behavior can be customized by toggling the `stop_on_duplicate_token` property on the paginator before calling `send`."
-references = ["aws-sdk-rust#620", "smithy-rs#1748"]
-meta = { "breaking" = false, "tada" = false, "bug" = true }
-author = "jdisanti"
-
-[[smithy-rs]]
-message = "Paginators now stop on encountering a duplicate token by default rather than panic. This behavior can be customized by toggling the `stop_on_duplicate_token` property on the paginator before calling `send`."
-references = ["aws-sdk-rust#620", "smithy-rs#1748"]
-meta = { "breaking" = false, "tada" = false, "bug" = true, "target" = "client" }
-author = "jdisanti"
-
-[[aws-sdk-rust]]
-message = "The client Config now has getters for every value that it holds."
-references = ["smithy-rs#1747"]
-meta = { "breaking" = false, "tada" = false, "bug" = true }
-author = "kastolars"
-
-[[aws-sdk-rust]]
-message = "Fix regression where `connect_timeout` and `read_timeout` fields are unused in the IMDS client"
-references = ["smithy-rs#1822"]
-meta = { "breaking" = false, "tada" = false, "bug" = true }
-author = "kevinpark1217"
-
-[[smithy-rs]]
-message = "Remove `Protocol` enum, removing an obstruction to extending smithy to third-party protocols."
-references = ["smithy-rs#1829"]
-meta = { "breaking" = true, "tada" = false, "bug" = false, "target" = "server" }
-author = "hlbarber"
-
-[[smithy-rs]]
-message = "Convert the `protocol` argument on `PyMiddlewares::new` constructor to a type parameter."
-references = ["smithy-rs#1829"]
-meta = { "breaking" = true, "tada" = false, "bug" = false, "target" = "server" }
-author = "hlbarber"
-
-[[smithy-rs]]
-message = "Update aws-types zeroize to flexible version to prevent downstream version conflicts."
-references = ["smithy-rs#1817"]
-meta = { "breaking" = false, "tada" = false, "bug" = true }
-author = "ethyi"
-
-[[smithy-rs]]
-message = "Enable local maven repo dependency override."
-references = ["smithy-rs#1852"]
-meta = { "breaking" = false, "tada" = false, "bug" = false }
-author = "ogudavid"
 
 [[smithy-rs]]
 message = "Support Sigv4 signature generation on PowerPC 32 and 64 bit. This architecture cannot compile `ring`, so the implementation has been updated to rely on `hamc` + `sha2` to achive the same result with broader platform compatibility and higher performance. We also updated the CI which is now running as many tests as possible against i686 and PowerPC 32 and 64 bit."
@@ -192,19 +21,4 @@
 message = "Support Sigv4 signature generation on PowerPC 32 and 64 bit. This architecture cannot compile `ring`, so the implementation has been updated to rely on `hamc` + `sha2` to achive the same result with broader platform compatibility and higher performance. We also updated the CI which is now running as many tests as possible against i686 and PowerPC 32 and 64 bit."
 references = ["smithy-rs#1847"]
 meta = { "breaking" = true, "tada" = false, "bug" = true }
-author = "crisidev"
-
-[[aws-sdk-rust]]
-message = "Ability to override the IMDS client in `DefaultCredentialsChain`"
-references = ["aws-sdk-rust#625"]
-meta = { "breaking" = false, "tada" = false, "bug" = false }
-author = "kevinpark1217"
-
-[[aws-sdk-rust]]
-message = "Fix aws-sigv4 canonical request formatting fallibility."
-references = ["smithy-rs#1656"]
-meta = { "breaking" = false, "tada" = false, "bug" = true }
-author = "ysaito1001"
-=======
-# author = "rcoh"
->>>>>>> 15c80de4
+author = "crisidev"