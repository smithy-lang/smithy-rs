--- conflicted
+++ resolved
@@ -18,11 +18,7 @@
 
 allprojects {
     repositories {
-<<<<<<< HEAD
         mavenLocal()
-=======
-        // mavenLocal()
->>>>>>> 837565b9
         mavenCentral()
         google()
     }
