--- conflicted
+++ resolved
@@ -14,14 +14,6 @@
         required: false
         default: false
         type: boolean
-<<<<<<< HEAD
-    secrets:
-      # the docker login password for ECR. This is
-      ENCRYPTED_DOCKER_PASSWORD:
-        required: false
-      DOCKER_LOGIN_TOKEN_PASSPHRASE:
-        required: false
-=======
       git_ref:
         description: |
           The git reference that all checks should be run against. It can be a branch, a tag or a commit SHA.
@@ -29,7 +21,12 @@
         required: false
         type: string
         default: ''
->>>>>>> bed7b97f
+    secrets:
+      # the docker login password for ECR. This is
+      ENCRYPTED_DOCKER_PASSWORD:
+        required: false
+      DOCKER_LOGIN_TOKEN_PASSPHRASE:
+        required: false
 
 env:
   rust_version: 1.62.1
