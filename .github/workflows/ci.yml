# Copyright Amazon.com, Inc. or its affiliates. All Rights Reserved.
# SPDX-License-Identifier: Apache-2.0

# This is the shared CI workflow that is run by both `ci-pr.yml` and `ci-main.yml` depending
# on if a pull request is being checked, or if the `main` branch is being checked after merge.

name: Test

on:
  workflow_call:
    inputs:
      run_canary:
        description: Whether to run the canary or not.
        required: false
        default: true
        type: boolean
      run_sdk_examples:
        description: Whether to run the SDK example checks or not.
        required: false
        default: false
        type: boolean
      git_ref:
        description: |
          The git reference that all checks should be run against. It can be a branch, a tag or a commit SHA.
          If unspecified, it will default to the git reference or SHA that triggered the execution of this workflow.
        required: false
        type: string
        default: ''
    secrets:
      # the docker login password for ECR. This is
      ENCRYPTED_DOCKER_PASSWORD:
        required: false
      DOCKER_LOGIN_TOKEN_PASSPHRASE:
        required: false
      CANARY_GITHUB_ACTIONS_ROLE_ARN:
        required: false
      CANARY_STACK_CDK_OUTPUTS_BUCKET_NAME:
        required: false

env:
  rust_version: 1.75.0
  rust_toolchain_components: clippy,rustfmt
  ENCRYPTED_DOCKER_PASSWORD: ${{ secrets.ENCRYPTED_DOCKER_PASSWORD }}
  DOCKER_LOGIN_TOKEN_PASSPHRASE: ${{ secrets.DOCKER_LOGIN_TOKEN_PASSPHRASE }}

jobs:
  # The `generate` job runs scripts that produce artifacts that are required by the `test` job,
  # and also runs some checks/lints so that those are run sooner rather than later.
  generate:
    name: Generate
    timeout-minutes: 25
    runs-on: smithy_ubuntu-latest_8-core
    # To avoid repeating setup boilerplate, we have the actual commands
    # in a matrix strategy. These commands get run in the steps after all the setup.
    strategy:
      fail-fast: false
      matrix:
        # These correspond to scripts in tools/ci-scripts that will be run in the Docker build image
        actions:
        - action: generate-aws-sdk
        - action: generate-aws-sdk-smoketest
        - action: generate-smithy-rs-release
    steps:
    - uses: actions/checkout@v4
      with:
        path: smithy-rs
        ref: ${{ inputs.git_ref }}
    # The models from aws-sdk-rust are needed to generate the full SDK for CI
    - uses: actions/checkout@v4
      with:
        repository: awslabs/aws-sdk-rust
        path: aws-sdk-rust
    # The examples from aws-doc-sdk-examples are needed to see if smithy-rs changes break examples
    - uses: actions/checkout@v4
      with:
        repository: awsdocs/aws-doc-sdk-examples
        path: aws-doc-sdk-examples
    - name: Run ${{ matrix.actions.action }}
      uses: ./smithy-rs/.github/actions/docker-build
      with:
        action: ${{ matrix.actions.action }}

  # Test the code generator and other parts (styles and lints) that don't require
  # code to have already been generated in order to run.
  test-codegen:
    name: Test Codegen
    runs-on: ${{ matrix.test.runner }}
    timeout-minutes: 30
    # To avoid repeating setup boilerplate, we have the actual test commands
    # in a matrix strategy. These commands get run in the steps after all the setup.
    strategy:
      fail-fast: false
      matrix:
        # These correspond to scripts in tools/ci-scripts that will be run in the Docker build image
        test:
        - action: check-aws-sdk-adhoc-tests
          runner: ubuntu-latest
        - action: check-client-codegen-integration-tests
          runner: smithy_ubuntu-latest_8-core
        - action: check-client-codegen-unit-tests
          runner: ubuntu-latest
        - action: check-core-codegen-unit-tests
          runner: smithy_ubuntu-latest_8-core
        - action: check-rust-runtimes
          runner: smithy_ubuntu-latest_8-core
          fetch-depth: 0
        - action: check-sdk-codegen-unit-tests
          runner: ubuntu-latest
        - action: check-server-codegen-integration-tests
          runner: smithy_ubuntu-latest_8-core
        - action: check-server-codegen-integration-tests-python
          runner: ubuntu-latest
        - action: check-server-codegen-unit-tests
          runner: ubuntu-latest
        - action: check-server-codegen-unit-tests-python
          runner: ubuntu-latest
        - action: check-server-e2e-test
          runner: ubuntu-latest
        - action: check-server-python-e2e-test
          runner: ubuntu-latest
        - action: check-style-and-lints
          runner: ubuntu-latest
        - action: check-book
          runner: ubuntu-latest
        - action: check-tools
          runner: smithy_ubuntu-latest_8-core
        - action: check-deterministic-codegen
          runner: smithy_ubuntu-latest_8-core
    steps:
    - uses: actions/checkout@v4
      with:
        path: smithy-rs
        ref: ${{ inputs.git_ref }}
        # Defaults to 1 if not set
        fetch-depth: ${{ matrix.test.fetch-depth }}
    - name: Run ${{ matrix.test.action }}
      uses: ./smithy-rs/.github/actions/docker-build
      with:
        action: ${{ matrix.test.action }}

  # Separate from the main checks above because it uses aws-sdk-rust from GitHub
  check-semver-hazards:
    name: Check for semver hazards
    runs-on: smithy_ubuntu-latest_8-core
    timeout-minutes: 20
    steps:
    - uses: actions/checkout@v4
      with:
        path: smithy-rs
        ref: ${{ inputs.git_ref }}
        fetch-depth: 0
    - uses: actions/checkout@v4
      with:
        repository: awslabs/aws-sdk-rust
        path: aws-sdk-rust
        fetch-depth: 0
    - name: Run check-semver-hazards
      uses: ./smithy-rs/.github/actions/docker-build
      with:
        action: check-semver-hazards

  # Test all the things that require generated code. Note: the Rust runtimes require codegen
  # to be checked since `aws-config` depends on the generated STS client.
  test-sdk:
    name: Test the SDK
    needs: generate
    runs-on: ${{ matrix.test.runner }}
    timeout-minutes: 20
    # To avoid repeating setup boilerplate, we have the actual test commands
    # in a matrix strategy. These commands get run in the steps after all the setup.
    strategy:
      fail-fast: false
      matrix:
        # These correspond to scripts in tools/ci-scripts that will be run in the Docker build image
        test:
        - action: check-aws-config
          runner: smithy_ubuntu-latest_8-core
        - action: check-aws-sdk-canary
          runner: ubuntu-latest
        - action: check-aws-sdk-cargo-deny
          runner: ubuntu-latest
        - action: check-only-aws-sdk-services
          runner: smithy_ubuntu-latest_8-core
        - action: check-aws-sdk-smoketest-docs-clippy-udeps
          runner: smithy_ubuntu-latest_8-core
        - action: check-aws-sdk-smoketest-unit-tests
          runner: smithy_ubuntu-latest_8-core
        - action: check-aws-sdk-standalone-integration-tests
          runner: ubuntu-latest
    steps:
    - uses: actions/checkout@v4
      with:
        path: smithy-rs
        ref: ${{ inputs.git_ref }}
    - name: Run ${{ matrix.test.action }}
      uses: ./smithy-rs/.github/actions/docker-build
      with:
        action: ${{ matrix.test.action }}

<<<<<<< HEAD
  test-with-serde:
    name: Test the SDK with `serde` feature enabled.
    needs: generate
    runs-on: ${{ matrix.test.runner }}
    env:
      RUSTFLAGS: --cfg aws_sdk_unstable
      CARGO_FEATURE_SERDE_SERIALIZE: true
      CARGO_FEATURE_SERDE_DESERIALIZE: true
    # To avoid repeating setup boilerplate, we have the actual test commands
    # in a matrix strategy. These commands get run in the steps after all the setup.
    strategy:
      fail-fast: false
      matrix:
        # These correspond to scripts in tools/ci-scripts that will be run in the Docker build image
        test:
        - action: check-aws-config
          runner: smithy_ubuntu-latest_8-core
        - action: check-aws-sdk-canary
          runner: ubuntu-latest
        - action: check-aws-sdk-cargo-deny
          runner: ubuntu-latest
        - action: check-only-aws-sdk-services
          runner: smithy_ubuntu-latest_8-core
        - action: check-aws-sdk-smoketest-docs-clippy-udeps
          runner: smithy_ubuntu-latest_8-core
        - action: check-aws-sdk-smoketest-unit-tests
          runner: smithy_ubuntu-latest_8-core
        - action: check-aws-sdk-standalone-integration-tests
          runner: ubuntu-latest
    steps:
    - uses: actions/checkout@v3
      with:
        path: smithy-rs
        ref: ${{ inputs.git_ref }}
    - name: Run ${{ matrix.test.action }}
      uses: ./smithy-rs/.github/actions/docker-build
      with:
        action: ${{ matrix.test.action }}

=======
>>>>>>> 6aec38f1
  test-rust-windows:
    name: Rust Tests on Windows
    runs-on: windows-latest
    timeout-minutes: 20
    env:
      # Disable incremental compilation to reduce disk space use
      CARGO_INCREMENTAL: 0
      RUSTDOCFLAGS: -D warnings
      RUSTFLAGS: -D warnings
    steps:
    - uses: actions/checkout@v4
      with:
        ref: ${{ inputs.git_ref }}
      # Pinned to the commit hash of v2.7.3
    - uses: Swatinem/rust-cache@23bce251a8cd2ffc3c1075eaa2367cf899916d84
      with:
        shared-key: ${{ runner.os }}-${{ env.rust_version }}-${{ github.job }}
        workspaces: |
          .
          tools
    - uses: dtolnay/rust-toolchain@master
      with:
        toolchain: ${{ env.rust_version }}
        components: ${{ env.rust_toolchain_components }}
      # To fix OpenSSL not found on Windows: https://github.com/sfackler/rust-openssl/issues/1542
    - run: echo "VCPKG_ROOT=$env:VCPKG_INSTALLATION_ROOT" | Out-File -FilePath $env:GITHUB_ENV -Append
    - run: vcpkg install openssl:x64-windows-static-md
    - name: Run tests
      shell: bash
      run: tools/ci-scripts/test-windows.sh

  # We make sure that smithy-rs can be compiled on platforms that are not
  # natively supported by GitHub actions. We run as many tests as we can on
  # those platforms, but not all of them, because they require a more
  # complicated setup involving architecture emulation.
  test-exotic-platform-support:
    name: Exotic platform support
    runs-on: ubuntu-latest
    timeout-minutes: 10
    strategy:
      fail-fast: false
      matrix:
        include:
        # We always exclude `aws-smithy-http-server-python` and
        # `aws-smithy-http-server-typescript` since they are experimental.
        - target: i686-unknown-linux-gnu
          build_smithy_rs_features: --all-features
          build_aws_exclude: ''
          build_smithy_rs_exclude: --exclude aws-smithy-http-server-python --exclude aws-smithy-http-server-typescript --exclude aws-smithy-experimental
          test_smithy_rs_features: --all-features
          test_aws_exclude: ''
          test_smithy_rs_exclude: --exclude aws-smithy-http-server-python --exclude aws-smithy-http-server-typescript --exclude aws-smithy-experimental
        - target: powerpc-unknown-linux-gnu
          build_smithy_rs_features: ''
          build_aws_exclude: --exclude aws-inlineable
          build_smithy_rs_exclude: --exclude aws-smithy-http-server-python --exclude aws-smithy-http-server-typescript --exclude aws-smithy-experimental
          test_smithy_rs_features: ''
          test_aws_exclude: --exclude aws-inlineable
          test_smithy_rs_exclude: --exclude aws-smithy-http-server-python --exclude aws-smithy-http-server-typescript
        - target: powerpc64-unknown-linux-gnu
          build_smithy_rs_features: ''
          build_aws_exclude: --exclude aws-inlineable
          build_smithy_rs_exclude: --exclude aws-smithy-http-server-python --exclude aws-smithy-http-server-typescript --exclude aws-smithy-experimental
          test_smithy_rs_features: ''
          test_aws_exclude: --exclude aws-inlineable
          test_smithy_rs_exclude: --exclude aws-smithy-http-server-python --exclude aws-smithy-http-server-typescript --exclude aws-smithy-experimental
    env:
      CROSS_CONFIG: Cross.toml
    steps:
    - name: Checkout
      uses: actions/checkout@v4
      with:
        ref: ${{ inputs.git_ref }}
      # Pinned to the commit hash of v2.7.3
    - uses: Swatinem/rust-cache@23bce251a8cd2ffc3c1075eaa2367cf899916d84
      with:
        shared-key: ${{ runner.os }}-${{ env.rust_version }}-${{ github.job }}-${{ matrix.target }}
        workspaces: |
          .
          tools
    - uses: dtolnay/rust-toolchain@master
      with:
        toolchain: ${{ env.rust_version }}
        components: ${{ env.rust_toolchain_components }}
        targets: ${{ matrix.target }}
    - name: Sets OpenSSL env vars on i686
      run: |
        echo "OPENSSL_LIB_DIR=/usr/lib/i386-linux-gnu" >> $GITHUB_ENV
        echo "OPENSSL_INCLUDE_DIR=/usr/include/i386-linux-gnu" >> $GITHUB_ENV
      if: matrix.target == 'i686-unknown-linux-gnu'
    - name: Sets OpenSSL env vars on ppc and ppc64
      run: |
        echo "OPENSSL_DIR=/openssl" >> $GITHUB_ENV
      if: matrix.target != 'i686-unknown-linux-gnu'
    - name: Configure cross
      shell: bash
      # configure and cross compile openssl locally on ppc and ppc64 to be able to run aws-smithy-client tests.
      # since cross dropped support for openssl, we use the build script from version 0.16.
      run: |
        cargo install cross --locked --version 0.2.4

        cat > Cross.toml << EOF
        [target.i686-unknown-linux-gnu]
        pre-build = ["dpkg --add-architecture i386", "apt-get update && apt-get install --assume-yes pkg-config:i386 libssl-dev:i386"]
        [target.i686-unknown-linux-gnu.env]
        passthrough = [
            "OPENSSL_LIB_DIR",
            "OPENSSL_INCLUDE_DIR",
        ]
        [target.powerpc-unknown-linux-gnu]
        pre-build = ["curl -L -s -o /tmp/openssl.sh https://github.com/cross-rs/cross/raw/c183ee37a9dc6b0e6b6a6ac9c918173137bad4ef/docker/openssl.sh && bash /tmp/openssl.sh linux-ppc powerpc-linux-gnu-"]
        [target.powerpc-unknown-linux-gnu.env]
        passthrough = ["OPENSSL_DIR"]
        [target.powerpc64-unknown-linux-gnu]
        pre-build = ["curl -L -s -o /tmp/openssl.sh https://github.com/cross-rs/cross/raw/c183ee37a9dc6b0e6b6a6ac9c918173137bad4ef/docker/openssl.sh && bash /tmp/openssl.sh linux-ppc64 powerpc64-linux-gnu-"]
        [target.powerpc64-unknown-linux-gnu.env]
        passthrough = ["OPENSSL_DIR"]
        EOF
    - name: Build Smithy-rs rust-runtime crates
      shell: bash
      run: cross build -vv --target ${{ matrix.target }} --manifest-path "rust-runtime/Cargo.toml" ${{ matrix.build_smithy_rs_exclude }} --workspace ${{ matrix.build_smithy_rs_features }}
    - name: Build AWS rust-runtime crates
      shell: bash
      run: cross build -vv --target ${{ matrix.target }} --manifest-path "aws/rust-runtime/Cargo.toml" ${{ matrix.build_aws_exclude }} --workspace
    - name: Test Smithy-rs rust-runtime crates
      shell: bash
      run: cross test --target ${{ matrix.target }} --manifest-path "rust-runtime/Cargo.toml" ${{ matrix.test_smithy_rs_exclude }} --workspace ${{ matrix.test_smithy_rs_features }}
    - name: Test AWS rust-runtime crates
      shell: bash
      run: cross test --target ${{ matrix.target }} --manifest-path "aws/rust-runtime/Cargo.toml" ${{ matrix.test_aws_exclude }} --workspace

  # Run the canary against generated SDKs
  #
  # In addition to Matrix Success, this job will also be required to pass for merge.
  # CI execution from forked repositories will skip this job, and when it does
  # this skipped job will report its status as "Success".
  # https://docs.github.com/en/actions/using-jobs/using-conditions-to-control-job-execution#overview
  canary:
    name: Canary
    if: ${{ inputs.run_canary }}
    needs: generate
    runs-on: smithy_ubuntu-latest_8-core
    timeout-minutes: 20
    permissions:
      id-token: write
      contents: read
    steps:
    - uses: actions/checkout@v4
      with:
        path: smithy-rs
        ref: ${{ inputs.git_ref }}
    - name: Configure credentials
      id: creds
      uses: aws-actions/configure-aws-credentials@v4
      with:
        aws-region: us-west-2
        role-to-assume: ${{ secrets.CANARY_GITHUB_ACTIONS_ROLE_ARN }}
        output-credentials: true
    - name: Run canary
      uses: ./smithy-rs/.github/actions/docker-build
      with:
        action: run-canary
        action-arguments: ${{ secrets.CANARY_STACK_CDK_OUTPUTS_BUCKET_NAME }} ${{ steps.creds.outputs.aws-access-key-id }} ${{ steps.creds.outputs.aws-secret-access-key }} ${{ steps.creds.outputs.aws-session-token }}

  # This is always a failing job since forked repositories do not have necessary repository secrets
  # to run the PR bot workflow or the canary workflow
  ask-maintainer-to-run-pr-bot-and-canary:
    name: Ask maintainer to run the PR bot and canary workflows
    if: ${{ !inputs.run_canary }}
    runs-on: ubuntu-latest
    steps:
    - run: |
        echo "PR bot and canary cannot be invoked from a forked repository. Ask a maintainer to manually invoke them using your PR."
        exit 1

  # This job is split out from the rest since it is not required to pass for merge
  check-sdk-examples:
    name: Check SDK Examples
    if: ${{ inputs.run_sdk_examples }}
    needs: generate
    runs-on: ubuntu-latest
    timeout-minutes: 20
    steps:
    - uses: actions/checkout@v4
      with:
        path: smithy-rs
        ref: ${{ inputs.git_ref }}
    - name: Run ${{ matrix.actions.action }}
      uses: ./smithy-rs/.github/actions/docker-build
      with:
        action: check-aws-sdk-examples

  # Pseudo-job that depends on matrix jobs so that we don't have to enter
  # the myriad of test matrix combinations into GitHub's protected branch rules
  require-all:
    # Should NOT depend on check-sdk-examples since that's an optional check
    needs:
    - generate
    - test-codegen
    - check-semver-hazards
    - test-sdk
    - test-rust-windows
    - test-exotic-platform-support
    # Run this job even if its dependency jobs fail
    if: always()
    runs-on: ubuntu-latest
    name: Matrix Success
    steps:
    - name: Verify jobs succeeded
      # Pinned to commit hash of v1.2.2
      uses: re-actors/alls-green@05ac9388f0aebcb5727afa17fcccfecd6f8ec5fe
      with:
        jobs: ${{ toJSON(needs) }}<|MERGE_RESOLUTION|>--- conflicted
+++ resolved
@@ -197,7 +197,6 @@
       with:
         action: ${{ matrix.test.action }}
 
-<<<<<<< HEAD
   test-with-serde:
     name: Test the SDK with `serde` feature enabled.
     needs: generate
@@ -237,8 +236,6 @@
       with:
         action: ${{ matrix.test.action }}
 
-=======
->>>>>>> 6aec38f1
   test-rust-windows:
     name: Rust Tests on Windows
     runs-on: windows-latest
