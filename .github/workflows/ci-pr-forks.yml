# Copyright Amazon.com, Inc. or its affiliates. All Rights Reserved.
# SPDX-License-Identifier: Apache-2.0

# This workflow runs CI for pull requests from forks, which can't make use of secrets.

name: CI (from fork)
on:
  pull_request:

# Allow one instance of this workflow per pull request, and cancel older runs when new changes are pushed
concurrency:
  group: ci-forks-yaml-${{ github.ref }}
  cancel-in-progress: true

permissions:
  actions: read
  contents: read
  id-token: write
  pull-requests: read

jobs:
  # Forks do not have access to private ECR repository. Image is built locally
  # and uploaded as a build artifact for other jobs to download and use.
  acquire-base-image:
    name: Acquire Base Image
    if: ${{ github.event.pull_request.head.repo.full_name != 'smithy-lang/smithy-rs' }}
    permissions:
      id-token: write
      contents: read
    runs-on: smithy_ubuntu-latest_8-core
<<<<<<< HEAD
    timeout-minutes: 60
=======
    timeout-minutes: 90
>>>>>>> 24a4bcc6
    steps:
    - uses: GitHubSecurityLab/actions-permissions/monitor@v1
    - uses: actions/checkout@v4
      with:
        path: smithy-rs
    - name: Acquire base image
      id: acquire
      env:
        DOCKER_BUILDKIT: 1
      run: ./smithy-rs/.github/scripts/acquire-build-image
    - name: Upload base image
      uses: actions/upload-artifact@v4
      with:
        name: smithy-rs-base-image
        path: smithy-rs-base-image
        retention-days: 1

  # Run shared CI after the Docker build image has been built locally
  ci:
    needs: acquire-base-image
    if: ${{ github.event.pull_request.head.repo.full_name != 'smithy-lang/smithy-rs' }}
    uses: ./.github/workflows/ci.yml
    with:
      run_canary: false

  semver-checks:
    name: Check PR semver compliance
    permissions:
      pull-requests: read
    runs-on: smithy_ubuntu-latest_8-core
    timeout-minutes: 30
    needs:
    - acquire-base-image
    if: |
      always() &&
      !contains(needs.*.result, 'failure') &&
      !contains(needs.*.result, 'cancelled') &&
      github.event.pull_request.head.repo.full_name != 'smithy-lang/smithy-rs'
    steps:
    - uses: GitHubSecurityLab/actions-permissions/monitor@v1
    - uses: actions/checkout@v4
      with:
        path: smithy-rs
        ref: ${{ inputs.git_ref }}
    - name: Get PR info
      id: check-breaking-label
      uses: actions/github-script@v7
      with:
        script: |
          const response = await github.rest.pulls.get({
            pull_number: context.issue.number,
            owner: context.repo.owner,
            repo: context.repo.repo,
          });
          const labels = response.data.labels.map(l => l.name);
          const isBreaking = labels.includes("breaking-change");
          const data = {
            labels,
            isBreaking
          };
          console.log("data:", data);
          return data;
    - name: Run semver check
      uses: ./smithy-rs/.github/actions/docker-build
      with:
        action: check-semver
        action-arguments: ${{ github.event.pull_request.base.sha }} ${{ fromJSON(steps.check-breaking-label.outputs.result).isBreaking }}
    - name: Print help message
      if: failure()
      run: echo "::error::This pull request either contains breaking changes, or has cross-crate changes that may be backwards compatible, but that cargo-semver-checks cannot verify. Please scrutinize the change for backwards compatibility."<|MERGE_RESOLUTION|>--- conflicted
+++ resolved
@@ -28,11 +28,7 @@
       id-token: write
       contents: read
     runs-on: smithy_ubuntu-latest_8-core
-<<<<<<< HEAD
-    timeout-minutes: 60
-=======
     timeout-minutes: 90
->>>>>>> 24a4bcc6
     steps:
     - uses: GitHubSecurityLab/actions-permissions/monitor@v1
     - uses: actions/checkout@v4
