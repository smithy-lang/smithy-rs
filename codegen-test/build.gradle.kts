--- conflicted
+++ resolved
@@ -82,11 +82,7 @@
             , "codegen": { "renameErrors": false }
         """.trimIndent(),
     ),
-<<<<<<< HEAD
-    CodegenTest("com.aws.example#PokemonService", "pokemon_service_client"),
-=======
-    CodegenTest("com.aws.example#PokemonService", "pokemon-service-client")
->>>>>>> 68feb37e
+    CodegenTest("com.aws.example#PokemonService", "pokemon-service-client"),
 )
 
 project.registerGenerateSmithyBuildTask(rootProject, pluginName, allCodegenTests)
