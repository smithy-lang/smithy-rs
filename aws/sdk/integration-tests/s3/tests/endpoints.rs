/*
 * Copyright Amazon.com, Inc. or its affiliates. All Rights Reserved.
 * SPDX-License-Identifier: Apache-2.0
 */

use aws_config::SdkConfig;
use aws_sdk_s3::config::Builder;
use aws_sdk_s3::{Client, Credentials, Region};
<<<<<<< HEAD
use aws_smithy_client::test_connection::capture_request;
use std::sync::Arc;
=======
use aws_smithy_client::test_connection::{capture_request, CaptureRequestReceiver};
use std::convert::Infallible;
use std::time::{Duration, UNIX_EPOCH};
>>>>>>> 5392a668

fn test_client(update_builder: fn(Builder) -> Builder) -> (CaptureRequestReceiver, Client) {
    let (conn, captured_request) = capture_request(None);
    let sdk_config = SdkConfig::builder()
<<<<<<< HEAD
        .credentials_provider(Arc::new(Credentials::new(
            "ANOTREAL",
            "notrealrnrELgWzOk3IfjzDKtFBhDby",
            Some("notarealsessiontoken".to_string()),
            None,
            "test",
        )))
=======
        .credentials_provider(SharedCredentialsProvider::new(Credentials::for_tests()))
>>>>>>> 5392a668
        .region(Region::new("us-west-4"))
        .http_connector(conn.clone())
        .build();
    let client = Client::from_conf(update_builder(Builder::from(&sdk_config)).build());
    (captured_request, client)
}

#[tokio::test]
async fn virtual_hosted_buckets() {
    let (captured_request, client) = test_client(|b| b);
    let _ = client.list_objects_v2().bucket("test-bucket").send().await;
    assert_eq!(
        captured_request.expect_request().uri().to_string(),
        "https://test-bucket.s3.us-west-4.amazonaws.com/?list-type=2"
    );
}

#[tokio::test]
async fn force_path_style() {
<<<<<<< HEAD
    let (conn, captured_request) = capture_request(None);
    let sdk_config = SdkConfig::builder()
        .credentials_provider(Arc::new(Credentials::new(
            "ANOTREAL",
            "notrealrnrELgWzOk3IfjzDKtFBhDby",
            Some("notarealsessiontoken".to_string()),
            None,
            "test",
        )))
        .region(Region::new("us-west-4"))
        .http_connector(conn.clone())
        .build();
    let force_path_style =
        Client::from_conf(Builder::from(&sdk_config).force_path_style(true).build());
    let _ = force_path_style
        .list_objects_v2()
        .bucket("test-bucket")
        .send()
        .await;
=======
    let (captured_request, client) = test_client(|b| b.force_path_style(true));
    let _ = client.list_objects_v2().bucket("test-bucket").send().await;
>>>>>>> 5392a668
    assert_eq!(
        captured_request.expect_request().uri().to_string(),
        "https://s3.us-west-4.amazonaws.com/test-bucket/?list-type=2"
    );
}

#[tokio::test]
async fn fips() {
    let (captured_request, client) = test_client(|b| b.use_fips(true));
    let _ = client.list_objects_v2().bucket("test-bucket").send().await;
    assert_eq!(
        captured_request.expect_request().uri().to_string(),
        "https://test-bucket.s3-fips.us-west-4.amazonaws.com/?list-type=2"
    );
}

#[tokio::test]
async fn dual_stack() {
    let (captured_request, client) = test_client(|b| b.use_dual_stack(true));
    let _ = client.list_objects_v2().bucket("test-bucket").send().await;
    assert_eq!(
        captured_request.expect_request().uri().to_string(),
        "https://test-bucket.s3.dualstack.us-west-4.amazonaws.com/?list-type=2"
    );
}

#[tokio::test]
async fn multi_region_access_points() {
    let (_captured_request, client) = test_client(|b| b);
    let response = client
        .get_object()
        .bucket("arn:aws:s3::123456789012:accesspoint/mfzwi23gnjvgw.mrap")
        .key("blah")
        .send()
        .await;
    let error = response.expect_err("should fail—sigv4a is not supported");
    assert!(
        dbg!(format!("{:?}", error)).contains("No auth schemes were supported"),
        "message should contain the correct error, found: {:?}",
        error
    );
}

#[tokio::test]
async fn s3_object_lambda() {
    let (captured_request, client) = test_client(|b| b);
    let _ = client
        .get_object()
        .bucket("arn:aws:s3-object-lambda:us-east-100:123412341234:accesspoint/myolap")
        .key("s3.txt")
        .customize()
        .await
        .unwrap()
        .map_operation(|mut op| {
            op.properties_mut()
                .insert(UNIX_EPOCH + Duration::from_secs(1234567890));
            Result::<_, Infallible>::Ok(op)
        })
        .unwrap()
        .send()
        .await
        .unwrap();
    let captured_request = captured_request.expect_request();
    assert_eq!(captured_request.uri().to_string(), "https://myolap-123412341234.s3-object-lambda.us-east-100.amazonaws.com/s3.txt?x-id=GetObject");
    let auth_header = captured_request.headers().get("AUTHORIZATION").unwrap();
    let auth_header = auth_header.to_str().unwrap();
    // verifies that both the signing scope (s3-object-lambda) has been set as well as the ARN region
    // us-east-100
    let expected_start =
        "AWS4-HMAC-SHA256 Credential=ANOTREAL/20090213/us-east-100/s3-object-lambda/aws4_request";

    assert!(
        auth_header.starts_with(expected_start),
        "expected auth header to start with {} but it was {}",
        expected_start,
        auth_header
    );
}

#[tokio::test]
async fn s3_object_lambda_no_cross_region() {
    let (_, client) = test_client(|b| b.use_arn_region(false));
    let err = client
        .get_object()
        .bucket("arn:aws:s3-object-lambda:us-east-1:123412341234:accesspoint/myolap")
        .key("s3.txt")
        .send()
        .await
        .expect_err("should fail—cross region invalid arn");
    assert!(
        format!("{:?}", err).contains(
            "Invalid configuration: region from ARN `us-east-1` \
    does not match client region `us-west-4` and UseArnRegion is `false`"
        ),
        "{}",
        err
    );
}<|MERGE_RESOLUTION|>--- conflicted
+++ resolved
@@ -6,29 +6,15 @@
 use aws_config::SdkConfig;
 use aws_sdk_s3::config::Builder;
 use aws_sdk_s3::{Client, Credentials, Region};
-<<<<<<< HEAD
-use aws_smithy_client::test_connection::capture_request;
-use std::sync::Arc;
-=======
 use aws_smithy_client::test_connection::{capture_request, CaptureRequestReceiver};
 use std::convert::Infallible;
+use std::sync::Arc;
 use std::time::{Duration, UNIX_EPOCH};
->>>>>>> 5392a668
 
 fn test_client(update_builder: fn(Builder) -> Builder) -> (CaptureRequestReceiver, Client) {
     let (conn, captured_request) = capture_request(None);
     let sdk_config = SdkConfig::builder()
-<<<<<<< HEAD
-        .credentials_provider(Arc::new(Credentials::new(
-            "ANOTREAL",
-            "notrealrnrELgWzOk3IfjzDKtFBhDby",
-            Some("notarealsessiontoken".to_string()),
-            None,
-            "test",
-        )))
-=======
-        .credentials_provider(SharedCredentialsProvider::new(Credentials::for_tests()))
->>>>>>> 5392a668
+        .credentials_provider(Arc::new(Credentials::for_tests()))
         .region(Region::new("us-west-4"))
         .http_connector(conn.clone())
         .build();
@@ -48,30 +34,8 @@
 
 #[tokio::test]
 async fn force_path_style() {
-<<<<<<< HEAD
-    let (conn, captured_request) = capture_request(None);
-    let sdk_config = SdkConfig::builder()
-        .credentials_provider(Arc::new(Credentials::new(
-            "ANOTREAL",
-            "notrealrnrELgWzOk3IfjzDKtFBhDby",
-            Some("notarealsessiontoken".to_string()),
-            None,
-            "test",
-        )))
-        .region(Region::new("us-west-4"))
-        .http_connector(conn.clone())
-        .build();
-    let force_path_style =
-        Client::from_conf(Builder::from(&sdk_config).force_path_style(true).build());
-    let _ = force_path_style
-        .list_objects_v2()
-        .bucket("test-bucket")
-        .send()
-        .await;
-=======
     let (captured_request, client) = test_client(|b| b.force_path_style(true));
     let _ = client.list_objects_v2().bucket("test-bucket").send().await;
->>>>>>> 5392a668
     assert_eq!(
         captured_request.expect_request().uri().to_string(),
         "https://s3.us-west-4.amazonaws.com/test-bucket/?list-type=2"
