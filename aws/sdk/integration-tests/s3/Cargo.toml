# This Cargo.toml is unused in generated code. It exists solely to enable these tests to compile in-situ
[package]
name = "s3-tests"
version = "0.1.0"
authors = ["Russell Cohen <rcoh@amazon.com>"]
edition = "2018"

# See more keys and their definitions at https://doc.rust-lang.org/cargo/reference/manifest.html

[dev-dependencies]
aws-http = { path = "../../build/aws-sdk/sdk/aws-http" }
aws-hyper = { path = "../../build/aws-sdk/sdk/aws-hyper", features = ["rustls"] }
aws-sdk-s3 = { path = "../../build/aws-sdk/sdk/s3" }
aws-smithy-async = { path = "../../build/aws-sdk/sdk/aws-smithy-async", features = ["rt-tokio"] }
aws-smithy-client = { path = "../../build/aws-sdk/sdk/aws-smithy-client", features = ["test-util", "rustls"] }
aws-smithy-http = { path = "../../build/aws-sdk/sdk/aws-smithy-http" }
aws-smithy-types = { path = "../../build/aws-sdk/sdk/aws-smithy-types" }
aws-smithy-protocol-test = { path = "../../build/aws-sdk/sdk/aws-smithy-protocol-test" }
bytes = "1"
http = "0.2.3"
serde_json = "1"
<<<<<<< HEAD
tokio = { version = "1", features = ["full", "test-util"] }
tracing-subscriber = "0.2.18"
=======
tokio = { version = "1", features = ["full", "test-util"]}
tracing-subscriber = "0.2.18"
aws-config = "0.2.0"
tracing-test = "0.2.1"
>>>>>>> 4073ebab
<|MERGE_RESOLUTION|>--- conflicted
+++ resolved
@@ -19,12 +19,7 @@
 bytes = "1"
 http = "0.2.3"
 serde_json = "1"
-<<<<<<< HEAD
 tokio = { version = "1", features = ["full", "test-util"] }
 tracing-subscriber = "0.2.18"
-=======
-tokio = { version = "1", features = ["full", "test-util"]}
-tracing-subscriber = "0.2.18"
 aws-config = "0.2.0"
-tracing-test = "0.2.1"
->>>>>>> 4073ebab
+tracing-test = "0.2.1"