--- conflicted
+++ resolved
@@ -19,17 +19,6 @@
 aws-smithy-http = { path = "../../build/aws-sdk/sdk/aws-smithy-http" }
 aws-smithy-protocol-test = { path = "../../build/aws-sdk/sdk/aws-smithy-protocol-test" }
 aws-smithy-types = { path = "../../build/aws-sdk/sdk/aws-smithy-types" }
-<<<<<<< HEAD
-bytes = "1.0.0"
-bytes-utils = "0.1.0"
-http = "0.2.0"
-http-body = "0.4.4"
-hyper = "0.14.0"
-serde_json = "1.0.0"
-tempfile = "3.2.0"
-smol = "1.2.0"
-tokio = { version = "1.0.0", features = ["full", "test-util"] }
-=======
 bytes = "1"
 bytes-utils = "0.1.2"
 http = "0.2.3"
@@ -39,6 +28,5 @@
 tempfile = "3"
 smol = "1.2"
 tokio = { version = "1", features = ["full", "test-util"] }
->>>>>>> d9d49a1b
 tracing-subscriber = { version = "0.3.5", features = ["env-filter"] }
 tracing = "0.1.0"