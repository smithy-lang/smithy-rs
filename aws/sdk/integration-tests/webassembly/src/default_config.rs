--- conflicted
+++ resolved
@@ -19,9 +19,5 @@
 pub async fn test_default_config() {
     let shared_config = get_default_config().await;
     let client = aws_sdk_s3::Client::new(&shared_config);
-<<<<<<< HEAD
-    assert_eq!(client.conf().region().unwrap().to_string(), "us-east-2")
-=======
-    assert_eq!(client.config().region().unwrap().to_string(), "us-west-2")
->>>>>>> 83df047f
+    assert_eq!(client.config().region().unwrap().to_string(), "us-east-2")
 }