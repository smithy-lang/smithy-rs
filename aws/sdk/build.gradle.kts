/*
 * Copyright Amazon.com, Inc. or its affiliates. All Rights Reserved.
 * SPDX-License-Identifier: Apache-2.0.
 */
import software.amazon.smithy.model.Model
import software.amazon.smithy.model.shapes.ServiceShape
import software.amazon.smithy.aws.traits.ServiceTrait
import kotlin.streams.toList

extra["displayName"] = "Smithy :: Rust :: AWS-SDK"
extra["moduleName"] = "software.amazon.smithy.rust.awssdk"

tasks["jar"].enabled = false

plugins {
    id("software.amazon.smithy").version("0.5.2")
}

val smithyVersion: String by project

val sdkOutputDir = buildDir.resolve("aws-sdk")
<<<<<<< HEAD
// TODO: smithy-http should be removed
val runtimeModules = listOf("smithy-types", "smithy-http")
val awsModules = listOf("aws-auth", "aws-endpoint", "aws-types", "aws-sig-auth")
=======
val runtimeModules = listOf("smithy-types", "smithy-http", "smithy-http-tower")
val awsModules = listOf("aws-auth", "aws-endpoint", "aws-types", "aws-hyper", "aws-sig-auth")
>>>>>>> 71c97a13

buildscript {
    val smithyVersion: String by project
    dependencies {
        classpath("software.amazon.smithy:smithy-aws-traits:$smithyVersion")
    }
}

dependencies {
    implementation(project(":aws:sdk-codegen"))
    implementation("software.amazon.smithy:smithy-aws-protocol-tests:$smithyVersion")
    implementation("software.amazon.smithy:smithy-protocol-test-traits:$smithyVersion")
    implementation("software.amazon.smithy:smithy-aws-traits:$smithyVersion")
}

data class AwsService(val service: String, val module: String, val modelFile: File, val extraConfig: String? = null)

val awsServices: Provider<List<AwsService>> = project.providers.provider { discoverServices() }

/**
 * Discovers services from the `models` directory
 *
 * Do not invoke this function directly. Use the `awsServices` provider.
 */
fun discoverServices(): List<AwsService> {
    val models = project.file("models")
    return fileTree(models).map { file ->
        val model = Model.assembler().addImport(file.absolutePath).assemble().result.get()
        val services: List<ServiceShape> = model.shapes(ServiceShape::class.java).sorted().toList()
        if (services.size != 1) {
            throw Exception("There must be exactly one service in each aws model file")
        }
        val service = services[0]
        val sdkId = service.expectTrait(ServiceTrait::class.java).sdkId.toLowerCase().replace(" ", "")
        AwsService(service = service.id.toString(), module = sdkId, modelFile = file)
    }
}

fun generateSmithyBuild(tests: List<AwsService>): String {
    val projections = tests.joinToString(",\n") {
        """
            "${it.module}": {
                "imports": ["${it.modelFile.absolutePath}"],
                "plugins": {
                    "rust-codegen": {
                      "runtimeConfig": {
                        "relativePath": "../"
                      },
                      "service": "${it.service}",
                      "module": "${it.module}",
                      "moduleVersion": "0.0.1",
                      "build": {
                        "rootProject": true
                      }
                      ${it.extraConfig ?: ""}
                 }
               }
            }
        """.trimIndent()
    }
    return """
    {
        "version": "1.0",
        "projections": { $projections }
    }
    """
}


task("generateSmithyBuild") {
    description = "generate smithy-build.json"
    doFirst {
        projectDir.resolve("smithy-build.json").writeText(generateSmithyBuild(awsServices.get()))
    }
}

task("relocateServices") {
    description = "relocate AWS services to their final destination"
    doLast {
        awsServices.get().forEach {
            copy {
                from("$buildDir/smithyprojections/sdk/${it.module}/rust-codegen")
                into(sdkOutputDir.resolve(it.module))
            }
        }
    }
}

task("relocateExamples") {
    description = "relocate the examples folder & rewrite path dependencies"
    doLast {
        copy {
            from(projectDir)
            include("examples/**")
            into(sdkOutputDir)
            exclude("**/target")
            filter { line -> line.replace("build/aws-sdk/", "") }
        }
    }
}

tasks.register<Copy>("relocateAwsRuntime") {
    from("$rootDir/aws/rust-runtime")
    awsModules.forEach {
        include("$it/**")
    }
    exclude("**/target")
    exclude("**/Cargo.lock")
    filter { line -> rewritePathDependency(line) }
    into(sdkOutputDir)
    outputs.upToDateWhen { false }
}

/**
 * The aws/rust-runtime crates depend on local versions of the Smithy core runtime enabling local compilation. However,
 * those paths need to be replaced in the final build. We should probably fix this with some symlinking.
 */
fun rewritePathDependency(line: String): String {
    return line.replace("../../rust-runtime/", "")
}

tasks.register<Copy>("relocateRuntime") {
    from("$rootDir/rust-runtime") {
        runtimeModules.forEach {
            include("$it/**")
        }
        exclude("**/target")
        exclude("**/Cargo.lock")
    }
    into(sdkOutputDir)
}

fun generateCargoWorkspace(services: List<AwsService>): String {
    val examples = projectDir.resolve("examples").listFiles { file -> !file.name.startsWith(".") }?.toList()
        ?.map { "examples/${it.name}" }.orEmpty()

    val modules = services.map(AwsService::module) + runtimeModules + awsModules + examples
        ?.toList()
    return """
    [workspace]
    members = [
        ${modules.joinToString(",") { "\"$it\"" }}
    ]
    """.trimIndent()
}
task("generateCargoWorkspace") {
    description = "generate Cargo.toml workspace file"
    doFirst {
        sdkOutputDir.resolve("Cargo.toml").writeText(generateCargoWorkspace(awsServices.get()))
    }
}

task("finalizeSdk") {
    finalizedBy(
        "relocateServices",
        "relocateRuntime",
        "relocateAwsRuntime",
        "relocateExamples",
        "generateCargoWorkspace"
    )
}

tasks["smithyBuildJar"].dependsOn("generateSmithyBuild")
tasks["assemble"].dependsOn("smithyBuildJar")
tasks["assemble"].finalizedBy("finalizeSdk")


tasks.register<Exec>("cargoCheck") {
    workingDir(sdkOutputDir)
    // disallow warnings
    environment("RUSTFLAGS", "-D warnings")
    commandLine("cargo", "check")
    dependsOn("assemble")
}

tasks.register<Exec>("cargoTest") {
    workingDir(sdkOutputDir)
    // disallow warnings
    environment("RUSTFLAGS", "-D warnings")
    commandLine("cargo", "test")
    dependsOn("assemble")
}

tasks.register<Exec>("cargoDocs") {
    workingDir(sdkOutputDir)
    // disallow warnings
    environment("RUSTDOCFLAGS", "-D warnings")
    commandLine("cargo", "doc", "--no-deps")
    dependsOn("assemble")
}

tasks.register<Exec>("cargoClippy") {
    workingDir(sdkOutputDir)
    // disallow warnings
    environment("RUSTFLAGS", "-D warnings")
    commandLine("cargo", "clippy")
    dependsOn("assemble")
}

tasks.register<RunExampleTask>("runExample") {
    dependsOn("assemble")
    outputDir = sdkOutputDir
}

// TODO: validate that the example exists. Otherwise this fails with a hiden error.
open class RunExampleTask @javax.inject.Inject constructor() : Exec() {
    @Option(option = "example", description = "Example to run")
    var example: String? = null
    set(value) {
        workingDir = workingDir.resolve(value!!)
        field = value
    }

    @org.gradle.api.tasks.InputDirectory
    var outputDir: File? = null
        set(value) {
            workingDir = value!!.resolve("examples")
            commandLine = listOf("cargo", "run")
            field = value
        }
}

tasks["test"].finalizedBy("cargoCheck", "cargoClippy", "cargoTest", "cargoDocs")

tasks["clean"].doFirst {
    delete("smithy-build.json")
}<|MERGE_RESOLUTION|>--- conflicted
+++ resolved
@@ -19,14 +19,8 @@
 val smithyVersion: String by project
 
 val sdkOutputDir = buildDir.resolve("aws-sdk")
-<<<<<<< HEAD
-// TODO: smithy-http should be removed
-val runtimeModules = listOf("smithy-types", "smithy-http")
-val awsModules = listOf("aws-auth", "aws-endpoint", "aws-types", "aws-sig-auth")
-=======
 val runtimeModules = listOf("smithy-types", "smithy-http", "smithy-http-tower")
 val awsModules = listOf("aws-auth", "aws-endpoint", "aws-types", "aws-hyper", "aws-sig-auth")
->>>>>>> 71c97a13
 
 buildscript {
     val smithyVersion: String by project
