/*
 * Copyright Amazon.com, Inc. or its affiliates. All Rights Reserved.
 * SPDX-License-Identifier: Apache-2.0.
 */
import software.amazon.smithy.model.Model
import software.amazon.smithy.model.shapes.ServiceShape
import software.amazon.smithy.aws.traits.ServiceTrait
import kotlin.streams.toList

extra["displayName"] = "Smithy :: Rust :: AWS-SDK"
extra["moduleName"] = "software.amazon.smithy.rust.awssdk"

tasks["jar"].enabled = false

plugins {
    id("software.amazon.smithy").version("0.5.2")
}

val smithyVersion: String by project

val sdkOutputDir = buildDir.resolve("aws-sdk")
val runtimeModules = listOf("smithy-types", "smithy-http", "smithy-http-tower", "protocol-test-helpers")
val awsModules = listOf("aws-auth", "aws-endpoint", "aws-types", "aws-hyper", "aws-sig-auth", "aws-http")

buildscript {
    val smithyVersion: String by project
    dependencies {
        classpath("software.amazon.smithy:smithy-aws-traits:$smithyVersion")
    }
}

dependencies {
    implementation(project(":aws:sdk-codegen"))
    implementation("software.amazon.smithy:smithy-protocol-test-traits:$smithyVersion")
    implementation("software.amazon.smithy:smithy-aws-traits:$smithyVersion")
}

data class AwsService(val service: String, val module: String, val modelFile: File, val extraConfig: String? = null)

val awsServices: Provider<List<AwsService>> = project.providers.provider { discoverServices() }

/**
 * Discovers services from the `models` directory
 *
 * Do not invoke this function directly. Use the `awsServices` provider.
 */
fun discoverServices(): List<AwsService> {
    val models = project.file("models")
    return fileTree(models).map { file ->
        val model = Model.assembler().addImport(file.absolutePath).assemble().result.get()
        val services: List<ServiceShape> = model.shapes(ServiceShape::class.java).sorted().toList()
        if (services.size != 1) {
            throw Exception("There must be exactly one service in each aws model file")
        }
        val service = services[0]
        val sdkId = service.expectTrait(ServiceTrait::class.java).sdkId.toLowerCase().replace(" ", "")
        AwsService(service = service.id.toString(), module = sdkId, modelFile = file)
    }
}

fun generateSmithyBuild(tests: List<AwsService>): String {
    val projections = tests.joinToString(",\n") {
        """
            "${it.module}": {
                "imports": ["${it.modelFile.absolutePath}"],
                "plugins": {
                    "rust-codegen": {
                      "runtimeConfig": {
                        "relativePath": "../"
                      },
                      "service": "${it.service}",
                      "module": "aws-sdk-${it.module}",
                      "moduleVersion": "0.0.2",
<<<<<<< HEAD
                      "moduleAuthors": ["AWS Rust SDK Team <aws-sdk-rust@amazon.com>", "Russell Cohen <rcoh@amazon.com>"],
=======
                      "license": "Apache-2.0",
>>>>>>> 908dec55
                      "build": {
                        "rootProject": true
                      }
                      ${it.extraConfig ?: ""}
                 }
               }
            }
        """.trimIndent()
    }
    return """
    {
        "version": "1.0",
        "projections": { $projections }
    }
    """
}


task("generateSmithyBuild") {
    description = "generate smithy-build.json"
    doFirst {
        projectDir.resolve("smithy-build.json").writeText(generateSmithyBuild(awsServices.get()))
    }
}

task("relocateServices") {
    description = "relocate AWS services to their final destination"
    doLast {
        awsServices.get().forEach {
            copy {
                from("$buildDir/smithyprojections/sdk/${it.module}/rust-codegen")
                into(sdkOutputDir.resolve(it.module))
            }

            copy {
                from(projectDir.resolve("integration-tests/${it.module}/tests"))
                into(sdkOutputDir.resolve(it.module).resolve("tests"))
            }
        }
    }
    outputs.upToDateWhen { false }
}

task("relocateExamples") {
    description = "relocate the examples folder & rewrite path dependencies"
    doLast {
        copy {
            from(projectDir)
            include("examples/**")
            into(sdkOutputDir)
            exclude("**/target")
            filter { line -> line.replace("build/aws-sdk/", "") }
        }
    }
}

tasks.register<Copy>("relocateAwsRuntime") {
    from("$rootDir/aws/rust-runtime")
    awsModules.forEach {
        include("$it/**")
    }
    exclude("**/target")
    exclude("**/Cargo.lock")
    filter { line -> rewritePathDependency(line) }
    into(sdkOutputDir)
    outputs.upToDateWhen { false }
}

/**
 * The aws/rust-runtime crates depend on local versions of the Smithy core runtime enabling local compilation. However,
 * those paths need to be replaced in the final build. We should probably fix this with some symlinking.
 */
fun rewritePathDependency(line: String): String {
    return line.replace("../../rust-runtime/", "")
}

tasks.register<Copy>("relocateRuntime") {
    from("$rootDir/rust-runtime") {
        runtimeModules.forEach {
            include("$it/**")
        }
        exclude("**/target")
        exclude("**/Cargo.lock")
    }
    into(sdkOutputDir)
    outputs.upToDateWhen { false }
}

fun generateCargoWorkspace(services: List<AwsService>): String {
    val examples = projectDir.resolve("examples").listFiles { file -> !file.name.startsWith(".") }?.toList()
        ?.map { "examples/${it.name}" }.orEmpty()

    val modules = services.map(AwsService::module) + runtimeModules + awsModules + examples.toList()
    return """
    [workspace]
    members = [
        ${modules.joinToString(",") { "\"$it\"" }}
    ]
    """.trimIndent()
}
task("generateCargoWorkspace") {
    description = "generate Cargo.toml workspace file"
    doFirst {
        sdkOutputDir.resolve("Cargo.toml").writeText(generateCargoWorkspace(awsServices.get()))
    }
}

task("finalizeSdk") {
    finalizedBy(
        "relocateServices",
        "relocateRuntime",
        "relocateAwsRuntime",
        "relocateExamples",
        "generateCargoWorkspace"
    )
}

tasks["smithyBuildJar"].dependsOn("generateSmithyBuild")
tasks["assemble"].dependsOn("smithyBuildJar")
tasks["assemble"].finalizedBy("finalizeSdk")


tasks.register<Exec>("cargoCheck") {
    workingDir(sdkOutputDir)
    // disallow warnings
    environment("RUSTFLAGS", "-D warnings")
    commandLine("cargo", "check")
    dependsOn("assemble")
}

tasks.register<Exec>("cargoTest") {
    workingDir(sdkOutputDir)
    // disallow warnings
    environment("RUSTFLAGS", "-D warnings")
    commandLine("cargo", "test")
    dependsOn("assemble")
}

tasks.register<Exec>("cargoDocs") {
    workingDir(sdkOutputDir)
    // disallow warnings
    environment("RUSTDOCFLAGS", "-D warnings")
    commandLine("cargo", "doc", "--no-deps", "--document-private-items")
    dependsOn("assemble")
}

tasks.register<Exec>("cargoClippy") {
    workingDir(sdkOutputDir)
    // disallow warnings
    commandLine("cargo", "clippy", "--", "-D", "warnings", "-Aclippy::upper_case_acronyms", "-Aclippy::large-enum-variant", "-Aclippy::module-inception")
    dependsOn("assemble")
}

tasks.register<RunExampleTask>("runExample") {
    dependsOn("assemble")
    outputDir = sdkOutputDir
}

// TODO: validate that the example exists. Otherwise this fails with a hiden error.
open class RunExampleTask @javax.inject.Inject constructor() : Exec() {
    @Option(option = "example", description = "Example to run")
    var example: String? = null
    set(value) {
        workingDir = workingDir.resolve(value!!)
        field = value
    }

    @org.gradle.api.tasks.InputDirectory
    var outputDir: File? = null
        set(value) {
            workingDir = value!!.resolve("examples")
            commandLine = listOf("cargo", "run")
            field = value
        }
}

tasks["test"].finalizedBy("cargoCheck", "cargoClippy", "cargoTest", "cargoDocs")

tasks["clean"].doFirst {
    delete("smithy-build.json")
}<|MERGE_RESOLUTION|>--- conflicted
+++ resolved
@@ -71,11 +71,8 @@
                       "service": "${it.service}",
                       "module": "aws-sdk-${it.module}",
                       "moduleVersion": "0.0.2",
-<<<<<<< HEAD
                       "moduleAuthors": ["AWS Rust SDK Team <aws-sdk-rust@amazon.com>", "Russell Cohen <rcoh@amazon.com>"],
-=======
                       "license": "Apache-2.0",
->>>>>>> 908dec55
                       "build": {
                         "rootProject": true
                       }
