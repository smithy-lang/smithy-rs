--- conflicted
+++ resolved
@@ -18,18 +18,10 @@
                 voice.language_name.unwrap()
             );
         }
-<<<<<<< HEAD
-        if voices.next_token == None {
-            break;
-        } else {
-            tok = voices.next_token;
-        }
-=======
         tok = match voices.next_token() {
             Some(next) => next,
             None => break,
         };
->>>>>>> f4c21b06
     }
     Ok(())
 }