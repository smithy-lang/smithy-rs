[package]
name = "secretsmanager-code-examples"
version = "0.1.0"
authors = ["AWS Rust SDK Team <aws-sdk-rust@amazon.com>", "Doug Schwartz <dougsch@amazon.com>"]
edition = "2018"
description = "Example usage of the SecretManager service"

[dependencies]
aws-config = { path = "../../build/aws-sdk/sdk/aws-config" }
<<<<<<< HEAD
aws-sdk-secretsmanager = { path = "../../build/aws-sdk/sdk/secretsmanager" }
aws-hyper = { path = "../../build/aws-sdk/sdk/aws-hyper" }
=======
secretsmanager = { package = "aws-sdk-secretsmanager", path = "../../build/aws-sdk/sdk/secretsmanager" }

>>>>>>> b9d5923a
aws-types = { path = "../../build/aws-sdk/sdk/aws-types" }

tokio = { version = "1", features = ["full"]}

structopt = { version = "0.3", default-features = false }
tracing-subscriber = { version = "0.2.16", features = ["fmt"] }<|MERGE_RESOLUTION|>--- conflicted
+++ resolved
@@ -7,13 +7,7 @@
 
 [dependencies]
 aws-config = { path = "../../build/aws-sdk/sdk/aws-config" }
-<<<<<<< HEAD
 aws-sdk-secretsmanager = { path = "../../build/aws-sdk/sdk/secretsmanager" }
-aws-hyper = { path = "../../build/aws-sdk/sdk/aws-hyper" }
-=======
-secretsmanager = { package = "aws-sdk-secretsmanager", path = "../../build/aws-sdk/sdk/secretsmanager" }
-
->>>>>>> b9d5923a
 aws-types = { path = "../../build/aws-sdk/sdk/aws-types" }
 
 tokio = { version = "1", features = ["full"]}
