/*
 * Copyright Amazon.com, Inc. or its affiliates. All Rights Reserved.
 * SPDX-License-Identifier: Apache-2.0
 */

package software.amazon.smithy.rustsdk.endpoints

import software.amazon.smithy.codegen.core.CodegenException
import software.amazon.smithy.rulesengine.language.syntax.parameters.Builtins
import software.amazon.smithy.rust.codegen.client.smithy.ClientCodegenContext
import software.amazon.smithy.rust.codegen.client.smithy.customize.ClientCodegenDecorator
import software.amazon.smithy.rust.codegen.client.smithy.endpoint.EndpointTypesGenerator
import software.amazon.smithy.rust.codegen.core.smithy.RustCrate
<<<<<<< HEAD
import software.amazon.smithy.rust.codegen.core.util.letIf
=======
import software.amazon.smithy.rust.codegen.core.smithy.customize.AdHocCustomization
import software.amazon.smithy.rust.codegen.core.smithy.customize.adhocCustomization
import software.amazon.smithy.rust.codegen.core.util.extendIf
import software.amazon.smithy.rust.codegen.core.util.thenSingletonListOf
import software.amazon.smithy.rustsdk.AwsRuntimeType
import software.amazon.smithy.rustsdk.SdkConfigSection
import software.amazon.smithy.rustsdk.getBuiltIn
>>>>>>> 87a62ae3

class AwsEndpointDecorator : ClientCodegenDecorator {
    override val name: String = "AwsEndpoint"
    override val order: Byte = 100

<<<<<<< HEAD
    override fun transformModel(service: ServiceShape, model: Model): Model {
        val customServices = setOf(
            ShapeId.from("com.amazonaws.s3#AmazonS3"),
            ShapeId.from("com.amazonaws.s3control#AWSS3ControlServiceV20180820"),
            ShapeId.from("com.amazonaws.codecatalyst#CodeCatalyst"),
        )
        if (customServices.contains(service.id)) {
            return model
        }
        // currently, most models incorrectly model region is optional when it is actually required—fix these models:
        return ModelTransformer.create().mapTraits(model) { _, trait ->
            when (trait) {
                is EndpointRuleSetTrait -> {
                    val rules = trait.ruleSet.expectObjectNode()
                    val params = rules.expectObjectMember("parameters")
                    val newParameters = Parameters.builder()
                    params.members.map { (key, value) ->
                        val param = Parameter.fromNode(key, value.expectObjectNode())
                        param.letIf(param.builtIn == Builtins.REGION.builtIn) { parameter ->
                            parameter.toBuilder().required(true).build()
                        }
                    }.forEach(newParameters::addParameter)
                    EndpointRuleSetTrait.builder()
                        .ruleSet(rules.toBuilder().withMember("parameters", newParameters.build().toNode()).build())
                        .build()
                }

                else -> trait
            }
=======
    override fun configCustomizations(
        codegenContext: ClientCodegenContext,
        baseCustomizations: List<ConfigCustomization>,
    ): List<ConfigCustomization> {
        return baseCustomizations.extendIf(codegenContext.isRegionalized()) {
            AwsEndpointShimCustomization(codegenContext)
>>>>>>> 87a62ae3
        }
    }

    override fun extras(codegenContext: ClientCodegenContext, rustCrate: RustCrate) {
        val epTypes = EndpointTypesGenerator.fromContext(codegenContext)
        if (epTypes.defaultResolver() == null) {
            throw CodegenException(
                "${codegenContext.serviceShape} did not provide endpoint rules. " +
                    "This is a bug and the generated client will not work. All AWS services MUST define endpoint rules.",
            )
        }
    }
}<|MERGE_RESOLUTION|>--- conflicted
+++ resolved
@@ -6,68 +6,14 @@
 package software.amazon.smithy.rustsdk.endpoints
 
 import software.amazon.smithy.codegen.core.CodegenException
-import software.amazon.smithy.rulesengine.language.syntax.parameters.Builtins
 import software.amazon.smithy.rust.codegen.client.smithy.ClientCodegenContext
 import software.amazon.smithy.rust.codegen.client.smithy.customize.ClientCodegenDecorator
 import software.amazon.smithy.rust.codegen.client.smithy.endpoint.EndpointTypesGenerator
 import software.amazon.smithy.rust.codegen.core.smithy.RustCrate
-<<<<<<< HEAD
-import software.amazon.smithy.rust.codegen.core.util.letIf
-=======
-import software.amazon.smithy.rust.codegen.core.smithy.customize.AdHocCustomization
-import software.amazon.smithy.rust.codegen.core.smithy.customize.adhocCustomization
-import software.amazon.smithy.rust.codegen.core.util.extendIf
-import software.amazon.smithy.rust.codegen.core.util.thenSingletonListOf
-import software.amazon.smithy.rustsdk.AwsRuntimeType
-import software.amazon.smithy.rustsdk.SdkConfigSection
-import software.amazon.smithy.rustsdk.getBuiltIn
->>>>>>> 87a62ae3
 
 class AwsEndpointDecorator : ClientCodegenDecorator {
     override val name: String = "AwsEndpoint"
     override val order: Byte = 100
-
-<<<<<<< HEAD
-    override fun transformModel(service: ServiceShape, model: Model): Model {
-        val customServices = setOf(
-            ShapeId.from("com.amazonaws.s3#AmazonS3"),
-            ShapeId.from("com.amazonaws.s3control#AWSS3ControlServiceV20180820"),
-            ShapeId.from("com.amazonaws.codecatalyst#CodeCatalyst"),
-        )
-        if (customServices.contains(service.id)) {
-            return model
-        }
-        // currently, most models incorrectly model region is optional when it is actually required—fix these models:
-        return ModelTransformer.create().mapTraits(model) { _, trait ->
-            when (trait) {
-                is EndpointRuleSetTrait -> {
-                    val rules = trait.ruleSet.expectObjectNode()
-                    val params = rules.expectObjectMember("parameters")
-                    val newParameters = Parameters.builder()
-                    params.members.map { (key, value) ->
-                        val param = Parameter.fromNode(key, value.expectObjectNode())
-                        param.letIf(param.builtIn == Builtins.REGION.builtIn) { parameter ->
-                            parameter.toBuilder().required(true).build()
-                        }
-                    }.forEach(newParameters::addParameter)
-                    EndpointRuleSetTrait.builder()
-                        .ruleSet(rules.toBuilder().withMember("parameters", newParameters.build().toNode()).build())
-                        .build()
-                }
-
-                else -> trait
-            }
-=======
-    override fun configCustomizations(
-        codegenContext: ClientCodegenContext,
-        baseCustomizations: List<ConfigCustomization>,
-    ): List<ConfigCustomization> {
-        return baseCustomizations.extendIf(codegenContext.isRegionalized()) {
-            AwsEndpointShimCustomization(codegenContext)
->>>>>>> 87a62ae3
-        }
-    }
-
     override fun extras(codegenContext: ClientCodegenContext, rustCrate: RustCrate) {
         val epTypes = EndpointTypesGenerator.fromContext(codegenContext)
         if (epTypes.defaultResolver() == null) {
