--- conflicted
+++ resolved
@@ -8,12 +8,7 @@
 import software.amazon.smithy.aws.traits.auth.SigV4Trait
 import software.amazon.smithy.model.knowledge.ServiceIndex
 import software.amazon.smithy.model.node.Node
-<<<<<<< HEAD
-import software.amazon.smithy.rulesengine.language.syntax.parameters.Builtins
-=======
-import software.amazon.smithy.model.shapes.OperationShape
 import software.amazon.smithy.rulesengine.aws.language.functions.AwsBuiltIns
->>>>>>> 8a1f09ef
 import software.amazon.smithy.rulesengine.language.syntax.parameters.Parameter
 import software.amazon.smithy.rust.codegen.client.smithy.ClientCodegenContext
 import software.amazon.smithy.rust.codegen.client.smithy.ClientRustModule
@@ -130,23 +125,11 @@
             object : EndpointCustomization {
                 override fun loadBuiltInFromServiceConfig(parameter: Parameter, configRef: String): Writable? {
                     return when (parameter.builtIn) {
-<<<<<<< HEAD
-                        Builtins.REGION.builtIn -> writable {
+                        AwsBuiltIns.REGION.builtIn -> writable {
                             rustTemplate(
                                 "$configRef.load::<#{Region}>().map(|r|r.as_ref().to_owned())",
                                 "Region" to region(codegenContext.runtimeConfig).resolve("Region"),
                             )
-=======
-                        AwsBuiltIns.REGION.builtIn -> writable {
-                            if (codegenContext.smithyRuntimeMode.generateOrchestrator) {
-                                rustTemplate(
-                                    "$configRef.load::<#{Region}>().map(|r|r.as_ref().to_owned())",
-                                    "Region" to region(codegenContext.runtimeConfig).resolve("Region"),
-                                )
-                            } else {
-                                rust("$configRef.region.as_ref().map(|r|r.as_ref().to_owned())")
-                            }
->>>>>>> 8a1f09ef
                         }
 
                         else -> null
@@ -179,15 +162,6 @@
 
     override fun section(section: ServiceConfig) = writable {
         when (section) {
-<<<<<<< HEAD
-=======
-            ServiceConfig.ConfigStruct -> {
-                if (runtimeMode.generateMiddleware) {
-                    rustTemplate("pub(crate) region: #{Option}<#{Region}>,", *codegenScope)
-                }
-            }
-
->>>>>>> 8a1f09ef
             ServiceConfig.ConfigImpl -> {
                 rustTemplate(
                     """
