/*
 * Copyright Amazon.com, Inc. or its affiliates. All Rights Reserved.
 * SPDX-License-Identifier: Apache-2.0
 */

package software.amazon.smithy.rustsdk

import software.amazon.smithy.rust.codegen.client.smithy.ClientCodegenContext
import software.amazon.smithy.rust.codegen.client.smithy.customize.ClientCodegenDecorator
import software.amazon.smithy.rust.codegen.client.smithy.customize.TestUtilFeature
import software.amazon.smithy.rust.codegen.client.smithy.generators.config.ConfigCustomization
import software.amazon.smithy.rust.codegen.client.smithy.generators.config.ServiceConfig
import software.amazon.smithy.rust.codegen.core.rustlang.Writable
import software.amazon.smithy.rust.codegen.core.rustlang.rust
import software.amazon.smithy.rust.codegen.core.rustlang.rustTemplate
import software.amazon.smithy.rust.codegen.core.rustlang.writable
import software.amazon.smithy.rust.codegen.core.smithy.RuntimeConfig
import software.amazon.smithy.rust.codegen.core.smithy.RuntimeType
import software.amazon.smithy.rust.codegen.core.smithy.RustCrate
import software.amazon.smithy.rust.codegen.core.smithy.customize.AdHocSection
import software.amazon.smithy.rust.codegen.core.smithy.customize.Section
import software.amazon.smithy.rust.codegen.core.smithy.generators.LibRsCustomization
import software.amazon.smithy.rust.codegen.core.smithy.generators.LibRsSection

class CredentialsProviderDecorator : ClientCodegenDecorator {
    override val name: String = "CredentialsProvider"
    override val order: Byte = 0

    override fun configCustomizations(
        codegenContext: ClientCodegenContext,
        baseCustomizations: List<ConfigCustomization>,
    ): List<ConfigCustomization> {
        return baseCustomizations + CredentialProviderConfig(codegenContext.runtimeConfig)
    }

    override fun libRsCustomizations(
        codegenContext: ClientCodegenContext,
        baseCustomizations: List<LibRsCustomization>,
    ): List<LibRsCustomization> {
        return baseCustomizations + PubUseCredentials(codegenContext.runtimeConfig)
    }

    override fun extraSections(codegenContext: ClientCodegenContext): List<Pair<AdHocSection<*>, (Section) -> Writable>> =
        listOf(
            SdkConfigSection.create { section ->
                writable {
                    rust("${section.serviceConfigBuilder}.set_credentials_provider(${section.sdkConfig}.credentials_provider().cloned());")
                }
            },
        )

    override fun extras(codegenContext: ClientCodegenContext, rustCrate: RustCrate) {
        rustCrate.mergeFeature(TestUtilFeature.copy(deps = listOf("aws-credential-types/test-util")))
    }
}

/**
 * Add a `.credentials_provider` field and builder to the `Config` for a given service
 */
class CredentialProviderConfig(runtimeConfig: RuntimeConfig) : ConfigCustomization() {
    private val codegenScope = arrayOf(
        "provider" to AwsRuntimeType.awsCredentialTypes(runtimeConfig).resolve("provider"),
<<<<<<< HEAD
=======
        "Credentials" to AwsRuntimeType.awsCredentialTypes(runtimeConfig).resolve("Credentials"),
        "TestCredentials" to AwsRuntimeType.awsCredentialTypesTestUtil(runtimeConfig).resolve("Credentials"),
        "DefaultProvider" to defaultProvider(),
>>>>>>> a8627df5
    )

    override fun section(section: ServiceConfig) = writable {
        when (section) {
            ServiceConfig.BuilderStruct ->
<<<<<<< HEAD
                rustTemplate("credentials_provider: Option<#{provider}::SharedCredentialsProvider>,", *codegenScope)
=======
                rustTemplate(
                    "credentials_provider: Option<std::sync::Arc<dyn #{provider}::ProvideCredentials>>,",
                    *codegenScope,
                )

>>>>>>> a8627df5
            ServiceConfig.BuilderImpl -> {
                rustTemplate(
                    """
                    /// Sets the credentials provider for this service
                    pub fn credentials_provider(mut self, credentials_provider: impl #{provider}::ProvideCredentials + 'static) -> Self {
                        self.set_credentials_provider(Some(#{provider}::SharedCredentialsProvider::new(credentials_provider)));
                        self
                    }

                    /// Sets the credentials provider for this service
                    pub fn set_credentials_provider(&mut self, credentials_provider: Option<#{provider}::SharedCredentialsProvider>) -> &mut Self {
                        self.credentials_provider = credentials_provider;
                        self
                    }
                    """,
                    *codegenScope,
                )
            }

            is ServiceConfig.DefaultForTests -> rustTemplate(
                "${section.configBuilderRef}.set_credentials_provider(Some(std::sync::Arc::new(#{TestCredentials}::for_tests())));",
                *codegenScope,
            )

            else -> emptySection
        }
    }
}

class PubUseCredentials(private val runtimeConfig: RuntimeConfig) : LibRsCustomization() {
    override fun section(section: LibRsSection): Writable {
        return when (section) {
            is LibRsSection.Body -> writable {
                rust(
                    "pub use #T::Credentials;",
                    AwsRuntimeType.awsCredentialTypes(runtimeConfig),
                )
            }

            else -> emptySection
        }
    }
}

fun defaultProvider() =
    RuntimeType.forInlineDependency(InlineAwsDependency.forRustFile("no_credentials")).resolve("NoCredentials")<|MERGE_RESOLUTION|>--- conflicted
+++ resolved
@@ -60,26 +60,14 @@
 class CredentialProviderConfig(runtimeConfig: RuntimeConfig) : ConfigCustomization() {
     private val codegenScope = arrayOf(
         "provider" to AwsRuntimeType.awsCredentialTypes(runtimeConfig).resolve("provider"),
-<<<<<<< HEAD
-=======
         "Credentials" to AwsRuntimeType.awsCredentialTypes(runtimeConfig).resolve("Credentials"),
         "TestCredentials" to AwsRuntimeType.awsCredentialTypesTestUtil(runtimeConfig).resolve("Credentials"),
-        "DefaultProvider" to defaultProvider(),
->>>>>>> a8627df5
     )
 
     override fun section(section: ServiceConfig) = writable {
         when (section) {
             ServiceConfig.BuilderStruct ->
-<<<<<<< HEAD
                 rustTemplate("credentials_provider: Option<#{provider}::SharedCredentialsProvider>,", *codegenScope)
-=======
-                rustTemplate(
-                    "credentials_provider: Option<std::sync::Arc<dyn #{provider}::ProvideCredentials>>,",
-                    *codegenScope,
-                )
-
->>>>>>> a8627df5
             ServiceConfig.BuilderImpl -> {
                 rustTemplate(
                     """
@@ -100,7 +88,7 @@
             }
 
             is ServiceConfig.DefaultForTests -> rustTemplate(
-                "${section.configBuilderRef}.set_credentials_provider(Some(std::sync::Arc::new(#{TestCredentials}::for_tests())));",
+                "${section.configBuilderRef}.set_credentials_provider(Some(#{provider}::SharedCredentialsProvider::new(#{TestCredentials}::for_tests())));",
                 *codegenScope,
             )
 
