--- conflicted
+++ resolved
@@ -87,39 +87,6 @@
             val validationModeName = codegenContext.symbolProvider.toMemberName(requestValidationModeMember)
             val inputShape = codegenContext.model.expectShape(operationShape.inputShape)
 
-<<<<<<< HEAD
-                return {
-                    rustTemplate(
-                        """
-                        let response_algorithms = [$responseAlgorithms].as_slice();
-                        let $validationModeName = properties.get::<#{ValidationModeShape}>();
-                        // Per [the spec](https://smithy.io/2.0/aws/aws-core.html##http-response-checksums),
-                        // we check to see if it's the `ENABLED` variant
-                        if matches!($validationModeName, Some(&#{ValidationModeShape}::Enabled)) {
-                            if let Some((checksum_algorithm, precalculated_checksum)) =
-                                #{check_headers_for_precalculated_checksum}(
-                                    response.headers(),
-                                    response_algorithms,
-                                )
-                            {
-                                let bytestream = output.body.take().map(|bytestream| {
-                                    bytestream.map(move |sdk_body| {
-                                        #{wrap_body_with_checksum_validator}(
-                                            sdk_body,
-                                            checksum_algorithm,
-                                            precalculated_checksum.clone(),
-                                        )
-                                    })
-                                });
-                                output = output.set_body(bytestream);
-                            }
-                        }
-                        """,
-                        "ValidationModeShape" to codegenContext.symbolProvider.toSymbol(requestValidationModeMemberInner),
-                        "wrap_body_with_checksum_validator" to codegenContext.runtimeConfig.awsInlineableBodyWithChecksum().member("wrap_body_with_checksum_validator"),
-                        "check_headers_for_precalculated_checksum" to codegenContext.runtimeConfig.awsInlineableBodyWithChecksum().member("check_headers_for_precalculated_checksum"),
-                    )
-=======
             when (section) {
                 is OperationSection.AdditionalInterceptors -> {
                     section.registerInterceptor(codegenContext.runtimeConfig, this) {
@@ -149,7 +116,6 @@
                             "ValidationModeShape" to codegenContext.symbolProvider.toSymbol(requestValidationModeMemberInner),
                         )
                     }
->>>>>>> c2e50d0c
                 }
 
                 else -> {}
