--- conflicted
+++ resolved
@@ -54,22 +54,13 @@
     fun RuntimeConfig.defaultMiddleware() = RuntimeType.forInlineDependency(
         InlineAwsDependency.forRustFile(
             "middleware", visibility = Visibility.PUBLIC,
-<<<<<<< HEAD
             smithyHttp(this),
             smithyHttpTower(this),
             smithyClient(this),
             Tower,
+            awsRuntimeCrate("aws-endpoint"),
             awsRuntimeCrate("aws-http"),
-            awsRuntimeCrate("aws-endpoint"),
-=======
-            CargoDependency.SmithyHttp(this),
-            CargoDependency.SmithyHttpTower(this),
-            CargoDependency.SmithyClient(this),
-            CargoDependency.Tower,
-            sigAuth(),
-            awsHttp(),
-            awsEndpoint(),
->>>>>>> c4a14d7c
+            awsRuntimeCrate("aws-sig-auth"),
         ),
     ).resolve("DefaultMiddleware")
 }
