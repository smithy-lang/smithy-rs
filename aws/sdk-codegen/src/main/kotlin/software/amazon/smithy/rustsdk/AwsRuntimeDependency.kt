/*
 * Copyright Amazon.com, Inc. or its affiliates. All Rights Reserved.
 * SPDX-License-Identifier: Apache-2.0.
 */

package software.amazon.smithy.rustsdk

import software.amazon.smithy.rust.codegen.rustlang.CargoDependency
import software.amazon.smithy.rust.codegen.rustlang.Local
import software.amazon.smithy.rust.codegen.smithy.RuntimeConfig
<<<<<<< HEAD
import software.amazon.smithy.rust.codegen.smithy.RuntimeType
=======
import software.amazon.smithy.rust.codegen.smithy.RuntimeCrateLocation
>>>>>>> 1b5453f8
import java.io.File
import java.nio.file.Path

fun RuntimeConfig.awsRoot(): String {

    check(runtimeCrateLocation is RuntimeCrateLocation.Path) { "cannot run tests on versioned runtime dependencies" }
    val cratePath = (runtimeCrateLocation as RuntimeCrateLocation.Path).path
    val asPath = Path.of(cratePath)
    val path = if (asPath.isAbsolute) {
        asPath.parent.resolve("aws/rust-runtime").toAbsolutePath().toString()
    } else {
        cratePath
    }
    check(File(path).exists()) { "$path must exist to generate a working SDK" }
    return path
}

object AwsRuntimeType {
    val S3Errors by lazy { RuntimeType.forInlineDependency(InlineAwsDependency.forRustFile("s3_errors")) }
}

fun RuntimeConfig.awsRuntimeDependency(name: String, features: List<String> = listOf()): CargoDependency =
    CargoDependency(name, Local(awsRoot()), features = features)<|MERGE_RESOLUTION|>--- conflicted
+++ resolved
@@ -6,28 +6,26 @@
 package software.amazon.smithy.rustsdk
 
 import software.amazon.smithy.rust.codegen.rustlang.CargoDependency
-import software.amazon.smithy.rust.codegen.rustlang.Local
 import software.amazon.smithy.rust.codegen.smithy.RuntimeConfig
-<<<<<<< HEAD
+import software.amazon.smithy.rust.codegen.smithy.RuntimeCrateLocation
 import software.amazon.smithy.rust.codegen.smithy.RuntimeType
-=======
-import software.amazon.smithy.rust.codegen.smithy.RuntimeCrateLocation
->>>>>>> 1b5453f8
+import software.amazon.smithy.rust.codegen.smithy.crateLocation
 import java.io.File
 import java.nio.file.Path
 
-fun RuntimeConfig.awsRoot(): String {
-
-    check(runtimeCrateLocation is RuntimeCrateLocation.Path) { "cannot run tests on versioned runtime dependencies" }
-    val cratePath = (runtimeCrateLocation as RuntimeCrateLocation.Path).path
-    val asPath = Path.of(cratePath)
-    val path = if (asPath.isAbsolute) {
-        asPath.parent.resolve("aws/rust-runtime").toAbsolutePath().toString()
-    } else {
-        cratePath
+fun RuntimeConfig.awsRoot(): RuntimeCrateLocation = when (runtimeCrateLocation) {
+    is RuntimeCrateLocation.Path -> {
+        val cratePath = (runtimeCrateLocation as RuntimeCrateLocation.Path).path
+        val asPath = Path.of(cratePath)
+        val path = if (asPath.isAbsolute) {
+            asPath.parent.resolve("aws/rust-runtime").toAbsolutePath().toString()
+        } else {
+            cratePath
+        }
+        check(File(path).exists()) { "$path must exist to generate a working SDK" }
+        RuntimeCrateLocation.Path(path)
     }
-    check(File(path).exists()) { "$path must exist to generate a working SDK" }
-    return path
+    is RuntimeCrateLocation.Versioned -> runtimeCrateLocation
 }
 
 object AwsRuntimeType {
@@ -35,4 +33,4 @@
 }
 
 fun RuntimeConfig.awsRuntimeDependency(name: String, features: List<String> = listOf()): CargoDependency =
-    CargoDependency(name, Local(awsRoot()), features = features)+    CargoDependency(name, awsRoot().crateLocation(), features = features)