--- conflicted
+++ resolved
@@ -122,7 +122,7 @@
             addDependency(Smol)
             addDependency(TempFile)
             addDependency(TracingAppender)
-<<<<<<< HEAD
+            addDependency(TracingTest)
 
             // TODO(enableNewSmithyRuntime): These additional dependencies may not be needed anymore when removing this flag
             // depending on if the sra-test is kept around or not.
@@ -130,8 +130,5 @@
                 addDependency(CargoDependency.smithyRuntime(codegenContext.runtimeConfig).toDevDependency())
                 addDependency(CargoDependency.smithyRuntimeApi(codegenContext.runtimeConfig).toDevDependency())
             }
-=======
-            addDependency(TracingTest)
->>>>>>> 1d7dbd6b
         }
 }