/*
 * Copyright Amazon.com, Inc. or its affiliates. All Rights Reserved.
 * SPDX-License-Identifier: Apache-2.0
 */

package software.amazon.smithy.rustsdk

import software.amazon.smithy.rust.codegen.client.smithy.ClientCodegenContext
import software.amazon.smithy.rust.codegen.client.smithy.customize.ClientCodegenDecorator
import software.amazon.smithy.rust.codegen.core.rustlang.CargoDependency
import software.amazon.smithy.rust.codegen.core.rustlang.CargoDependency.Companion.Approx
import software.amazon.smithy.rust.codegen.core.rustlang.CargoDependency.Companion.AsyncStd
import software.amazon.smithy.rust.codegen.core.rustlang.CargoDependency.Companion.AsyncStream
import software.amazon.smithy.rust.codegen.core.rustlang.CargoDependency.Companion.BytesUtils
import software.amazon.smithy.rust.codegen.core.rustlang.CargoDependency.Companion.Criterion
import software.amazon.smithy.rust.codegen.core.rustlang.CargoDependency.Companion.FastRand
import software.amazon.smithy.rust.codegen.core.rustlang.CargoDependency.Companion.FuturesCore
import software.amazon.smithy.rust.codegen.core.rustlang.CargoDependency.Companion.FuturesUtil
import software.amazon.smithy.rust.codegen.core.rustlang.CargoDependency.Companion.HdrHistogram
import software.amazon.smithy.rust.codegen.core.rustlang.CargoDependency.Companion.Hound
import software.amazon.smithy.rust.codegen.core.rustlang.CargoDependency.Companion.Http1x
import software.amazon.smithy.rust.codegen.core.rustlang.CargoDependency.Companion.HttpBody1x
import software.amazon.smithy.rust.codegen.core.rustlang.CargoDependency.Companion.SerdeJson
import software.amazon.smithy.rust.codegen.core.rustlang.CargoDependency.Companion.Smol
import software.amazon.smithy.rust.codegen.core.rustlang.CargoDependency.Companion.TempFile
import software.amazon.smithy.rust.codegen.core.rustlang.CargoDependency.Companion.Tokio
import software.amazon.smithy.rust.codegen.core.rustlang.CargoDependency.Companion.Tracing
import software.amazon.smithy.rust.codegen.core.rustlang.CargoDependency.Companion.TracingAppender
import software.amazon.smithy.rust.codegen.core.rustlang.CargoDependency.Companion.TracingSubscriber
import software.amazon.smithy.rust.codegen.core.rustlang.CargoDependency.Companion.TracingTest
import software.amazon.smithy.rust.codegen.core.rustlang.CargoDependency.Companion.smithyHttpClient
import software.amazon.smithy.rust.codegen.core.rustlang.CargoDependency.Companion.smithyProtocolTestHelpers
import software.amazon.smithy.rust.codegen.core.rustlang.CargoDependency.Companion.smithyRuntime
import software.amazon.smithy.rust.codegen.core.rustlang.CargoDependency.Companion.smithyRuntimeApiTestUtil
import software.amazon.smithy.rust.codegen.core.rustlang.DependencyScope
import software.amazon.smithy.rust.codegen.core.rustlang.Writable
import software.amazon.smithy.rust.codegen.core.rustlang.writable
import software.amazon.smithy.rust.codegen.core.smithy.RuntimeConfig
import software.amazon.smithy.rust.codegen.core.smithy.generators.LibRsCustomization
import software.amazon.smithy.rust.codegen.core.smithy.generators.LibRsSection
import software.amazon.smithy.rust.codegen.core.testutil.testDependenciesOnly
import software.amazon.smithy.rust.codegen.core.util.hasEventStreamOperations
import software.amazon.smithy.rustsdk.AwsCargoDependency.awsConfig
import software.amazon.smithy.rustsdk.AwsCargoDependency.awsRuntime
import java.nio.file.Files
import java.nio.file.Paths
import kotlin.io.path.absolute

class IntegrationTestDecorator : ClientCodegenDecorator {
    override val name: String = "IntegrationTest"
    override val order: Byte = 0

    override fun libRsCustomizations(
        codegenContext: ClientCodegenContext,
        baseCustomizations: List<LibRsCustomization>,
    ): List<LibRsCustomization> {
        val integrationTestPath = Paths.get(SdkSettings.from(codegenContext.settings).integrationTestPath)
        check(Files.exists(integrationTestPath)) {
            "Failed to find the AWS SDK integration tests (${integrationTestPath.absolute()}). Make sure the integration test path is configured " +
                "correctly in the smithy-build.json."
        }

        val moduleName = codegenContext.moduleName.removePrefix("aws-sdk-")
        val testPackagePath = integrationTestPath.resolve(moduleName)
        return if (Files.exists(testPackagePath) && Files.exists(testPackagePath.resolve("Cargo.toml"))) {
            val hasTests = Files.exists(testPackagePath.resolve("tests"))
            val hasBenches = Files.exists(testPackagePath.resolve("benches"))
            baseCustomizations +
                IntegrationTestDependencies(
                    codegenContext,
                    moduleName,
                    hasTests,
                    hasBenches,
                )
        } else {
            baseCustomizations
        }
    }
}

class IntegrationTestDependencies(
    codegenContext: ClientCodegenContext,
    private val moduleName: String,
    private val hasTests: Boolean,
    private val hasBenches: Boolean,
) : LibRsCustomization() {
    private val runtimeConfig = codegenContext.runtimeConfig
    private val serviceShape = codegenContext.serviceShape
    private val model = codegenContext.model

    override fun section(section: LibRsSection) =
        when (section) {
            is LibRsSection.Body ->
                testDependenciesOnly {
                    if (hasTests) {
                        val smithyAsync =
                            CargoDependency.smithyAsync(runtimeConfig)
                                .copy(features = setOf("test-util"), scope = DependencyScope.Dev)
                        val smithyTypes =
                            CargoDependency.smithyTypes(runtimeConfig)
                                .copy(features = setOf("test-util"), scope = DependencyScope.Dev)
                        addDependency(awsRuntime(runtimeConfig).toDevDependency().withFeature("test-util"))
                        addDependency(FuturesUtil.toDevDependency())
                        addDependency(SerdeJson)
                        addDependency(smithyAsync)
<<<<<<< HEAD
                        addDependency(smithyProtocolTestHelpers(codegenContext.runtimeConfig))
                        addDependency(smithyRuntime(runtimeConfig).copy(features = setOf("test-util"), scope = DependencyScope.Dev))
=======
                        addDependency(smithyProtocolTestHelpers(runtimeConfig))
                        addDependency(smithyRuntime(runtimeConfig).copy(features = setOf("test-util", "wire-mock"), scope = DependencyScope.Dev))
>>>>>>> 64144f40
                        addDependency(smithyRuntimeApiTestUtil(runtimeConfig))
                        addDependency(smithyTypes)
                        addDependency(Tokio)
                        addDependency(Tracing.toDevDependency())
                        addDependency(TracingSubscriber)
                        addDependency(smithyHttpClient(runtimeConfig).copy(features = setOf("test-util", "wire-mock"), scope = DependencyScope.Dev))
                        addDependency(Http1x.toDevDependency())
                    }
                    if (hasBenches) {
                        addDependency(Criterion)
                    }
                    if (serviceShape.hasEventStreamOperations(model)) {
                        addDependency(
                            CargoDependency.smithyEventStream(runtimeConfig)
                                .copy(features = setOf("test-util"), scope = DependencyScope.Dev),
                        )
                    }
                    for (serviceSpecific in serviceSpecificCustomizations()) {
                        serviceSpecific.section(section)(this)
                    }
                }

            else -> emptySection
        }

    private fun serviceSpecificCustomizations(): List<LibRsCustomization> =
        when (moduleName) {
            "transcribestreaming" -> listOf(TranscribeTestDependencies())
            "s3" -> listOf(S3TestDependencies(runtimeConfig))
            "dynamodb" -> listOf(DynamoDbTestDependencies())
            else -> emptyList()
        }
}

class TranscribeTestDependencies : LibRsCustomization() {
    override fun section(section: LibRsSection): Writable =
        writable {
            addDependency(AsyncStream)
            addDependency(FuturesCore)
            addDependency(Hound)
        }
}

class DynamoDbTestDependencies : LibRsCustomization() {
    override fun section(section: LibRsSection): Writable =
        writable {
            addDependency(Approx)
        }
}

class S3TestDependencies(private val runtimeConfig: RuntimeConfig) : LibRsCustomization() {
    override fun section(section: LibRsSection): Writable =
        writable {
<<<<<<< HEAD
            addDependency(awsConfig(codegenContext.runtimeConfig).toDevDependency().withFeature("behavior-version-latest"))
            addDependency(smithyHttpClient(codegenContext.runtimeConfig).toDevDependency().withFeature("rustls-ring"))
=======
            addDependency(awsConfig(runtimeConfig).toDevDependency().withFeature("behavior-version-latest"))
            addDependency(smithyExperimental(runtimeConfig).toDevDependency())
>>>>>>> 64144f40
            addDependency(AsyncStd)
            addDependency(BytesUtils.toDevDependency())
            addDependency(FastRand.toDevDependency())
            addDependency(FuturesUtil.toDevDependency())
            addDependency(HdrHistogram)
            addDependency(HttpBody1x.toDevDependency().copy(optional = false))
            addDependency(Smol)
            addDependency(TempFile)
            addDependency(TracingAppender)
            addDependency(TracingTest)
        }
}<|MERGE_RESOLUTION|>--- conflicted
+++ resolved
@@ -103,13 +103,8 @@
                         addDependency(FuturesUtil.toDevDependency())
                         addDependency(SerdeJson)
                         addDependency(smithyAsync)
-<<<<<<< HEAD
-                        addDependency(smithyProtocolTestHelpers(codegenContext.runtimeConfig))
+                        addDependency(smithyProtocolTestHelpers(runtimeConfig))
                         addDependency(smithyRuntime(runtimeConfig).copy(features = setOf("test-util"), scope = DependencyScope.Dev))
-=======
-                        addDependency(smithyProtocolTestHelpers(runtimeConfig))
-                        addDependency(smithyRuntime(runtimeConfig).copy(features = setOf("test-util", "wire-mock"), scope = DependencyScope.Dev))
->>>>>>> 64144f40
                         addDependency(smithyRuntimeApiTestUtil(runtimeConfig))
                         addDependency(smithyTypes)
                         addDependency(Tokio)
@@ -163,13 +158,8 @@
 class S3TestDependencies(private val runtimeConfig: RuntimeConfig) : LibRsCustomization() {
     override fun section(section: LibRsSection): Writable =
         writable {
-<<<<<<< HEAD
-            addDependency(awsConfig(codegenContext.runtimeConfig).toDevDependency().withFeature("behavior-version-latest"))
-            addDependency(smithyHttpClient(codegenContext.runtimeConfig).toDevDependency().withFeature("rustls-ring"))
-=======
             addDependency(awsConfig(runtimeConfig).toDevDependency().withFeature("behavior-version-latest"))
-            addDependency(smithyExperimental(runtimeConfig).toDevDependency())
->>>>>>> 64144f40
+            addDependency(smithyHttpClient(runtimeConfig).toDevDependency().withFeature("rustls-ring"))
             addDependency(AsyncStd)
             addDependency(BytesUtils.toDevDependency())
             addDependency(FastRand.toDevDependency())
