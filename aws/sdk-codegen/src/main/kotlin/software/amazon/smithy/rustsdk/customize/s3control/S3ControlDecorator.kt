/*
 * Copyright Amazon.com, Inc. or its affiliates. All Rights Reserved.
 * SPDX-License-Identifier: Apache-2.0
 */

package software.amazon.smithy.rustsdk.customize.s3control

import software.amazon.smithy.model.Model
import software.amazon.smithy.model.shapes.ServiceShape
<<<<<<< HEAD
import software.amazon.smithy.model.traits.EndpointTrait
import software.amazon.smithy.model.transform.ModelTransformer
=======
import software.amazon.smithy.model.shapes.ShapeId
>>>>>>> 4436d9ad
import software.amazon.smithy.rust.codegen.client.smithy.customize.ClientCodegenDecorator
import software.amazon.smithy.rustsdk.endpoints.stripEndpointTrait

class S3ControlDecorator : ClientCodegenDecorator {
    override val name: String = "S3Control"
    override val order: Byte = 0

<<<<<<< HEAD
    override fun transformModel(service: ServiceShape, model: Model): Model =
        ModelTransformer.create()
            .removeTraitsIf(model) { _, trait ->
                trait is EndpointTrait && trait.hostPrefix.labels.any {
                    it.isLabel && it.content == "AccountId"
                }
            }
=======
    override fun transformModel(service: ServiceShape, model: Model): Model {
        if (!applies(service)) {
            return model
        }
        return stripEndpointTrait("AccountId")(model)
    }
>>>>>>> 4436d9ad
}<|MERGE_RESOLUTION|>--- conflicted
+++ resolved
@@ -7,12 +7,6 @@
 
 import software.amazon.smithy.model.Model
 import software.amazon.smithy.model.shapes.ServiceShape
-<<<<<<< HEAD
-import software.amazon.smithy.model.traits.EndpointTrait
-import software.amazon.smithy.model.transform.ModelTransformer
-=======
-import software.amazon.smithy.model.shapes.ShapeId
->>>>>>> 4436d9ad
 import software.amazon.smithy.rust.codegen.client.smithy.customize.ClientCodegenDecorator
 import software.amazon.smithy.rustsdk.endpoints.stripEndpointTrait
 
@@ -20,20 +14,6 @@
     override val name: String = "S3Control"
     override val order: Byte = 0
 
-<<<<<<< HEAD
     override fun transformModel(service: ServiceShape, model: Model): Model =
-        ModelTransformer.create()
-            .removeTraitsIf(model) { _, trait ->
-                trait is EndpointTrait && trait.hostPrefix.labels.any {
-                    it.isLabel && it.content == "AccountId"
-                }
-            }
-=======
-    override fun transformModel(service: ServiceShape, model: Model): Model {
-        if (!applies(service)) {
-            return model
-        }
-        return stripEndpointTrait("AccountId")(model)
-    }
->>>>>>> 4436d9ad
+        stripEndpointTrait("AccountId")(model)
 }