/*
 * Copyright Amazon.com, Inc. or its affiliates. All Rights Reserved.
 * SPDX-License-Identifier: Apache-2.0
 */

package software.amazon.smithy.rustsdk

import software.amazon.smithy.rust.codegen.client.smithy.ClientCodegenContext
import software.amazon.smithy.rust.codegen.client.smithy.customize.ClientCodegenDecorator
import software.amazon.smithy.rust.codegen.client.smithy.generators.config.ConfigCustomization
import software.amazon.smithy.rust.codegen.client.smithy.generators.config.ServiceConfig
import software.amazon.smithy.rust.codegen.core.rustlang.RustModule
import software.amazon.smithy.rust.codegen.core.rustlang.Writable
import software.amazon.smithy.rust.codegen.core.rustlang.join
import software.amazon.smithy.rust.codegen.core.rustlang.rust
import software.amazon.smithy.rust.codegen.core.rustlang.rustTemplate
import software.amazon.smithy.rust.codegen.core.rustlang.writable
import software.amazon.smithy.rust.codegen.core.smithy.RuntimeConfig
import software.amazon.smithy.rust.codegen.core.smithy.RustCrate
import software.amazon.smithy.rust.codegen.core.smithy.customize.AdHocSection
import software.amazon.smithy.rust.codegen.core.smithy.customize.Section

/**
 * Section enabling linkage between `SdkConfig` and <service>::Config
 */
object SdkConfigSection : AdHocSection<SdkConfigSection.CopySdkConfigToClientConfig>("SdkConfig") {
    /**
     * [sdkConfig]: A reference to the SDK config struct
     * [serviceConfigBuilder]: A reference (owned) to the `<service>::config::Builder` struct.
     *
     * Each invocation of this section MUST be a complete statement (ending with a semicolon), e.g:
     * ```
     * rust("${section.serviceConfigBuilder}.set_foo(${section.sdkConfig}.foo());")
     * ```
     */
    data class CopySdkConfigToClientConfig(val sdkConfig: String, val serviceConfigBuilder: String) :
        Section("CopyConfig")
}

/**
 * SdkConfig -> <service>::Config for settings that come from generic smithy
 */
class GenericSmithySdkConfigSettings : ClientCodegenDecorator {
    override val name: String = "GenericSmithySdkConfigSettings"
    override val order: Byte = 0

    override fun extraSections(codegenContext: ClientCodegenContext): List<Pair<AdHocSection<*>, (Section) -> Writable>> =
        listOf(
            SdkConfigSection.create { section ->
                writable {
                    rust(
                        """
                        // resiliency
                        ${section.serviceConfigBuilder}.set_retry_config(${section.sdkConfig}.retry_config().cloned());
                        ${section.serviceConfigBuilder}.set_timeout_config(${section.sdkConfig}.timeout_config().cloned());
                        ${section.serviceConfigBuilder}.set_sleep_impl(${section.sdkConfig}.sleep_impl());

                        ${section.serviceConfigBuilder}.set_http_connector(${section.sdkConfig}.http_connector().cloned());

                        """,
                    )
                }
            },
        )
}

/**
 * Adds functionality for constructing `<service>::Config` objects from `aws_types::SdkConfig`s
 *
 * - `From<&aws_types::SdkConfig> for <service>::config::Builder`: Enabling customization
 * - `pub fn new(&aws_types::SdkConfig) -> <service>::Config`: Direct construction without customization
 */
class SdkConfigDecorator : ClientCodegenDecorator {
    override val name: String = "SdkConfig"
    override val order: Byte = 0

    override fun configCustomizations(
        codegenContext: ClientCodegenContext,
        baseCustomizations: List<ConfigCustomization>,
    ): List<ConfigCustomization> {
        return baseCustomizations + NewFromShared(codegenContext.runtimeConfig)
    }

    override fun extras(codegenContext: ClientCodegenContext, rustCrate: RustCrate) {
        val codegenScope = arrayOf(
            "SdkConfig" to AwsRuntimeType.awsTypes(codegenContext.runtimeConfig).resolve("sdk_config::SdkConfig"),
        )
        rustCrate.withModule(RustModule.Config) {
            rustTemplate(
                """
                impl From<&#{SdkConfig}> for Builder {
                    fn from(input: &#{SdkConfig}) -> Self {
                        let mut builder = Builder::default();
<<<<<<< HEAD
                        builder = builder.region(input.region().cloned());
                        builder.set_aws_endpoint_resolver(input.endpoint_resolver().clone());
                        builder.set_endpoint_url(input.endpoint_url().map(|url|url.to_string()));
                        builder.set_retry_config(input.retry_config().cloned());
                        builder.set_timeout_config(input.timeout_config().cloned());
                        builder.set_sleep_impl(input.sleep_impl());
                        builder.set_credentials_cache(input.credentials_cache().cloned());
                        builder.set_credentials_provider(input.credentials_provider().clone());
                        builder.set_app_name(input.app_name().cloned());
                        builder.set_http_connector(input.http_connector().cloned());
=======
                        #{augmentBuilder}


>>>>>>> 5392a668
                        builder
                    }
                }

                impl From<&#{SdkConfig}> for Config {
                    fn from(sdk_config: &#{SdkConfig}) -> Self {
                        Builder::from(sdk_config).build()
                    }
                }
                """,
                "augmentBuilder" to codegenContext.rootDecorator.extraSections(codegenContext)
                    .filter { (t, _) -> t is SdkConfigSection }.map { (_, sectionWriter) ->
                        sectionWriter(
                            SdkConfigSection.CopySdkConfigToClientConfig(
                                sdkConfig = "input",
                                serviceConfigBuilder = "builder",
                            ),
                        )
                    }.join("\n"),
                *codegenScope,
            )
        }
    }
}

class NewFromShared(runtimeConfig: RuntimeConfig) : ConfigCustomization() {
    private val codegenScope = arrayOf(
        "SdkConfig" to AwsRuntimeType.awsTypes(runtimeConfig).resolve("sdk_config::SdkConfig"),
    )

    override fun section(section: ServiceConfig): Writable {
        return when (section) {
            ServiceConfig.ConfigImpl -> writable {
                rustTemplate(
                    """
                    /// Creates a new [service config](crate::Config) from a [shared `config`](#{SdkConfig}).
                    pub fn new(config: &#{SdkConfig}) -> Self {
                        Builder::from(config).build()
                    }
                    """,
                    *codegenScope,
                )
            }

            else -> emptySection
        }
    }
}<|MERGE_RESOLUTION|>--- conflicted
+++ resolved
@@ -91,22 +91,9 @@
                 impl From<&#{SdkConfig}> for Builder {
                     fn from(input: &#{SdkConfig}) -> Self {
                         let mut builder = Builder::default();
-<<<<<<< HEAD
-                        builder = builder.region(input.region().cloned());
-                        builder.set_aws_endpoint_resolver(input.endpoint_resolver().clone());
-                        builder.set_endpoint_url(input.endpoint_url().map(|url|url.to_string()));
-                        builder.set_retry_config(input.retry_config().cloned());
-                        builder.set_timeout_config(input.timeout_config().cloned());
-                        builder.set_sleep_impl(input.sleep_impl());
-                        builder.set_credentials_cache(input.credentials_cache().cloned());
-                        builder.set_credentials_provider(input.credentials_provider().clone());
-                        builder.set_app_name(input.app_name().cloned());
-                        builder.set_http_connector(input.http_connector().cloned());
-=======
                         #{augmentBuilder}
 
 
->>>>>>> 5392a668
                         builder
                     }
                 }
