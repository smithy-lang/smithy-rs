--- conflicted
+++ resolved
@@ -7,10 +7,6 @@
 
 import software.amazon.smithy.rust.codegen.rustlang.raw
 import software.amazon.smithy.rust.codegen.smithy.ClientCodegenContext
-<<<<<<< HEAD
-import software.amazon.smithy.rust.codegen.smithy.CodegenContext
-=======
->>>>>>> 12b4943e
 import software.amazon.smithy.rust.codegen.smithy.RustCrate
 import software.amazon.smithy.rust.codegen.smithy.customize.RustCodegenDecorator
 
@@ -25,6 +21,4 @@
             it.raw(license)
         }
     }
-
-    override fun canOperateWithCodegenContext(t: Class<*>) = t.isAssignableFrom(ClientCodegenContext::class.java)
 }