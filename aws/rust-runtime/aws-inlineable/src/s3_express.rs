/*
 * Copyright Amazon.com, Inc. or its affiliates. All Rights Reserved.
 * SPDX-License-Identifier: Apache-2.0
 */

/// Supporting code for S3 Express auth
pub(crate) mod auth {
<<<<<<< HEAD
    use std::borrow::Cow;
    use std::str::FromStr;

    use aws_credential_types::Credentials;
=======
>>>>>>> 57c95aad
    use aws_runtime::auth::sigv4::SigV4Signer;
    use aws_sigv4::http_request::{SignatureLocation, SigningSettings};
    use aws_smithy_runtime_api::box_error::BoxError;
    use aws_smithy_runtime_api::client::auth::{
        AuthScheme, AuthSchemeEndpointConfig, AuthSchemeId, Sign,
    };
    use aws_smithy_runtime_api::client::identity::{Identity, SharedIdentityResolver};
    use aws_smithy_runtime_api::client::orchestrator::HttpRequest;
    use aws_smithy_runtime_api::client::runtime_components::{
        GetIdentityResolver, RuntimeComponents,
    };
    use aws_smithy_types::config_bag::ConfigBag;

    /// Auth scheme ID for S3 Express.
    pub(crate) const SCHEME_ID: AuthSchemeId = AuthSchemeId::new("sigv4-s3express");

    /// S3 Express auth scheme.
    #[derive(Debug, Default)]
    pub(crate) struct S3ExpressAuthScheme {
        signer: S3ExpressSigner,
    }

    impl S3ExpressAuthScheme {
        /// Creates a new `S3ExpressAuthScheme`.
        pub(crate) fn new() -> Self {
            Default::default()
        }
    }

    impl AuthScheme for S3ExpressAuthScheme {
        fn scheme_id(&self) -> AuthSchemeId {
            SCHEME_ID
        }

        fn identity_resolver(
            &self,
            identity_resolvers: &dyn GetIdentityResolver,
        ) -> Option<SharedIdentityResolver> {
            identity_resolvers.identity_resolver(self.scheme_id())
        }

        fn signer(&self) -> &dyn Sign {
            &self.signer
        }
    }

    /// S3 Express signer.
    #[derive(Debug, Default)]
    pub(crate) struct S3ExpressSigner;

    impl Sign for S3ExpressSigner {
        fn sign_http_request(
            &self,
            request: &mut HttpRequest,
            identity: &Identity,
            auth_scheme_endpoint_config: AuthSchemeEndpointConfig<'_>,
            runtime_components: &RuntimeComponents,
            config_bag: &ConfigBag,
        ) -> Result<(), BoxError> {
            let operation_config =
                SigV4Signer::extract_operation_config(auth_scheme_endpoint_config, config_bag)?;
            let mut settings = SigV4Signer::signing_settings(&operation_config);
<<<<<<< HEAD

            let express_credentials = identity.data::<Credentials>().ok_or(
                "wrong identity type for SigV4. Expected AWS credentials but got `{identity:?}",
            )?;

            add_token_to_request(express_credentials, request, &mut settings)?;
=======
            override_session_token_name(&mut settings)?;
>>>>>>> 57c95aad

            SigV4Signer.sign_http_request(
                request,
                identity,
                settings,
                &operation_config,
                runtime_components,
                config_bag,
            )
        }
    }

<<<<<<< HEAD
    fn add_token_to_request(
        express_credentials: &Credentials,
        request: &mut HttpRequest,
        settings: &mut SigningSettings,
    ) -> Result<(), BoxError> {
        match settings.signature_location {
            SignatureLocation::Headers => {
                let security_token_header = Cow::Borrowed("x-amz-security-token");
                match settings.excluded_headers.as_mut() {
                    Some(excluded) => {
                        excluded.push(security_token_header);
                    }
                    None => {
                        settings
                            .excluded_params
                            .get_or_insert(vec![security_token_header]);
                    }
                }
                let mut value = http::HeaderValue::from_str(
                    express_credentials
                        .session_token()
                        .expect("S3 session token should be set"),
                )
                .unwrap();
                value.set_sensitive(true);
                request.headers_mut().insert(
                    http::HeaderName::from_static("x-amz-s3session-token"),
                    value,
                );
            }
            SignatureLocation::QueryParams => {
                let security_token_param = Cow::Borrowed("X-Amz-Security-Token");
                match settings.excluded_params.as_mut() {
                    Some(excluded) => {
                        excluded.push(security_token_param);
                    }
                    None => {
                        settings
                            .excluded_params
                            .get_or_insert(vec![security_token_param]);
                    }
                }
                let uri = http::Uri::from_str(request.uri()).unwrap();
                let mut query_params = match uri.query() {
                    Some(query) => query.split('&').collect(),
                    None => vec![],
                };
                let param = &format!(
                    "X-Amz-S3session-Token={}",
                    aws_smithy_http::query::fmt_string(
                        express_credentials
                            .session_token()
                            .expect("S3 session token should be set")
                    )
                );
                query_params.push(param);
                let uri = http::Uri::builder()
                    .authority(
                        uri.authority()
                            .ok_or("request URI should have authority set")?
                            .clone(),
                    )
                    .scheme(
                        uri.scheme()
                            .ok_or("request URI should have scheme set")?
                            .clone(),
                    )
                    .path_and_query(format!("{}?{}", uri.path(), query_params.join("&")))
                    .build()?;
                request.set_uri(uri)?
            }
            _ => { return Err(BoxError::from("`SignatureLocation` adds a new variant, which needs to be handled in a separate match arm")) },
        };

=======
    fn override_session_token_name(settings: &mut SigningSettings) -> Result<(), BoxError> {
        let session_token_name_override = match settings.signature_location {
            SignatureLocation::Headers => Some("x-amz-s3session-token"),
            SignatureLocation::QueryParams => Some("X-Amz-S3session-Token"),
            _ => { return Err(BoxError::from("`SignatureLocation` adds a new variant, which needs to be handled in a separate match arm")) },
        };
        settings.session_token_name_override = session_token_name_override;
>>>>>>> 57c95aad
        Ok(())
    }
}

/// Supporting code for S3 Express identity cache
pub(crate) mod identity_cache {
    use aws_credential_types::Credentials;
    use aws_smithy_async::time::SharedTimeSource;
    use aws_smithy_runtime::expiring_cache::ExpiringCache;
    use aws_smithy_runtime_api::box_error::BoxError;
    use aws_smithy_runtime_api::client::identity::Identity;
    use fastrand::Rng;
    use hmac::{digest::FixedOutput, Hmac, Mac};
    use lru::LruCache;
    use sha2::Sha256;
    use std::fmt;
    use std::future::Future;
    use std::hash::Hash;
    use std::num::NonZeroUsize;
    use std::sync::Mutex;
    use std::time::{Duration, SystemTime};

    pub(crate) const DEFAULT_MAX_CACHE_CAPACITY: usize = 100;
    pub(crate) const DEFAULT_BUFFER_TIME: Duration = Duration::from_secs(10);

    #[derive(Clone, Eq, PartialEq, Hash)]
    pub(crate) struct CacheKey(String);

    /// The caching implementation for S3 Express identity.
    ///
    /// While customers can either disable S3 Express itself or provide a custom S3 Express identity
    /// provider, configuring S3 Express identity cache is not supported. Thus, this is _the_
    /// implementation of S3 Express identity cache.
    pub(crate) struct S3ExpressIdentityCache {
        inner: Mutex<LruCache<CacheKey, ExpiringCache<Identity, BoxError>>>,
        time_source: SharedTimeSource,
        buffer_time: Duration,
        random_bytes: [u8; 64],
    }

    impl fmt::Debug for S3ExpressIdentityCache {
        fn fmt(&self, f: &mut fmt::Formatter<'_>) -> fmt::Result {
            let (size, capacity) = {
                let cache = self.inner.lock().unwrap();
                (cache.len(), cache.cap())
            };
            write!(
                f,
                "S3ExpressIdentityCache {{ time_source: {:?}, buffer_time: {:?} }}, with size/capacity: {}/{}",
                self.time_source, &self.buffer_time, size, capacity,
            )
        }
    }

    impl S3ExpressIdentityCache {
        pub(crate) fn new(
            capacity: usize,
            time_source: SharedTimeSource,
            buffer_time: Duration,
        ) -> Self {
            let mut rng = Rng::default();
            let mut random_bytes = [0u8; 64];
            rng.fill(&mut random_bytes);
            Self {
                inner: Mutex::new(LruCache::new(NonZeroUsize::new(capacity).unwrap())),
                time_source,
                buffer_time,
                random_bytes,
            }
        }

        pub(crate) fn key(&self, bucket_name: &str, creds: &Credentials) -> CacheKey {
            CacheKey({
                let mut mac = Hmac::<Sha256>::new_from_slice(self.random_bytes.as_slice())
                    .expect("should be created from random 64 bytes");
                let input = format!("{}{}", creds.access_key_id(), creds.secret_access_key());
                mac.update(input.as_ref());
                let mut inner = hex::encode(mac.finalize_fixed());
                inner.push_str(bucket_name);
                inner
            })
        }

        pub(crate) async fn get_or_load<F, Fut>(
            &self,
            key: CacheKey,
            loader: F,
        ) -> Result<Identity, BoxError>
        where
            F: FnOnce() -> Fut,
            Fut: Future<Output = Result<(Identity, SystemTime), BoxError>>,
        {
            let expiring_cache = {
                let mut inner = self.inner.lock().unwrap();
                inner
                    .get_or_insert_mut(key, || ExpiringCache::new(self.buffer_time))
                    .clone()
            };

            let now = self.time_source.now();

            match expiring_cache.yield_or_clear_if_expired(now).await {
                Some(identity) => {
                    tracing::debug!(
                        buffer_time=?self.buffer_time,
                        cached_expiration=?identity.expiration(),
                        now=?now,
                        "loaded identity from cache"
                    );
                    Ok(identity)
                }
                None => {
                    let start_time = self.time_source.now();
                    let identity = expiring_cache.get_or_load(loader).await;
                    tracing::info!(
                        "identity cache miss occurred; added new identity (took {:?})",
                        self.time_source.now().duration_since(start_time)
                    );
                    identity
                }
            }
        }
    }

    #[cfg(test)]
    mod tests {
        use super::*;
        use aws_smithy_async::rt::sleep::TokioSleep;
        use aws_smithy_async::test_util::ManualTimeSource;
        use aws_smithy_runtime_api::client::identity::http::Token;
        use aws_smithy_runtime_api::client::identity::{
            IdentityFuture, ResolveIdentity, SharedIdentityResolver,
        };
        use aws_smithy_runtime_api::client::runtime_components::{
            RuntimeComponents, RuntimeComponentsBuilder,
        };
        use aws_smithy_runtime_api::shared::IntoShared;
        use aws_smithy_types::config_bag::ConfigBag;
        use futures_util::stream::FuturesUnordered;
        use std::sync::Arc;
        use std::time::{Duration, SystemTime, UNIX_EPOCH};
        use tracing::info;

        fn epoch_secs(secs: u64) -> SystemTime {
            SystemTime::UNIX_EPOCH + Duration::from_secs(secs)
        }

        fn identity_expiring_in(expired_secs: u64) -> Identity {
            let expiration = Some(epoch_secs(expired_secs));
            Identity::new(Token::new("test", expiration), expiration)
        }

        fn test_identity_resolver(
            load_list: Vec<Result<Identity, BoxError>>,
        ) -> SharedIdentityResolver {
            #[derive(Debug)]
            struct Resolver(Mutex<Vec<Result<Identity, BoxError>>>);
            impl ResolveIdentity for Resolver {
                fn resolve_identity<'a>(
                    &'a self,
                    _: &'a RuntimeComponents,
                    _config_bag: &'a ConfigBag,
                ) -> IdentityFuture<'a> {
                    let mut list = self.0.lock().unwrap();
                    if list.len() > 0 {
                        let next = list.remove(0);
                        info!("refreshing the identity to {:?}", next);
                        IdentityFuture::ready(next)
                    } else {
                        drop(list);
                        panic!("no more identities")
                    }
                }
            }

            SharedIdentityResolver::new(Resolver(Mutex::new(load_list)))
        }

        async fn load(
            identity_resolver: SharedIdentityResolver,
            runtime_components: &RuntimeComponents,
        ) -> Result<(Identity, SystemTime), BoxError> {
            let identity = identity_resolver
                .resolve_identity(&runtime_components, &ConfigBag::base())
                .await
                .unwrap();
            Ok((identity.clone(), identity.expiration().unwrap()))
        }

        async fn expect_identity<F, Fut>(
            expired_secs: u64,
            sut: &S3ExpressIdentityCache,
            key: CacheKey,
            loader: F,
        ) where
            F: FnOnce() -> Fut,
            Fut: Future<Output = Result<(Identity, SystemTime), BoxError>>,
        {
            let identity = sut.get_or_load(key, loader).await.unwrap();
            assert_eq!(Some(epoch_secs(expired_secs)), identity.expiration());
        }

        #[tokio::test]
        async fn reload_expired_test_identity() {
            let time = ManualTimeSource::new(UNIX_EPOCH);
            let runtime_components = RuntimeComponentsBuilder::for_tests()
                .with_time_source(Some(time.clone()))
                .with_sleep_impl(Some(TokioSleep::new()))
                .build()
                .unwrap();

            let sut =
                S3ExpressIdentityCache::new(1, time.clone().into_shared(), DEFAULT_BUFFER_TIME);

            let identity_resolver = test_identity_resolver(vec![
                Ok(identity_expiring_in(1000)),
                Ok(identity_expiring_in(2000)),
            ]);

            let key = sut.key(
                "test-bucket--usw2-az1--x-s3",
                &Credentials::for_tests_with_session_token(),
            );

            // First call to the cache, populating a cache entry.
            expect_identity(1000, &sut, key.clone(), || {
                let identity_resolver = identity_resolver.clone();
                let runtime_components = runtime_components.clone();
                async move { load(identity_resolver, &runtime_components).await }
            })
            .await;

            // Testing for a cache hit by advancing time such that the updated time is before the expiration of the first identity
            // i.e. 500 < 1000.
            time.set_time(epoch_secs(500));

            expect_identity(1000, &sut, key.clone(), || async move {
                panic!("new identity should not be loaded")
            })
            .await;

            // Testing for a cache miss by advancing time such that the updated time is now after the expiration of the first identity
            // and before the expiration of the second identity i.e. 1000 < 1500 && 1500 < 2000.
            time.set_time(epoch_secs(1500));

            expect_identity(2000, &sut, key, || async move {
                load(identity_resolver, &runtime_components).await
            })
            .await;
        }

        #[test]
        fn load_contention() {
            let rt = tokio::runtime::Builder::new_multi_thread()
                .enable_time()
                .worker_threads(16)
                .build()
                .unwrap();

            let time = ManualTimeSource::new(epoch_secs(0));
            let runtime_components = RuntimeComponentsBuilder::for_tests()
                .with_time_source(Some(time.clone()))
                .with_sleep_impl(Some(TokioSleep::new()))
                .build()
                .unwrap();

            let number_of_buckets = 4;
            let sut = Arc::new(S3ExpressIdentityCache::new(
                number_of_buckets,
                time.clone().into_shared(),
                DEFAULT_BUFFER_TIME,
            ));

            // Nested for loops below advance time by 200 in total, and each identity has the expiration
            // such that no matter what order async tasks are executed, it never expires.
            let safe_expiration = number_of_buckets as u64 * 50 + DEFAULT_BUFFER_TIME.as_secs() + 1;
            let identity_resolver = test_identity_resolver(vec![
                Ok(identity_expiring_in(safe_expiration)),
                Ok(identity_expiring_in(safe_expiration)),
                Ok(identity_expiring_in(safe_expiration)),
                Ok(identity_expiring_in(safe_expiration)),
            ]);

            let mut tasks = Vec::new();
            for i in 0..number_of_buckets {
                let key = sut.key(
                    &format!("test-bucket-{i}-usw2-az1--x-s3"),
                    &Credentials::for_tests_with_session_token(),
                );
                for _ in 0..50 {
                    let sut = sut.clone();
                    let key = key.clone();
                    let identity_resolver = identity_resolver.clone();
                    let time = time.clone();
                    let runtime_components = runtime_components.clone();
                    tasks.push(rt.spawn(async move {
                        let now = time.advance(Duration::from_secs(1));
                        let identity: Identity = sut
                            .get_or_load(key, || async move {
                                load(identity_resolver, &runtime_components).await
                            })
                            .await
                            .unwrap();

                        assert!(
                            identity.expiration().unwrap() >= now,
                            "{:?} >= {:?}",
                            identity.expiration(),
                            now
                        );
                    }));
                }
            }
            let tasks = tasks.into_iter().collect::<FuturesUnordered<_>>();
            for task in tasks {
                rt.block_on(task).unwrap();
            }
        }

        #[tokio::test]
        async fn identity_fetch_triggered_by_lru_eviction() {
            let time = ManualTimeSource::new(UNIX_EPOCH);
            let runtime_components = RuntimeComponentsBuilder::for_tests()
                .with_time_source(Some(time.clone()))
                .with_sleep_impl(Some(TokioSleep::new()))
                .build()
                .unwrap();

            // Create a cache of size 2.
            let sut = S3ExpressIdentityCache::new(2, time.into_shared(), DEFAULT_BUFFER_TIME);

            let identity_resolver = test_identity_resolver(vec![
                Ok(identity_expiring_in(1000)),
                Ok(identity_expiring_in(2000)),
                Ok(identity_expiring_in(3000)),
                Ok(identity_expiring_in(4000)),
            ]);

            let [key1, key2, key3] = [1, 2, 3].map(|i| {
                sut.key(
                    &format!("test-bucket-{i}--usw2-az1--x-s3"),
                    &Credentials::for_tests_with_session_token(),
                )
            });

            // This should pupulate a cache entry for `key1`.
            expect_identity(1000, &sut, key1.clone(), || {
                let identity_resolver = identity_resolver.clone();
                let runtime_components = runtime_components.clone();
                async move { load(identity_resolver, &runtime_components).await }
            })
            .await;
            // This immediate next call for `key1` should be a cache hit.
            expect_identity(1000, &sut, key1.clone(), || async move {
                panic!("new identity should not be loaded")
            })
            .await;

            // This should pupulate a cache entry for `key2`.
            expect_identity(2000, &sut, key2, || {
                let identity_resolver = identity_resolver.clone();
                let runtime_components = runtime_components.clone();
                async move { load(identity_resolver, &runtime_components).await }
            })
            .await;

            // This should pupulate a cache entry for `key3`, but evicting a cache entry for `key1` because the cache is full.
            expect_identity(3000, &sut, key3.clone(), || {
                let identity_resolver = identity_resolver.clone();
                let runtime_components = runtime_components.clone();
                async move { load(identity_resolver, &runtime_components).await }
            })
            .await;

            // Attempt to get an identity for `key1` should end up fetching a new one since its cache entry has been evicted.
            // This fetch should now evict a cache entry for `key2`.
            expect_identity(4000, &sut, key1, || async move {
                load(identity_resolver, &runtime_components).await
            })
            .await;

            // A cache entry for `key3` should still exist in the cache.
            expect_identity(3000, &sut, key3, || async move {
                panic!("new identity should not be loaded")
            })
            .await;
        }
    }
}
/// Supporting code for S3 Express identity provider
pub(crate) mod identity_provider {
<<<<<<< HEAD
    use std::time::{Duration, SystemTime};
=======
    use std::time::SystemTime;
>>>>>>> 57c95aad

    use crate::s3_express::identity_cache::S3ExpressIdentityCache;
    use crate::types::SessionCredentials;
    use aws_credential_types::provider::error::CredentialsError;
    use aws_credential_types::Credentials;
<<<<<<< HEAD
    use aws_smithy_async::time::{SharedTimeSource, TimeSource};
=======
>>>>>>> 57c95aad
    use aws_smithy_runtime_api::box_error::BoxError;
    use aws_smithy_runtime_api::client::endpoint::EndpointResolverParams;
    use aws_smithy_runtime_api::client::identity::{
        Identity, IdentityCacheLocation, IdentityFuture, ResolveCachedIdentity, ResolveIdentity,
    };
    use aws_smithy_runtime_api::client::interceptors::SharedInterceptor;
    use aws_smithy_runtime_api::client::runtime_components::{
        GetIdentityResolver, RuntimeComponents,
    };
<<<<<<< HEAD
    use aws_smithy_runtime_api::shared::IntoShared;
=======
>>>>>>> 57c95aad
    use aws_smithy_types::config_bag::ConfigBag;

    use super::identity_cache::{DEFAULT_BUFFER_TIME, DEFAULT_MAX_CACHE_CAPACITY};

    #[derive(Debug)]
    pub(crate) struct DefaultS3ExpressIdentityProvider {
        cache: S3ExpressIdentityCache,
    }

    impl TryFrom<SessionCredentials> for Credentials {
        type Error = BoxError;

        fn try_from(session_creds: SessionCredentials) -> Result<Self, Self::Error> {
            Ok(Credentials::new(
                session_creds.access_key_id,
                session_creds.secret_access_key,
                Some(session_creds.session_token),
                Some(SystemTime::try_from(session_creds.expiration).map_err(|_| {
                    CredentialsError::unhandled(
                        "credential expiration time cannot be represented by a SystemTime",
                    )
                })?),
                "s3express",
            ))
        }
    }

    impl TryFrom<SessionCredentials> for Credentials {
        type Error = BoxError;

        fn try_from(session_creds: SessionCredentials) -> Result<Self, Self::Error> {
            Ok(Credentials::new(
                session_creds.access_key_id,
                session_creds.secret_access_key,
                Some(session_creds.session_token),
                Some(SystemTime::try_from(session_creds.expiration).map_err(|_| {
                    CredentialsError::unhandled(
                        "credential expiration time cannot be represented by a SystemTime",
                    )
                })?),
                "s3express",
            ))
        }
    }

    impl DefaultS3ExpressIdentityProvider {
        pub(crate) fn builder() -> Builder {
            Builder::default()
        }

        async fn identity<'a>(
            &'a self,
            runtime_components: &'a RuntimeComponents,
            config_bag: &'a ConfigBag,
        ) -> Result<Identity, BoxError> {
            let bucket_name = self.bucket_name(config_bag)?;

            let sigv4_identity_resolver = runtime_components
                .identity_resolver(aws_runtime::auth::sigv4::SCHEME_ID)
                .ok_or("identity resolver for sigv4 should be set for S3")?;
            let aws_identity = runtime_components
                .identity_cache()
                .resolve_cached_identity(sigv4_identity_resolver, runtime_components, config_bag)
                .await?;

            let credentials = aws_identity.data::<Credentials>().ok_or(
                "wrong identity type for SigV4. Expected AWS credentials but got `{identity:?}",
            )?;

            let key = self.cache.key(bucket_name, credentials);
            self.cache
                .get_or_load(key, || async move {
                    let creds = self
                        .express_session_credentials(bucket_name, runtime_components, config_bag)
                        .await?;
                    let data = Credentials::try_from(creds)?;
                    Ok((
                        Identity::new(data.clone(), data.expiry()),
                        data.expiry().unwrap(),
                    ))
                })
                .await
        }

        fn bucket_name<'a>(&'a self, config_bag: &'a ConfigBag) -> Result<&'a str, BoxError> {
            let params = config_bag
                .load::<EndpointResolverParams>()
                .expect("endpoint resolver params must be set");
            let params = params
                .get::<crate::config::endpoint::Params>()
                .expect("`Params` should be wrapped in `EndpointResolverParams`");
            params
                .bucket()
                .ok_or("A bucket was not set in endpoint params".into())
        }

        async fn express_session_credentials<'a>(
            &'a self,
            bucket_name: &'a str,
            runtime_components: &'a RuntimeComponents,
            config_bag: &'a ConfigBag,
        ) -> Result<SessionCredentials, BoxError> {
            let mut config_builder = crate::config::Builder::from_config_bag(config_bag);

            // inherits all runtime components from a current S3 operation but clears out
            // out interceptors configured for that operation
            let mut rc_builder = runtime_components.to_builder();
            rc_builder.set_interceptors(std::iter::empty::<SharedInterceptor>());
            config_builder.runtime_components = rc_builder;

            let client = crate::Client::from_conf(config_builder.build());
            let response = client
                .create_session()
                .bucket(bucket_name)
                .session_mode(crate::types::SessionMode::ReadWrite)
                .send()
                .await?;

            response
                .credentials
                .ok_or("no session credentials in response".into())
        }

        async fn identity<'a>(
            &'a self,
            runtime_components: &'a RuntimeComponents,
            config_bag: &'a ConfigBag,
        ) -> Result<Identity, BoxError> {
            let bucket_name = self.bucket_name(config_bag)?;

            let sigv4_identity_resolver = runtime_components
                .identity_resolver(aws_runtime::auth::sigv4::SCHEME_ID)
                .ok_or("identity resolver for sigv4 should be set for S3")?;
            let _aws_identity = runtime_components
                .identity_cache()
                .resolve_cached_identity(sigv4_identity_resolver, runtime_components, config_bag)
                .await?;

            // TODO(S3Express): use both `bucket_name` and `aws_identity` as part of `S3ExpressIdentityCache` implementation

            let express_session_credentials = self
                .express_session_credentials(bucket_name, runtime_components, config_bag)
                .await?;

            let data = Credentials::try_from(express_session_credentials)?;

            Ok(Identity::new(data.clone(), data.expiry()))
        }

        fn bucket_name<'a>(&'a self, config_bag: &'a ConfigBag) -> Result<&'a str, BoxError> {
            let params = config_bag
                .load::<EndpointResolverParams>()
                .expect("endpoint resolver params must be set");
            let params = params
                .get::<crate::config::endpoint::Params>()
                .expect("`Params` should be wrapped in `EndpointResolverParams`");
            params
                .bucket()
                .ok_or("A bucket was not set in endpoint params".into())
        }

        async fn express_session_credentials<'a>(
            &'a self,
            bucket_name: &'a str,
            runtime_components: &'a RuntimeComponents,
            config_bag: &'a ConfigBag,
        ) -> Result<SessionCredentials, BoxError> {
            let mut config_builder = crate::config::Builder::from_config_bag(config_bag);

            // inherits all runtime components from a current S3 operation but clears out
            // out interceptors configured for that operation
            let mut rc_builder = runtime_components.to_builder();
            rc_builder.set_interceptors(std::iter::empty::<SharedInterceptor>());
            config_builder.runtime_components = rc_builder;

            let client = crate::Client::from_conf(config_builder.build());
            let response = client
                .create_session()
                .bucket(bucket_name)
                .session_mode(crate::types::SessionMode::ReadWrite)
                .send()
                .await?;

            response
                .credentials
                .ok_or("no session credentials in response".into())
        }
    }

    #[derive(Default)]
    pub(crate) struct Builder {
        time_source: Option<SharedTimeSource>,
        buffer_time: Option<Duration>,
    }

    impl Builder {
        pub(crate) fn time_source(mut self, time_source: impl TimeSource + 'static) -> Self {
            self.set_time_source(time_source.into_shared());
            self
        }
        pub(crate) fn set_time_source(&mut self, time_source: SharedTimeSource) -> &mut Self {
            self.time_source = Some(time_source.into_shared());
            self
        }
        #[allow(dead_code)]
        pub(crate) fn buffer_time(mut self, buffer_time: Duration) -> Self {
            self.set_buffer_time(Some(buffer_time));
            self
        }
        #[allow(dead_code)]
        pub(crate) fn set_buffer_time(&mut self, buffer_time: Option<Duration>) -> &mut Self {
            self.buffer_time = buffer_time;
            self
        }
        pub(crate) fn build(self) -> DefaultS3ExpressIdentityProvider {
            DefaultS3ExpressIdentityProvider {
                cache: S3ExpressIdentityCache::new(
                    DEFAULT_MAX_CACHE_CAPACITY,
                    self.time_source.unwrap_or_default(),
                    self.buffer_time.unwrap_or(DEFAULT_BUFFER_TIME),
                ),
            }
        }
    }

    impl ResolveIdentity for DefaultS3ExpressIdentityProvider {
        fn resolve_identity<'a>(
            &'a self,
            runtime_components: &'a RuntimeComponents,
            config_bag: &'a ConfigBag,
        ) -> IdentityFuture<'a> {
            IdentityFuture::new(async move { self.identity(runtime_components, config_bag).await })
        }

        fn cache_location(&self) -> IdentityCacheLocation {
            IdentityCacheLocation::IdentityResolver
        }
    }
}<|MERGE_RESOLUTION|>--- conflicted
+++ resolved
@@ -5,13 +5,6 @@
 
 /// Supporting code for S3 Express auth
 pub(crate) mod auth {
-<<<<<<< HEAD
-    use std::borrow::Cow;
-    use std::str::FromStr;
-
-    use aws_credential_types::Credentials;
-=======
->>>>>>> 57c95aad
     use aws_runtime::auth::sigv4::SigV4Signer;
     use aws_sigv4::http_request::{SignatureLocation, SigningSettings};
     use aws_smithy_runtime_api::box_error::BoxError;
@@ -74,16 +67,7 @@
             let operation_config =
                 SigV4Signer::extract_operation_config(auth_scheme_endpoint_config, config_bag)?;
             let mut settings = SigV4Signer::signing_settings(&operation_config);
-<<<<<<< HEAD
-
-            let express_credentials = identity.data::<Credentials>().ok_or(
-                "wrong identity type for SigV4. Expected AWS credentials but got `{identity:?}",
-            )?;
-
-            add_token_to_request(express_credentials, request, &mut settings)?;
-=======
             override_session_token_name(&mut settings)?;
->>>>>>> 57c95aad
 
             SigV4Signer.sign_http_request(
                 request,
@@ -96,82 +80,6 @@
         }
     }
 
-<<<<<<< HEAD
-    fn add_token_to_request(
-        express_credentials: &Credentials,
-        request: &mut HttpRequest,
-        settings: &mut SigningSettings,
-    ) -> Result<(), BoxError> {
-        match settings.signature_location {
-            SignatureLocation::Headers => {
-                let security_token_header = Cow::Borrowed("x-amz-security-token");
-                match settings.excluded_headers.as_mut() {
-                    Some(excluded) => {
-                        excluded.push(security_token_header);
-                    }
-                    None => {
-                        settings
-                            .excluded_params
-                            .get_or_insert(vec![security_token_header]);
-                    }
-                }
-                let mut value = http::HeaderValue::from_str(
-                    express_credentials
-                        .session_token()
-                        .expect("S3 session token should be set"),
-                )
-                .unwrap();
-                value.set_sensitive(true);
-                request.headers_mut().insert(
-                    http::HeaderName::from_static("x-amz-s3session-token"),
-                    value,
-                );
-            }
-            SignatureLocation::QueryParams => {
-                let security_token_param = Cow::Borrowed("X-Amz-Security-Token");
-                match settings.excluded_params.as_mut() {
-                    Some(excluded) => {
-                        excluded.push(security_token_param);
-                    }
-                    None => {
-                        settings
-                            .excluded_params
-                            .get_or_insert(vec![security_token_param]);
-                    }
-                }
-                let uri = http::Uri::from_str(request.uri()).unwrap();
-                let mut query_params = match uri.query() {
-                    Some(query) => query.split('&').collect(),
-                    None => vec![],
-                };
-                let param = &format!(
-                    "X-Amz-S3session-Token={}",
-                    aws_smithy_http::query::fmt_string(
-                        express_credentials
-                            .session_token()
-                            .expect("S3 session token should be set")
-                    )
-                );
-                query_params.push(param);
-                let uri = http::Uri::builder()
-                    .authority(
-                        uri.authority()
-                            .ok_or("request URI should have authority set")?
-                            .clone(),
-                    )
-                    .scheme(
-                        uri.scheme()
-                            .ok_or("request URI should have scheme set")?
-                            .clone(),
-                    )
-                    .path_and_query(format!("{}?{}", uri.path(), query_params.join("&")))
-                    .build()?;
-                request.set_uri(uri)?
-            }
-            _ => { return Err(BoxError::from("`SignatureLocation` adds a new variant, which needs to be handled in a separate match arm")) },
-        };
-
-=======
     fn override_session_token_name(settings: &mut SigningSettings) -> Result<(), BoxError> {
         let session_token_name_override = match settings.signature_location {
             SignatureLocation::Headers => Some("x-amz-s3session-token"),
@@ -179,7 +87,6 @@
             _ => { return Err(BoxError::from("`SignatureLocation` adds a new variant, which needs to be handled in a separate match arm")) },
         };
         settings.session_token_name_override = session_token_name_override;
->>>>>>> 57c95aad
         Ok(())
     }
 }
@@ -571,20 +478,13 @@
 }
 /// Supporting code for S3 Express identity provider
 pub(crate) mod identity_provider {
-<<<<<<< HEAD
     use std::time::{Duration, SystemTime};
-=======
-    use std::time::SystemTime;
->>>>>>> 57c95aad
 
     use crate::s3_express::identity_cache::S3ExpressIdentityCache;
     use crate::types::SessionCredentials;
     use aws_credential_types::provider::error::CredentialsError;
     use aws_credential_types::Credentials;
-<<<<<<< HEAD
     use aws_smithy_async::time::{SharedTimeSource, TimeSource};
-=======
->>>>>>> 57c95aad
     use aws_smithy_runtime_api::box_error::BoxError;
     use aws_smithy_runtime_api::client::endpoint::EndpointResolverParams;
     use aws_smithy_runtime_api::client::identity::{
@@ -594,10 +494,7 @@
     use aws_smithy_runtime_api::client::runtime_components::{
         GetIdentityResolver, RuntimeComponents,
     };
-<<<<<<< HEAD
     use aws_smithy_runtime_api::shared::IntoShared;
-=======
->>>>>>> 57c95aad
     use aws_smithy_types::config_bag::ConfigBag;
 
     use super::identity_cache::{DEFAULT_BUFFER_TIME, DEFAULT_MAX_CACHE_CAPACITY};
@@ -605,24 +502,6 @@
     #[derive(Debug)]
     pub(crate) struct DefaultS3ExpressIdentityProvider {
         cache: S3ExpressIdentityCache,
-    }
-
-    impl TryFrom<SessionCredentials> for Credentials {
-        type Error = BoxError;
-
-        fn try_from(session_creds: SessionCredentials) -> Result<Self, Self::Error> {
-            Ok(Credentials::new(
-                session_creds.access_key_id,
-                session_creds.secret_access_key,
-                Some(session_creds.session_token),
-                Some(SystemTime::try_from(session_creds.expiration).map_err(|_| {
-                    CredentialsError::unhandled(
-                        "credential expiration time cannot be represented by a SystemTime",
-                    )
-                })?),
-                "s3express",
-            ))
-        }
     }
 
     impl TryFrom<SessionCredentials> for Credentials {
@@ -720,71 +599,6 @@
                 .credentials
                 .ok_or("no session credentials in response".into())
         }
-
-        async fn identity<'a>(
-            &'a self,
-            runtime_components: &'a RuntimeComponents,
-            config_bag: &'a ConfigBag,
-        ) -> Result<Identity, BoxError> {
-            let bucket_name = self.bucket_name(config_bag)?;
-
-            let sigv4_identity_resolver = runtime_components
-                .identity_resolver(aws_runtime::auth::sigv4::SCHEME_ID)
-                .ok_or("identity resolver for sigv4 should be set for S3")?;
-            let _aws_identity = runtime_components
-                .identity_cache()
-                .resolve_cached_identity(sigv4_identity_resolver, runtime_components, config_bag)
-                .await?;
-
-            // TODO(S3Express): use both `bucket_name` and `aws_identity` as part of `S3ExpressIdentityCache` implementation
-
-            let express_session_credentials = self
-                .express_session_credentials(bucket_name, runtime_components, config_bag)
-                .await?;
-
-            let data = Credentials::try_from(express_session_credentials)?;
-
-            Ok(Identity::new(data.clone(), data.expiry()))
-        }
-
-        fn bucket_name<'a>(&'a self, config_bag: &'a ConfigBag) -> Result<&'a str, BoxError> {
-            let params = config_bag
-                .load::<EndpointResolverParams>()
-                .expect("endpoint resolver params must be set");
-            let params = params
-                .get::<crate::config::endpoint::Params>()
-                .expect("`Params` should be wrapped in `EndpointResolverParams`");
-            params
-                .bucket()
-                .ok_or("A bucket was not set in endpoint params".into())
-        }
-
-        async fn express_session_credentials<'a>(
-            &'a self,
-            bucket_name: &'a str,
-            runtime_components: &'a RuntimeComponents,
-            config_bag: &'a ConfigBag,
-        ) -> Result<SessionCredentials, BoxError> {
-            let mut config_builder = crate::config::Builder::from_config_bag(config_bag);
-
-            // inherits all runtime components from a current S3 operation but clears out
-            // out interceptors configured for that operation
-            let mut rc_builder = runtime_components.to_builder();
-            rc_builder.set_interceptors(std::iter::empty::<SharedInterceptor>());
-            config_builder.runtime_components = rc_builder;
-
-            let client = crate::Client::from_conf(config_builder.build());
-            let response = client
-                .create_session()
-                .bucket(bucket_name)
-                .session_mode(crate::types::SessionMode::ReadWrite)
-                .send()
-                .await?;
-
-            response
-                .credentials
-                .ok_or("no session credentials in response".into())
-        }
     }
 
     #[derive(Default)]
