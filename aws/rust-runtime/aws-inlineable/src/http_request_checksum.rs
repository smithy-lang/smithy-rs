--- conflicted
+++ resolved
@@ -9,8 +9,11 @@
 
 use crate::presigning::PresigningMarker;
 use aws_runtime::content_encoding::AwsChunkedBodyOptions;
+use aws_runtime::content_encoding::AwsChunkedBodyOptions;
+use aws_smithy_checksums::body::calculate;
 use aws_smithy_checksums::body::calculate;
 use aws_smithy_checksums::body::ChecksumCache;
+use aws_smithy_checksums::http::HttpChecksum;
 use aws_smithy_checksums::http::HttpChecksum;
 use aws_smithy_checksums::ChecksumAlgorithm;
 use aws_smithy_runtime::client::sdk_feature::SmithySdkFeature;
@@ -24,11 +27,7 @@
 use aws_smithy_types::body::SdkBody;
 use aws_smithy_types::checksum_config::RequestChecksumCalculation;
 use aws_smithy_types::config_bag::{ConfigBag, Storable, StoreReplace};
-<<<<<<< HEAD
 use http_1x::{HeaderMap, HeaderName};
-=======
-use http::HeaderMap;
->>>>>>> 3b944378
 use std::str::FromStr;
 use std::sync::atomic::AtomicBool;
 use std::sync::atomic::Ordering;
@@ -55,7 +54,7 @@
 
 impl std::error::Error for Error {}
 
-#[derive(Debug, Default, Clone)]
+#[derive(Debug, Default, Clone, Debug, Default, Clone)]
 struct RequestChecksumInterceptorState {
     /// The checksum algorithm to calculate
     checksum_algorithm: Option<String>,
@@ -63,6 +62,18 @@
     request_checksum_required: bool,
     calculate_checksum: Arc<AtomicBool>,
     checksum_cache: ChecksumCache,
+}
+
+impl RequestChecksumInterceptorState {
+    fn checksum_algorithm(&self) -> Option<ChecksumAlgorithm> {
+        self.checksum_algorithm
+            .as_ref()
+            .and_then(|s| ChecksumAlgorithm::from_str(s.as_str()).ok())
+    }
+
+    fn calculate_checksum(&self) -> bool {
+        self.calculate_checksum.load(Ordering::SeqCst)
+    }
 }
 
 impl RequestChecksumInterceptorState {
@@ -165,6 +176,13 @@
                 checksum_cache: ChecksumCache::new(),
                 calculate_checksum: Arc::new(AtomicBool::new(false)),
             });
+        cfg.interceptor_state()
+            .store_put(RequestChecksumInterceptorState {
+                checksum_algorithm,
+                request_checksum_required,
+                checksum_cache: ChecksumCache::new(),
+                calculate_checksum: Arc::new(AtomicBool::new(false)),
+            });
 
         Ok(())
     }
@@ -179,211 +197,217 @@
         let user_set_checksum_value = (self.checksum_mutator)(context.request_mut(), cfg)
             .expect("Checksum header mutation should not fail");
         let is_presigned = cfg.load::<PresigningMarker>().is_some();
+        let is_presigned = cfg.load::<PresigningMarker>().is_some();
 
         // If the user manually set a checksum header or if this is a presigned request, we short circuit
         if user_set_checksum_value || is_presigned {
             // Disable aws-chunked encoding since either the user has set a custom checksum
             cfg.interceptor_state()
                 .store_put(AwsChunkedBodyOptions::disable_chunked_encoding());
-            return Ok(());
-        }
-
-        let state = cfg
-            .get_mut_from_interceptor_state::<RequestChecksumInterceptorState>()
-            .expect("set in `read_before_serialization`");
-
-        // If the algorithm fails to parse it is not one we support and we error
-        let checksum_algorithm = state
-            .checksum_algorithm
-            .clone()
-            .map(|s| ChecksumAlgorithm::from_str(s.as_str()))
-            .transpose()?;
-
-        let mut state = std::mem::take(state);
-
-        if calculate_checksum(cfg, &state) {
-            state.calculate_checksum.store(true, Ordering::Release);
-
-            // If a checksum override is set in the ConfigBag we use that instead (currently only used by S3Express)
-            // If we have made it this far without a checksum being set we set the default (currently Crc32)
-            let checksum_algorithm =
-                incorporate_custom_default(checksum_algorithm, cfg).unwrap_or_default();
-            state.checksum_algorithm = Some(checksum_algorithm.as_str().to_owned());
-
-            // NOTE: We have to do this in modify_before_retry_loop since UA interceptor also runs
-            // in modify_before_signing but is registered before this interceptor (client level vs operation level).
-            track_metric_for_selected_checksum_algorithm(cfg, &checksum_algorithm);
-        } else {
-            // No checksum calculation needed so disable aws-chunked encoding
-            cfg.interceptor_state()
-                .store_put(AwsChunkedBodyOptions::disable_chunked_encoding());
-        }
-
-        cfg.interceptor_state().store_put(state);
-
-        Ok(())
-    }
-
-    /// Calculate a checksum and modify the request to do either of the following:
-    /// - include the checksum as a header for signing with in-memory request bodies.
-    /// - include the checksum as a trailer for streaming request bodies.
-    fn modify_before_signing(
-        &self,
-        context: &mut BeforeTransmitInterceptorContextMut<'_>,
-        _runtime_components: &RuntimeComponents,
-        cfg: &mut ConfigBag,
-    ) -> Result<(), BoxError> {
-        let state = cfg
-            .load::<RequestChecksumInterceptorState>()
-            .expect("set in `read_before_serialization`");
-
-        if !state.calculate_checksum() {
-            return Ok(());
-        }
-
-        let checksum_algorithm = state
-            .checksum_algorithm()
-            .expect("set in `modify_before_retry_loop`");
-        let mut checksum = checksum_algorithm.into_impl();
-
-        match context.request().body().bytes() {
-            Some(data) => {
-                tracing::debug!("applying {checksum_algorithm:?} of the request body as a header");
-                checksum.update(data);
-
-                for (hdr_name, hdr_value) in
-                    get_or_cache_headers(checksum.headers(), &state.checksum_cache).iter()
-                {
-                    context
-                        .request_mut()
-                        .headers_mut()
-                        .insert(hdr_name.clone(), hdr_value.clone());
-                }
-            }
-            None => {
-                tracing::debug!("applying {checksum_algorithm:?} of the request body as a trailer");
-                context.request_mut().headers_mut().insert(
-<<<<<<< HEAD
-                    HeaderName::from_static("x-amz-trailer"),
-=======
-                    http::header::HeaderName::from_static("x-amz-trailer"),
->>>>>>> 3b944378
-                    checksum.header_name(),
-                );
-
-                // Take checksum header into account for `AwsChunkedBodyOptions`'s trailer length
-                let trailer_len = HttpChecksum::size(checksum.as_ref());
-                let chunked_body_options =
-                    AwsChunkedBodyOptions::default().with_trailer_len(trailer_len);
-                cfg.interceptor_state().store_put(chunked_body_options);
-            }
-        }
-
-        Ok(())
-    }
-
-    fn modify_before_transmit(
-        &self,
-        ctx: &mut BeforeTransmitInterceptorContextMut<'_>,
-        _runtime_components: &RuntimeComponents,
-        cfg: &mut ConfigBag,
-    ) -> Result<(), BoxError> {
-        if ctx.request().body().bytes().is_some() {
-            // Nothing to do for non-streaming bodies since the checksum was added to the the header
-            // in `modify_before_signing` and signing has already been done by the time this hook is called.
-            return Ok(());
-        }
-
-        let state = cfg
-            .load::<RequestChecksumInterceptorState>()
-            .expect("set in `read_before_serialization`");
-
-        if !state.calculate_checksum() {
-            return Ok(());
-        }
-
-        let request = ctx.request_mut();
-
-        let mut body = {
-            let body = mem::replace(request.body_mut(), SdkBody::taken());
+            // If the user manually set a checksum header or if this is a presigned request, we short circuit
+            if user_set_checksum_value || is_presigned {
+                // Disable aws-chunked encoding since either the user has set a custom checksum
+                cfg.interceptor_state()
+                    .store_put(AwsChunkedBodyOptions::disable_chunked_encoding());
+                return Ok(());
+            }
+
+            let state = cfg
+                .get_mut_from_interceptor_state::<RequestChecksumInterceptorState>()
+                .expect("set in `read_before_serialization`");
+            let state = cfg
+                .get_mut_from_interceptor_state::<RequestChecksumInterceptorState>()
+                .expect("set in `read_before_serialization`");
+
+            // If the algorithm fails to parse it is not one we support and we error
+            let checksum_algorithm = state
+                .checksum_algorithm
+                .clone()
+                .map(|s| ChecksumAlgorithm::from_str(s.as_str()))
+                .transpose()?;
+
+            let mut state = std::mem::take(state);
+
+            if calculate_checksum(cfg, &state) {
+                state.calculate_checksum.store(true, Ordering::Release);
+
+                // If a checksum override is set in the ConfigBag we use that instead (currently only used by S3Express)
+                // If we have made it this far without a checksum being set we set the default (currently Crc32)
+                let checksum_algorithm =
+                    incorporate_custom_default(checksum_algorithm, cfg).unwrap_or_default();
+                state.checksum_algorithm = Some(checksum_algorithm.as_str().to_owned());
+
+                // NOTE: We have to do this in modify_before_retry_loop since UA interceptor also runs
+                // in modify_before_signing but is registered before this interceptor (client level vs operation level).
+                track_metric_for_selected_checksum_algorithm(cfg, &checksum_algorithm);
+            } else {
+                // No checksum calculation needed so disable aws-chunked encoding
+                cfg.interceptor_state()
+                    .store_put(AwsChunkedBodyOptions::disable_chunked_encoding());
+            }
+
+            cfg.interceptor_state().store_put(state);
+
+            Ok(())
+        }
+
+        /// Calculate a checksum and modify the request to do either of the following:
+        /// - include the checksum as a header for signing with in-memory request bodies.
+        /// - include the checksum as a trailer for streaming request bodies.
+        fn modify_before_signing(
+            &self,
+            context: &mut BeforeTransmitInterceptorContextMut<'_>,
+            _runtime_components: &RuntimeComponents,
+            cfg: &mut ConfigBag,
+        ) -> Result<(), BoxError> {
+            let state = cfg
+                .load::<RequestChecksumInterceptorState>()
+                .expect("set in `read_before_serialization`");
+
+            if !state.calculate_checksum() {
+                return Ok(());
+            }
 
             let checksum_algorithm = state
                 .checksum_algorithm()
                 .expect("set in `modify_before_retry_loop`");
-            let checksum_cache = state.checksum_cache.clone();
-
-            body.map(move |body| {
-                let checksum = checksum_algorithm.into_impl();
-                let body =
-                    calculate::ChecksumBody::new(body, checksum).with_cache(checksum_cache.clone());
-
-<<<<<<< HEAD
-                SdkBody::from_body_1_x(body)
-=======
-                SdkBody::from_body_0_4(body)
->>>>>>> 3b944378
-            })
-        };
-
-        mem::swap(request.body_mut(), &mut body);
-
-        Ok(())
-    }
-}
-
-fn incorporate_custom_default(
-    checksum: Option<ChecksumAlgorithm>,
-    cfg: &ConfigBag,
-) -> Option<ChecksumAlgorithm> {
-    match cfg.load::<DefaultRequestChecksumOverride>() {
-        Some(checksum_override) => checksum_override.custom_default(checksum, cfg),
-        None => checksum,
-    }
-}
-
-fn get_or_cache_headers(
-    calculated_headers: HeaderMap,
-    checksum_cache: &ChecksumCache,
-) -> HeaderMap {
-    if let Some(cached_headers) = checksum_cache.get() {
-        if cached_headers != calculated_headers {
-            tracing::warn!(cached = ?cached_headers, calculated = ?calculated_headers, "calculated checksum differs from cached checksum!");
-        }
-        cached_headers
-    } else {
-        checksum_cache.set(calculated_headers.clone());
-        calculated_headers
-    }
-}
-
-// Determine if we actually calculate the checksum
-fn calculate_checksum(cfg: &mut ConfigBag, state: &RequestChecksumInterceptorState) -> bool {
-    // This value is set by the user on the SdkConfig to indicate their preference
-    // We provide a default here for users that use a client config instead of the SdkConfig
-    let request_checksum_calculation = cfg
-        .load::<RequestChecksumCalculation>()
-        .unwrap_or(&RequestChecksumCalculation::WhenSupported);
-
-    // If the user setting is WhenSupported (the default) we always calculate it (because this interceptor
-    // isn't added if it isn't supported). If it is WhenRequired we only calculate it if the checksum
-    // is marked required on the trait.
-    match request_checksum_calculation {
-        RequestChecksumCalculation::WhenRequired => {
-            cfg.interceptor_state()
-                .store_append(SmithySdkFeature::FlexibleChecksumsReqWhenRequired);
-            state.request_checksum_required
-        }
-        RequestChecksumCalculation::WhenSupported => {
-            cfg.interceptor_state()
-                .store_append(SmithySdkFeature::FlexibleChecksumsReqWhenSupported);
-            true
-        }
-        unsupported => {
-            tracing::warn!(
-                more_info = "Unsupported value of RequestChecksumCalculation when setting user-agent metrics",
-                unsupported = ?unsupported
-            );
-            true
+            let mut checksum = checksum_algorithm.into_impl();
+
+            match context.request().body().bytes() {
+                Some(data) => {
+                    tracing::debug!(
+                        "applying {checksum_algorithm:?} of the request body as a header"
+                    );
+                    checksum.update(data);
+
+                    for (hdr_name, hdr_value) in
+                        get_or_cache_headers(checksum.headers(), &state.checksum_cache).iter()
+                    {
+                        context
+                            .request_mut()
+                            .headers_mut()
+                            .insert(hdr_name.clone(), hdr_value.clone());
+                    }
+                }
+                None => {
+                    tracing::debug!(
+                        "applying {checksum_algorithm:?} of the request body as a trailer"
+                    );
+                    context.request_mut().headers_mut().insert(
+                        HeaderName::from_static("x-amz-trailer"),
+                        checksum.header_name(),
+                    );
+
+                    // Take checksum header into account for `AwsChunkedBodyOptions`'s trailer length
+                    let trailer_len = HttpChecksum::size(checksum.as_ref());
+                    let chunked_body_options =
+                        AwsChunkedBodyOptions::default().with_trailer_len(trailer_len);
+                    cfg.interceptor_state().store_put(chunked_body_options);
+                }
+            }
+
+            Ok(())
+        }
+
+        fn modify_before_transmit(
+            &self,
+            ctx: &mut BeforeTransmitInterceptorContextMut<'_>,
+            _runtime_components: &RuntimeComponents,
+            cfg: &mut ConfigBag,
+        ) -> Result<(), BoxError> {
+            if ctx.request().body().bytes().is_some() {
+                // Nothing to do for non-streaming bodies since the checksum was added to the the header
+                // in `modify_before_signing` and signing has already been done by the time this hook is called.
+                return Ok(());
+            }
+
+            let state = cfg
+                .load::<RequestChecksumInterceptorState>()
+                .expect("set in `read_before_serialization`");
+
+            if !state.calculate_checksum() {
+                return Ok(());
+            }
+
+            let request = ctx.request_mut();
+
+            let mut body = {
+                let body = mem::replace(request.body_mut(), SdkBody::taken());
+
+                let checksum_algorithm = state
+                    .checksum_algorithm()
+                    .expect("set in `modify_before_retry_loop`");
+                let checksum_cache = state.checksum_cache.clone();
+
+                body.map(move |body| {
+                    let checksum = checksum_algorithm.into_impl();
+                    let body = calculate::ChecksumBody::new(body, checksum)
+                        .with_cache(checksum_cache.clone());
+
+                    SdkBody::from_body_1_x(body)
+                })
+            };
+
+            mem::swap(request.body_mut(), &mut body);
+
+            Ok(())
+        }
+    }
+
+    fn incorporate_custom_default(
+        checksum: Option<ChecksumAlgorithm>,
+        cfg: &ConfigBag,
+    ) -> Option<ChecksumAlgorithm> {
+        match cfg.load::<DefaultRequestChecksumOverride>() {
+            Some(checksum_override) => checksum_override.custom_default(checksum, cfg),
+            None => checksum,
+        }
+    }
+
+    fn get_or_cache_headers(
+        calculated_headers: HeaderMap,
+        checksum_cache: &ChecksumCache,
+    ) -> HeaderMap {
+        if let Some(cached_headers) = checksum_cache.get() {
+            if cached_headers != calculated_headers {
+                tracing::warn!(cached = ?cached_headers, calculated = ?calculated_headers, "calculated checksum differs from cached checksum!");
+            }
+            cached_headers
+        } else {
+            checksum_cache.set(calculated_headers.clone());
+            calculated_headers
+        }
+    }
+
+    // Determine if we actually calculate the checksum
+    fn calculate_checksum(cfg: &mut ConfigBag, state: &RequestChecksumInterceptorState) -> bool {
+        // This value is set by the user on the SdkConfig to indicate their preference
+        // We provide a default here for users that use a client config instead of the SdkConfig
+        let request_checksum_calculation = cfg
+            .load::<RequestChecksumCalculation>()
+            .unwrap_or(&RequestChecksumCalculation::WhenSupported);
+
+        // If the user setting is WhenSupported (the default) we always calculate it (because this interceptor
+        // isn't added if it isn't supported). If it is WhenRequired we only calculate it if the checksum
+        // is marked required on the trait.
+        match request_checksum_calculation {
+            RequestChecksumCalculation::WhenRequired => {
+                cfg.interceptor_state()
+                    .store_append(SmithySdkFeature::FlexibleChecksumsReqWhenRequired);
+                state.request_checksum_required
+            }
+            RequestChecksumCalculation::WhenSupported => {
+                cfg.interceptor_state()
+                    .store_append(SmithySdkFeature::FlexibleChecksumsReqWhenSupported);
+                true
+            }
+            unsupported => {
+                tracing::warn!(
+                    more_info = "Unsupported value of RequestChecksumCalculation when setting user-agent metrics",
+                    unsupported = ?unsupported
+                );
+                true
+            }
         }
     }
 }
@@ -427,11 +451,16 @@
 #[cfg(test)]
 mod tests {
     use super::*;
+    use super::*;
     use aws_smithy_checksums::ChecksumAlgorithm;
     use aws_smithy_runtime_api::client::interceptors::context::{
         BeforeTransmitInterceptorContextMut, InterceptorContext,
     };
+    use aws_smithy_runtime_api::client::interceptors::context::{
+        BeforeTransmitInterceptorContextMut, InterceptorContext,
+    };
     use aws_smithy_runtime_api::client::orchestrator::HttpRequest;
+    use aws_smithy_runtime_api::client::runtime_components::RuntimeComponentsBuilder;
     use aws_smithy_runtime_api::client::runtime_components::RuntimeComponentsBuilder;
     use aws_smithy_types::base64;
     use aws_smithy_types::byte_stream::ByteStream;
@@ -456,6 +485,8 @@
     async fn test_checksum_body_is_retryable() {
         use std::io::Write;
         let mut file = NamedTempFile::new().unwrap();
+        let algorithm_str = "crc32c";
+        let checksum_algorithm: ChecksumAlgorithm = algorithm_str.parse().unwrap();
         let algorithm_str = "crc32c";
         let checksum_algorithm: ChecksumAlgorithm = algorithm_str.parse().unwrap();
 
@@ -498,6 +529,24 @@
         interceptor
             .modify_before_transmit(&mut ctx, &runtime_components, &mut cfg)
             .unwrap();
+        let interceptor = create_test_interceptor();
+        let mut cfg = ConfigBag::base();
+        cfg.interceptor_state()
+            .store_put(RequestChecksumInterceptorState {
+                checksum_algorithm: Some(algorithm_str.to_string()),
+                calculate_checksum: Arc::new(AtomicBool::new(true)),
+                ..Default::default()
+            });
+        let runtime_components = RuntimeComponentsBuilder::for_tests().build().unwrap();
+        let mut ctx = InterceptorContext::new(Input::doesnt_matter());
+        ctx.enter_serialization_phase();
+        let _ = ctx.take_input();
+        ctx.set_request(request);
+        ctx.enter_before_transmit_phase();
+        let mut ctx: BeforeTransmitInterceptorContextMut<'_> = (&mut ctx).into();
+        interceptor
+            .modify_before_transmit(&mut ctx, &runtime_components, &mut cfg)
+            .unwrap();
 
         // ensure wrapped SdkBody is retryable
         let mut body = ctx.request().body().try_clone().expect("body is retryable");
@@ -520,15 +569,12 @@
         assert!(
             body_str.ends_with(&expected),
             "expected '{body_str}' to end with '{expected}'"
-<<<<<<< HEAD
         );
         let expected_checksum = base64::encode(&crc32c_checksum);
         assert_eq!(
             header_value.as_ref(),
             Some(&expected_checksum),
             "expected checksum '{header_value:?}' to match '{expected_checksum}'"
-=======
->>>>>>> 3b944378
         );
         let expected_checksum = base64::encode(&crc32c_checksum);
         while let Ok(Some(trailer)) = body.trailers().await {
