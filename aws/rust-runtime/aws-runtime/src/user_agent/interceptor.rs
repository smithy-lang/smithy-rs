/*
 * Copyright Amazon.com, Inc. or its affiliates. All Rights Reserved.
 * SPDX-License-Identifier: Apache-2.0
 */

use std::borrow::Cow;
use std::fmt;

use http_02x::header::{HeaderName, HeaderValue, InvalidHeaderValue, USER_AGENT};

use aws_credential_types::credential_feature::AwsCredentialFeature;
use aws_smithy_runtime::client::sdk_feature::SmithySdkFeature;
use aws_smithy_runtime_api::box_error::BoxError;
use aws_smithy_runtime_api::client::http::HttpClient;
use aws_smithy_runtime_api::client::interceptors::context::{
    BeforeTransmitInterceptorContextMut, BeforeTransmitInterceptorContextRef,
};
use aws_smithy_runtime_api::client::interceptors::Intercept;
use aws_smithy_runtime_api::client::runtime_components::RuntimeComponents;
use aws_smithy_types::config_bag::ConfigBag;
use aws_types::app_name::AppName;
use aws_types::os_shim_internal::Env;

use crate::sdk_feature::AwsSdkFeature;
use crate::user_agent::metrics::ProvideBusinessMetric;
use crate::user_agent::{AdditionalMetadata, ApiMetadata, AwsUserAgent, InvalidMetadataValue};

macro_rules! add_metrics_unique {
    ($features:expr, $ua:expr, $added:expr) => {
        for feature in $features {
            if let Some(m) = feature.provide_business_metric() {
                if !$added.contains(&m) {
                    $added.insert(m.clone());
                    $ua.add_business_metric(m);
                }
            }
        }
    };
}

macro_rules! add_metrics_unique_reverse {
    ($features:expr, $ua:expr, $added:expr) => {
        let mut unique_metrics = Vec::new();
        for feature in $features {
            if let Some(m) = feature.provide_business_metric() {
                if !$added.contains(&m) {
                    $added.insert(m.clone());
                    unique_metrics.push(m);
                }
            }
        }
        for m in unique_metrics.into_iter().rev() {
            $ua.add_business_metric(m);
        }
    };
}

#[allow(clippy::declare_interior_mutable_const)] // we will never mutate this
const X_AMZ_USER_AGENT: HeaderName = HeaderName::from_static("x-amz-user-agent");

#[derive(Debug)]
enum UserAgentInterceptorError {
    MissingApiMetadata,
    InvalidHeaderValue(InvalidHeaderValue),
    InvalidMetadataValue(InvalidMetadataValue),
}

impl std::error::Error for UserAgentInterceptorError {
    fn source(&self) -> Option<&(dyn std::error::Error + 'static)> {
        match self {
            Self::InvalidHeaderValue(source) => Some(source),
            Self::InvalidMetadataValue(source) => Some(source),
            Self::MissingApiMetadata => None,
        }
    }
}

impl fmt::Display for UserAgentInterceptorError {
    fn fmt(&self, f: &mut fmt::Formatter<'_>) -> fmt::Result {
        f.write_str(match self {
            Self::InvalidHeaderValue(_) => "AwsUserAgent generated an invalid HTTP header value. This is a bug. Please file an issue.",
            Self::InvalidMetadataValue(_) => "AwsUserAgent generated an invalid metadata value. This is a bug. Please file an issue.",
            Self::MissingApiMetadata => "The UserAgentInterceptor requires ApiMetadata to be set before the request is made. This is a bug. Please file an issue.",
        })
    }
}

impl From<InvalidHeaderValue> for UserAgentInterceptorError {
    fn from(err: InvalidHeaderValue) -> Self {
        UserAgentInterceptorError::InvalidHeaderValue(err)
    }
}

impl From<InvalidMetadataValue> for UserAgentInterceptorError {
    fn from(err: InvalidMetadataValue) -> Self {
        UserAgentInterceptorError::InvalidMetadataValue(err)
    }
}

/// Generates and attaches the AWS SDK's user agent to a HTTP request
#[non_exhaustive]
#[derive(Debug, Default)]
pub struct UserAgentInterceptor;

impl UserAgentInterceptor {
    /// Creates a new `UserAgentInterceptor`
    pub fn new() -> Self {
        UserAgentInterceptor
    }
}

fn header_values(
    ua: &AwsUserAgent,
) -> Result<(HeaderValue, HeaderValue), UserAgentInterceptorError> {
    // Pay attention to the extremely subtle difference between ua_header and aws_ua_header below...
    Ok((
        HeaderValue::try_from(ua.ua_header())?,
        HeaderValue::try_from(ua.aws_ua_header())?,
    ))
}

impl Intercept for UserAgentInterceptor {
    fn name(&self) -> &'static str {
        "UserAgentInterceptor"
    }

    fn read_after_serialization(
        &self,
        _context: &BeforeTransmitInterceptorContextRef<'_>,
        _runtime_components: &RuntimeComponents,
        cfg: &mut ConfigBag,
    ) -> Result<(), BoxError> {
        // Allow for overriding the user agent by an earlier interceptor (so, for example,
        // tests can use `AwsUserAgent::for_tests()`) by attempting to grab one out of the
        // config bag before creating one.
        if cfg.load::<AwsUserAgent>().is_some() {
            return Ok(());
        }

        let api_metadata = cfg
            .load::<ApiMetadata>()
            .ok_or(UserAgentInterceptorError::MissingApiMetadata)?;
        let mut ua = AwsUserAgent::new_from_environment(Env::real(), api_metadata.clone());

        let maybe_app_name = cfg.load::<AppName>();
        if let Some(app_name) = maybe_app_name {
            ua.set_app_name(app_name.clone());
        }

        cfg.interceptor_state().store_put(ua);

        Ok(())
    }

    fn modify_before_signing(
        &self,
        context: &mut BeforeTransmitInterceptorContextMut<'_>,
        runtime_components: &RuntimeComponents,
        cfg: &mut ConfigBag,
    ) -> Result<(), BoxError> {
        let mut ua = cfg
            .load::<AwsUserAgent>()
            .expect("`AwsUserAgent should have been created in `read_before_execution`")
            .clone();

<<<<<<< HEAD
        // Load features from ConfigBag. Note: cfg.load() automatically captures features
        // from all layers in the ConfigBag, including the interceptor_state layer where
        // interceptors store their features. There is no need to separately call
        // cfg.interceptor_state().load() as that would be redundant.
        let smithy_sdk_features = cfg.load::<SmithySdkFeature>();
        for smithy_sdk_feature in smithy_sdk_features {
            smithy_sdk_feature
                .provide_business_metric()
                .map(|m| ua.add_business_metric(m));
        }
=======
        let mut added_metrics = std::collections::HashSet::new();
>>>>>>> 80e9ab43

        add_metrics_unique!(cfg.load::<SmithySdkFeature>(), &mut ua, &mut added_metrics);
        add_metrics_unique!(cfg.load::<AwsSdkFeature>(), &mut ua, &mut added_metrics);
        // The order we emit credential features matters.
        // Reverse to preserve emission order since StoreAppend pops backwards.
        add_metrics_unique_reverse!(
            cfg.load::<AwsCredentialFeature>(),
            &mut ua,
            &mut added_metrics
        );

        let maybe_connector_metadata = runtime_components
            .http_client()
            .and_then(|c| c.connector_metadata());
        if let Some(connector_metadata) = maybe_connector_metadata {
            let am = AdditionalMetadata::new(Cow::Owned(connector_metadata.to_string()))?;
            ua.add_additional_metadata(am);
        }

        let headers = context.request_mut().headers_mut();
        let (user_agent, x_amz_user_agent) = header_values(&ua)?;
        headers.append(USER_AGENT, user_agent);
        headers.append(X_AMZ_USER_AGENT, x_amz_user_agent);
        Ok(())
    }
}

#[cfg(test)]
mod tests {
    use super::*;
    use aws_smithy_runtime_api::client::interceptors::context::{Input, InterceptorContext};
    use aws_smithy_runtime_api::client::interceptors::Intercept;
    use aws_smithy_runtime_api::client::orchestrator::HttpRequest;
    use aws_smithy_runtime_api::client::runtime_components::RuntimeComponentsBuilder;
    use aws_smithy_types::config_bag::{ConfigBag, Layer};
    use aws_smithy_types::error::display::DisplayErrorContext;

    fn expect_header<'a>(context: &'a InterceptorContext, header_name: &str) -> &'a str {
        context
            .request()
            .expect("request is set")
            .headers()
            .get(header_name)
            .unwrap()
    }

    fn context() -> InterceptorContext {
        let mut context = InterceptorContext::new(Input::doesnt_matter());
        context.enter_serialization_phase();
        context.set_request(HttpRequest::empty());
        let _ = context.take_input();
        context.enter_before_transmit_phase();
        context
    }

    #[test]
    fn test_overridden_ua() {
        let rc = RuntimeComponentsBuilder::for_tests().build().unwrap();
        let mut context = context();

        let mut layer = Layer::new("test");
        layer.store_put(AwsUserAgent::for_tests());
        layer.store_put(ApiMetadata::new("unused", "unused"));
        let mut cfg = ConfigBag::of_layers(vec![layer]);

        let interceptor = UserAgentInterceptor::new();
        let mut ctx = Into::into(&mut context);
        interceptor
            .modify_before_signing(&mut ctx, &rc, &mut cfg)
            .unwrap();

        let header = expect_header(&context, "user-agent");
        assert_eq!(AwsUserAgent::for_tests().ua_header(), header);
        assert!(!header.contains("unused"));

        assert_eq!(
            AwsUserAgent::for_tests().aws_ua_header(),
            expect_header(&context, "x-amz-user-agent")
        );
    }

    #[test]
    fn test_default_ua() {
        let rc = RuntimeComponentsBuilder::for_tests().build().unwrap();
        let mut context = context();

        let api_metadata = ApiMetadata::new("some-service", "some-version");
        let mut layer = Layer::new("test");
        layer.store_put(api_metadata.clone());
        let mut config = ConfigBag::of_layers(vec![layer]);

        let interceptor = UserAgentInterceptor::new();
        let ctx = Into::into(&context);
        interceptor
            .read_after_serialization(&ctx, &rc, &mut config)
            .unwrap();
        let mut ctx = Into::into(&mut context);
        interceptor
            .modify_before_signing(&mut ctx, &rc, &mut config)
            .unwrap();

        let expected_ua = AwsUserAgent::new_from_environment(Env::real(), api_metadata);
        assert!(
            expected_ua.aws_ua_header().contains("some-service"),
            "precondition"
        );
        assert_eq!(
            expected_ua.ua_header(),
            expect_header(&context, "user-agent")
        );
        assert_eq!(
            expected_ua.aws_ua_header(),
            expect_header(&context, "x-amz-user-agent")
        );
    }

    #[test]
    fn test_modify_before_signing_no_duplicate_metrics() {
        let rc = RuntimeComponentsBuilder::for_tests().build().unwrap();
        let mut context = context();

        let api_metadata = ApiMetadata::new("test-service", "1.0");
        let mut layer = Layer::new("test");
        layer.store_put(api_metadata);
        // Duplicate features
        layer.store_append(SmithySdkFeature::Waiter);
        layer.store_append(SmithySdkFeature::Waiter);
        layer.store_append(AwsSdkFeature::S3Transfer);
        layer.store_append(AwsSdkFeature::S3Transfer);
        layer.store_append(AwsCredentialFeature::CredentialsCode);
        layer.store_append(AwsCredentialFeature::CredentialsCode);
        let mut config = ConfigBag::of_layers(vec![layer]);

        let interceptor = UserAgentInterceptor::new();
        let ctx = Into::into(&context);
        interceptor
            .read_after_serialization(&ctx, &rc, &mut config)
            .unwrap();
        let mut ctx = Into::into(&mut context);
        interceptor
            .modify_before_signing(&mut ctx, &rc, &mut config)
            .unwrap();

        let aws_ua_header = expect_header(&context, "x-amz-user-agent");
        let metrics_section = aws_ua_header.split(" m/").nth(1).unwrap();
        let waiter_count = metrics_section.matches("B").count();
        let s3_transfer_count = metrics_section.matches("G").count();
        let credentials_code_count = metrics_section.matches("e").count();
        assert_eq!(
            1, waiter_count,
            "Waiter metric should appear only once, but found {waiter_count} occurrences in: {aws_ua_header}",
        );
        assert_eq!(1, s3_transfer_count, "S3Transfer metric should appear only once, but found {s3_transfer_count} occurrences in metrics section: {aws_ua_header}");
        assert_eq!(1, credentials_code_count, "CredentialsCode metric should appear only once, but found {credentials_code_count} occurrences in metrics section: {aws_ua_header}");
    }

    #[test]
    fn test_metrics_order_preserved() {
        use aws_credential_types::credential_feature::AwsCredentialFeature;

        let rc = RuntimeComponentsBuilder::for_tests().build().unwrap();
        let mut context = context();

        let api_metadata = ApiMetadata::new("test-service", "1.0");
        let mut layer = Layer::new("test");
        layer.store_put(api_metadata);
        layer.store_append(AwsCredentialFeature::CredentialsCode);
        layer.store_append(AwsCredentialFeature::CredentialsEnvVars);
        layer.store_append(AwsCredentialFeature::CredentialsProfile);
        let mut config = ConfigBag::of_layers(vec![layer]);

        let interceptor = UserAgentInterceptor::new();
        let ctx = Into::into(&context);
        interceptor
            .read_after_serialization(&ctx, &rc, &mut config)
            .unwrap();
        let mut ctx = Into::into(&mut context);
        interceptor
            .modify_before_signing(&mut ctx, &rc, &mut config)
            .unwrap();

        let aws_ua_header = expect_header(&context, "x-amz-user-agent");
        let metrics_section = aws_ua_header.split(" m/").nth(1).unwrap();

        assert_eq!(
            metrics_section, "e,g,n",
            "AwsCredentialFeature metrics should preserve order"
        );
    }

    #[test]
    fn test_app_name() {
        let rc = RuntimeComponentsBuilder::for_tests().build().unwrap();
        let mut context = context();

        let api_metadata = ApiMetadata::new("some-service", "some-version");
        let mut layer = Layer::new("test");
        layer.store_put(api_metadata);
        layer.store_put(AppName::new("my_awesome_app").unwrap());
        let mut config = ConfigBag::of_layers(vec![layer]);

        let interceptor = UserAgentInterceptor::new();
        let ctx = Into::into(&context);
        interceptor
            .read_after_serialization(&ctx, &rc, &mut config)
            .unwrap();
        let mut ctx = Into::into(&mut context);
        interceptor
            .modify_before_signing(&mut ctx, &rc, &mut config)
            .unwrap();

        let app_value = "app/my_awesome_app";
        let header = expect_header(&context, "user-agent");
        assert!(
            !header.contains(app_value),
            "expected `{header}` to not contain `{app_value}`"
        );

        let header = expect_header(&context, "x-amz-user-agent");
        assert!(
            header.contains(app_value),
            "expected `{header}` to contain `{app_value}`"
        );
    }

    #[test]
    fn test_api_metadata_missing() {
        let rc = RuntimeComponentsBuilder::for_tests().build().unwrap();
        let context = context();
        let mut config = ConfigBag::base();

        let interceptor = UserAgentInterceptor::new();
        let ctx = Into::into(&context);

        let error = format!(
            "{}",
            DisplayErrorContext(
                &*interceptor
                    .read_after_serialization(&ctx, &rc, &mut config)
                    .expect_err("it should error")
            )
        );
        assert!(
            error.contains("This is a bug"),
            "`{error}` should contain message `This is a bug`"
        );
    }

    #[test]
    fn test_api_metadata_missing_with_ua_override() {
        let rc = RuntimeComponentsBuilder::for_tests().build().unwrap();
        let mut context = context();

        let mut layer = Layer::new("test");
        layer.store_put(AwsUserAgent::for_tests());
        let mut config = ConfigBag::of_layers(vec![layer]);

        let interceptor = UserAgentInterceptor::new();
        let mut ctx = Into::into(&mut context);

        interceptor
            .modify_before_signing(&mut ctx, &rc, &mut config)
            .expect("it should succeed");

        let header = expect_header(&context, "user-agent");
        assert_eq!(AwsUserAgent::for_tests().ua_header(), header);
        assert!(!header.contains("unused"));

        assert_eq!(
            AwsUserAgent::for_tests().aws_ua_header(),
            expect_header(&context, "x-amz-user-agent")
        );
    }

    #[test]
    fn test_cfg_load_captures_all_feature_layers() {
        use crate::sdk_feature::AwsSdkFeature;

        // Create a ConfigBag with features in both base layer and interceptor_state
        let mut base_layer = Layer::new("base");
        base_layer.store_append(AwsSdkFeature::EndpointOverride);

        let mut config = ConfigBag::of_layers(vec![base_layer]);

        // Store a feature in interceptor_state (simulating what interceptors do)
        config
            .interceptor_state()
            .store_append(AwsSdkFeature::SsoLoginDevice);

        // Verify that cfg.load() captures features from all layers
        let all_features: Vec<&AwsSdkFeature> = config.load::<AwsSdkFeature>().collect();

        assert_eq!(
            all_features.len(),
            2,
            "cfg.load() should capture features from all layers"
        );
        assert!(
            all_features.contains(&&AwsSdkFeature::EndpointOverride),
            "should contain feature from base layer"
        );
        assert!(
            all_features.contains(&&AwsSdkFeature::SsoLoginDevice),
            "should contain feature from interceptor_state"
        );
    }
}<|MERGE_RESOLUTION|>--- conflicted
+++ resolved
@@ -163,20 +163,7 @@
             .expect("`AwsUserAgent should have been created in `read_before_execution`")
             .clone();
 
-<<<<<<< HEAD
-        // Load features from ConfigBag. Note: cfg.load() automatically captures features
-        // from all layers in the ConfigBag, including the interceptor_state layer where
-        // interceptors store their features. There is no need to separately call
-        // cfg.interceptor_state().load() as that would be redundant.
-        let smithy_sdk_features = cfg.load::<SmithySdkFeature>();
-        for smithy_sdk_feature in smithy_sdk_features {
-            smithy_sdk_feature
-                .provide_business_metric()
-                .map(|m| ua.add_business_metric(m));
-        }
-=======
         let mut added_metrics = std::collections::HashSet::new();
->>>>>>> 80e9ab43
 
         add_metrics_unique!(cfg.load::<SmithySdkFeature>(), &mut ua, &mut added_metrics);
         add_metrics_unique!(cfg.load::<AwsSdkFeature>(), &mut ua, &mut added_metrics);
