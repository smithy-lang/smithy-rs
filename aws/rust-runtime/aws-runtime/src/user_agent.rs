--- conflicted
+++ resolved
@@ -122,11 +122,7 @@
     fn expect_header<'a>(context: &'a InterceptorContext, header_name: &str) -> &'a str {
         context
             .request()
-<<<<<<< HEAD
-            .unwrap()
-=======
             .expect("request is set")
->>>>>>> 303d99b6
             .headers()
             .get(header_name)
             .unwrap()
