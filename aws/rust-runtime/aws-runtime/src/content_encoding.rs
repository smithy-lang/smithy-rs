/*
 * Copyright Amazon.com, Inc. or its affiliates. All Rights Reserved.
 * SPDX-License-Identifier: Apache-2.0
 */

use aws_smithy_types::config_bag::{Storable, StoreReplace};
use bytes::{Bytes, BytesMut};
use pin_project_lite::pin_project;

use std::pin::Pin;
use std::task::{Context, Poll};

const CRLF: &str = "\r\n";
const CRLF_RAW: &[u8] = b"\r\n";

const CHUNK_TERMINATOR: &str = "0\r\n";
const CHUNK_TERMINATOR_RAW: &[u8] = b"0\r\n";

const TRAILER_SEPARATOR: &[u8] = b":";

/// Content encoding header value constants
pub mod header_value {
    /// Header value denoting "aws-chunked" encoding
    pub const AWS_CHUNKED: &str = "aws-chunked";
}

/// Options used when constructing an [`AwsChunkedBody`].
#[derive(Clone, Debug, Default)]
#[non_exhaustive]
pub struct AwsChunkedBodyOptions {
    /// The total size of the stream. Because we only support unsigned encoding
    /// this implies that there will only be a single chunk containing the
    /// underlying payload.
    stream_length: u64,
    /// The length of each trailer sent within an `AwsChunkedBody`. Necessary in
    /// order to correctly calculate the total size of the body accurately.
    trailer_lengths: Vec<u64>,
    /// Whether the aws-chunked encoding is disabled. This could occur, for instance,
    /// if a user specifies a custom checksum, rendering aws-chunked encoding unnecessary.
    disabled: bool,
}

impl Storable for AwsChunkedBodyOptions {
    type Storer = StoreReplace<Self>;
}

impl AwsChunkedBodyOptions {
    /// Create a new [`AwsChunkedBodyOptions`].
    pub fn new(stream_length: u64, trailer_lengths: Vec<u64>) -> Self {
        Self {
            stream_length,
            trailer_lengths,
            disabled: false,
        }
    }

    fn total_trailer_length(&self) -> u64 {
        self.trailer_lengths.iter().sum::<u64>()
            // We need to account for a CRLF after each trailer name/value pair
            + (self.trailer_lengths.len() * CRLF.len()) as u64
    }

    /// Set the stream length in the options
    pub fn with_stream_length(mut self, stream_length: u64) -> Self {
        self.stream_length = stream_length;
        self
    }

    /// Append a trailer length to the options
    pub fn with_trailer_len(mut self, trailer_len: u64) -> Self {
        self.trailer_lengths.push(trailer_len);
        self
    }

    /// Create a new [`AwsChunkedBodyOptions`] with aws-chunked encoding disabled.
    ///
    /// When the option is disabled, the body must not be wrapped in an `AwsChunkedBody`.
    pub fn disable_chunked_encoding() -> Self {
        Self {
            disabled: true,
            ..Default::default()
        }
    }

    /// Return whether aws-chunked encoding is disabled.
    pub fn disabled(&self) -> bool {
        self.disabled
    }

    /// Return the length of the body after `aws-chunked` encoding is applied
    pub fn encoded_length(&self) -> u64 {
        let mut length = 0;
        if self.stream_length != 0 {
            length += get_unsigned_chunk_bytes_length(self.stream_length);
        }

        // End chunk
        length += CHUNK_TERMINATOR.len() as u64;

        // Trailers
        for len in self.trailer_lengths.iter() {
            length += len + CRLF.len() as u64;
        }

        // Encoding terminator
        length += CRLF.len() as u64;

        length
    }
}

#[derive(Debug, PartialEq, Eq)]
enum AwsChunkedBodyState {
    /// Write out the size of the chunk that will follow. Then, transition into the
    /// `WritingChunk` state.
    WritingChunkSize,
    /// Write out the next chunk of data. Multiple polls of the inner body may need to occur before
    /// all data is written out. Once there is no more data to write, transition into the
    /// `WritingTrailers` state.
    WritingChunk,
    /// Write out all trailers associated with this `AwsChunkedBody` and then transition into the
    /// `Closed` state.
    WritingTrailers,
    /// This is the final state. Write out the body terminator and then remain in this state.
    Closed,
}

pin_project! {
    /// A request body compatible with `Content-Encoding: aws-chunked`. This implementation is only
    /// capable of writing a single chunk and does not support signed chunks.
    ///
    /// Chunked-Body grammar is defined in [ABNF] as:
    ///
    /// ```txt
    /// Chunked-Body    = *chunk
    ///                   last-chunk
    ///                   chunked-trailer
    ///                   CRLF
    ///
    /// chunk           = chunk-size CRLF chunk-data CRLF
    /// chunk-size      = 1*HEXDIG
    /// last-chunk      = 1*("0") CRLF
    /// chunked-trailer = *( entity-header CRLF )
    /// entity-header   = field-name ":" OWS field-value OWS
    /// ```
    /// For more info on what the abbreviations mean, see https://datatracker.ietf.org/doc/html/rfc7230#section-1.2
    ///
    /// [ABNF]:https://en.wikipedia.org/wiki/Augmented_Backus%E2%80%93Naur_form
    #[derive(Debug)]
    pub struct AwsChunkedBody<InnerBody> {
        #[pin]
        inner: InnerBody,
        #[pin]
        state: AwsChunkedBodyState,
        options: AwsChunkedBodyOptions,
        inner_body_bytes_read_so_far: usize,
    }
}

impl<Inner> AwsChunkedBody<Inner> {
    /// Wrap the given body in an outer body compatible with `Content-Encoding: aws-chunked`
    pub fn new(body: Inner, options: AwsChunkedBodyOptions) -> Self {
        Self {
            inner: body,
            state: AwsChunkedBodyState::WritingChunkSize,
            options,
            inner_body_bytes_read_so_far: 0,
        }
    }
}

impl<Inner> http_body_04x::Body for AwsChunkedBody<Inner>
where
    Inner: http_body_04x::Body<Data = Bytes, Error = aws_smithy_types::body::Error>,
{
    type Data = Bytes;
    type Error = aws_smithy_types::body::Error;

    fn poll_data(
        self: Pin<&mut Self>,
        cx: &mut Context<'_>,
    ) -> Poll<Option<Result<Self::Data, Self::Error>>> {
        tracing::trace!(state = ?self.state, "polling AwsChunkedBody");
        let mut this = self.project();

        match *this.state {
            AwsChunkedBodyState::WritingChunkSize => {
                if this.options.stream_length == 0 {
                    // If the stream is empty, we skip to writing trailers after writing the CHUNK_TERMINATOR.
                    *this.state = AwsChunkedBodyState::WritingTrailers;
                    tracing::trace!("stream is empty, writing chunk terminator");
                    Poll::Ready(Some(Ok(Bytes::from([CHUNK_TERMINATOR].concat()))))
                } else {
                    *this.state = AwsChunkedBodyState::WritingChunk;
                    // A chunk must be prefixed by chunk size in hexadecimal
                    let chunk_size = format!("{:X?}{CRLF}", this.options.stream_length);
                    tracing::trace!(%chunk_size, "writing chunk size");
                    let chunk_size = Bytes::from(chunk_size);
                    Poll::Ready(Some(Ok(chunk_size)))
                }
            }
            AwsChunkedBodyState::WritingChunk => match this.inner.poll_data(cx) {
                Poll::Ready(Some(Ok(data))) => {
                    tracing::trace!(len = data.len(), "writing chunk data");
                    *this.inner_body_bytes_read_so_far += data.len();
                    Poll::Ready(Some(Ok(data)))
                }
                Poll::Ready(None) => {
                    let actual_stream_length = *this.inner_body_bytes_read_so_far as u64;
                    let expected_stream_length = this.options.stream_length;
                    if actual_stream_length != expected_stream_length {
                        let err = Box::new(AwsChunkedBodyError::StreamLengthMismatch {
                            actual: actual_stream_length,
                            expected: expected_stream_length,
                        });
                        return Poll::Ready(Some(Err(err)));
                    };

                    tracing::trace!("no more chunk data, writing CRLF and chunk terminator");
                    *this.state = AwsChunkedBodyState::WritingTrailers;
                    // Since we wrote chunk data, we end it with a CRLF and since we only write
                    // a single chunk, we write the CHUNK_TERMINATOR immediately after
                    Poll::Ready(Some(Ok(Bytes::from([CRLF, CHUNK_TERMINATOR].concat()))))
                }
                Poll::Ready(Some(Err(e))) => Poll::Ready(Some(Err(e))),
                Poll::Pending => Poll::Pending,
            },
            AwsChunkedBodyState::WritingTrailers => {
                return match this.inner.poll_trailers(cx) {
                    Poll::Ready(Ok(trailers)) => {
                        *this.state = AwsChunkedBodyState::Closed;
                        let expected_length =
                            http_02x_utils::total_rendered_length_of_trailers(trailers.as_ref());
                        let actual_length = this.options.total_trailer_length();

                        if expected_length != actual_length {
                            let err =
                                Box::new(AwsChunkedBodyError::ReportedTrailerLengthMismatch {
                                    actual: actual_length,
                                    expected: expected_length,
                                });
                            return Poll::Ready(Some(Err(err)));
                        }

                        let mut trailers = http_02x_utils::trailers_as_aws_chunked_bytes(
                            trailers,
                            actual_length + 1,
                        );
                        // Insert the final CRLF to close the body
                        trailers.extend_from_slice(CRLF.as_bytes());

                        Poll::Ready(Some(Ok(trailers.into())))
                    }
                    Poll::Pending => Poll::Pending,
                    Poll::Ready(Err(e)) => Poll::Ready(Some(Err(e))),
                };
            }
            AwsChunkedBodyState::Closed => Poll::Ready(None),
        }
    }

    fn poll_trailers(
        self: Pin<&mut Self>,
        _cx: &mut Context<'_>,
    ) -> Poll<Result<Option<http_02x::HeaderMap<http_02x::HeaderValue>>, Self::Error>> {
        // Trailers were already appended to the body because of the content encoding scheme
        Poll::Ready(Ok(None))
    }

    fn is_end_stream(&self) -> bool {
        self.state == AwsChunkedBodyState::Closed
    }

<<<<<<< HEAD
    fn size_hint(&self) -> http_body_04x::SizeHint {
        http_body_04x::SizeHint::with_exact(self.encoded_length())
    }
}

/// Utility functions to help with the [http_body_04x::Body] trait implementation
mod http_02x_utils {
    use super::{CRLF, TRAILER_SEPARATOR};
    use bytes::BytesMut;
    use http_02x::HeaderMap;

    /// Writes trailers out into a `string` and then converts that `String` to a `Bytes` before
    /// returning.
    ///
    /// - Trailer names are separated by a single colon only, no space.
    /// - Trailer names with multiple values will be written out one line per value, with the name
    ///   appearing on each line.
    pub(super) fn trailers_as_aws_chunked_bytes(
        trailer_map: Option<HeaderMap>,
        estimated_length: u64,
    ) -> BytesMut {
        if let Some(trailer_map) = trailer_map {
            let mut current_header_name = None;
            let mut trailers =
                BytesMut::with_capacity(estimated_length.try_into().unwrap_or_default());

            for (header_name, header_value) in trailer_map.into_iter() {
                // When a header has multiple values, the name only comes up in iteration the first time
                // we see it. Therefore, we need to keep track of the last name we saw and fall back to
                // it when `header_name == None`.
                current_header_name = header_name.or(current_header_name);

                // In practice, this will always exist, but `if let` is nicer than unwrap
                if let Some(header_name) = current_header_name.as_ref() {
                    trailers.extend_from_slice(header_name.as_ref());
                    trailers.extend_from_slice(TRAILER_SEPARATOR);
                    trailers.extend_from_slice(header_value.as_bytes());
                    trailers.extend_from_slice(CRLF.as_bytes());
                }
            }

            trailers
        } else {
            BytesMut::new()
        }
    }

    /// Given an optional `HeaderMap`, calculate the total number of bytes required to represent the
    /// `HeaderMap`. If no `HeaderMap` is given as input, return 0.
    ///
    /// - Trailer names are separated by a single colon only, no space.
    /// - Trailer names with multiple values will be written out one line per value, with the name
    ///   appearing on each line.
    pub(super) fn total_rendered_length_of_trailers(trailer_map: Option<&HeaderMap>) -> u64 {
        match trailer_map {
            Some(trailer_map) => trailer_map
                .iter()
                .map(|(trailer_name, trailer_value)| {
                    trailer_name.as_str().len()
                        + TRAILER_SEPARATOR.len()
                        + trailer_value.len()
                        + CRLF.len()
                })
                .sum::<usize>() as u64,
            None => 0,
        }
    }
}

const UNREACHABLE_STATES: &str = "These states already short circuited";

/// Implementing the [http_body_1x::Body] trait
impl<Inner> http_body_1x::Body for AwsChunkedBody<Inner>
where
    Inner: http_body_1x::Body<Data = Bytes, Error = aws_smithy_types::body::Error>,
{
    type Data = Bytes;
    type Error = aws_smithy_types::body::Error;

    fn is_end_stream(&self) -> bool {
        self.state == AwsChunkedBodyState::Closed
    }

    fn size_hint(&self) -> http_body_1x::SizeHint {
        http_body_1x::SizeHint::with_exact(self.encoded_length())
    }

    fn poll_frame(
        self: Pin<&mut Self>,
        cx: &mut Context<'_>,
    ) -> Poll<Option<Result<http_body_1x::Frame<Self::Data>, Self::Error>>> {
        tracing::trace!(state = ?self.state, "polling AwsChunkedBody");
        let mut this = self.project();

        // Both `WritingChunkSize` and `Closed` states short circuit without polling the inner body

        // Initial setup, we do not poll the inner body here
        if *this.state == AwsChunkedBodyState::WritingChunkSize {
            if this.options.stream_length == 0 {
                // If the stream is empty, we skip to writing trailers after writing the CHUNK_TERMINATOR.
                tracing::trace!("stream is empty, writing chunk terminator");
                let frame = http_body_1x::Frame::data(Bytes::from(CHUNK_TERMINATOR));
                *this.state = AwsChunkedBodyState::WritingTrailers;
                return Poll::Ready(Some(Ok(frame)));
            } else {
                // A chunk must be prefixed by chunk size in hexadecimal
                let chunk_size = format!(
                    "{:X?}{}",
                    this.options.stream_length,
                    std::str::from_utf8(CRLF_RAW).unwrap()
                );
                tracing::trace!(%chunk_size, "writing chunk size");
                let chunk_size = http_body_1x::Frame::data(Bytes::from(chunk_size));
                *this.state = AwsChunkedBodyState::WritingChunk;
                return Poll::Ready(Some(Ok(chunk_size)));
            }
        }

        // Polled after completion
        if *this.state == AwsChunkedBodyState::Closed {
            return Poll::Ready(None);
        }

        // For all other states we must poll the inner body
        let maybe_frame = this.inner.poll_frame(cx);
        tracing::trace!(poll_state = ?maybe_frame, "Polling InnerBody");

        match maybe_frame {
            Poll::Ready(Some(Ok(frame))) => match *this.state {
                // Both data chunks and trailers are written as Frame::data so we treat these states similarly
                // Importantly we cannot know that the body data of the InnerBody is exhausted until we see a
                // trailer frame or a Poll::Ready(None)
                AwsChunkedBodyState::WritingChunk => {
                    if frame.is_data() {
                        let data = frame.data_ref().expect("Data frame has data");
                        tracing::trace!(len = data.len(), "Writing chunk data");
                        *this.inner_body_bytes_read_so_far += data.len();
                        Poll::Ready(Some(Ok(frame)))
                    } else {
                        tracing::trace!(
                            "No more chunk data, writing CRLF + CHUNK_TERMINATOR to end the data, and the first trailer frame"
                        );

                        // We exhausted the body data, now check if the length is correct
                        if let Err(poll_stream_len_err) =
                            http_1x_utils::check_for_stream_length_mismatch(
                                *this.inner_body_bytes_read_so_far as u64,
                                this.options.stream_length,
                            )
                        {
                            return poll_stream_len_err;
                        }

                        *this.state = AwsChunkedBodyState::WritingTrailers;
                        let trailers = frame.trailers_ref();

                        // NOTE: there is a subtle logic bug here (which is present in the http-02x implementation as well)
                        // The check for this error assumes that all trailers will come in a single trailer frame. Currently
                        // I believe this will always be the case since the only thing we send trailers for in AwsChunked is
                        // streaming checksums and that is a single trailer value. But it might not always be true. We should
                        // fix this bug when we update the behavior here to match the actual spec.
                        // The fix probably looks like returning Poll::Pending while we buffer all of the trailers and then
                        // comparing the actual length to the expected length before returning a final frame containing all
                        // of the trailers.
                        let actual_length: u64 =
                            http_1x_utils::total_rendered_length_of_trailers(trailers);
                        let expected_length = this.options.total_trailer_length();
                        if expected_length != actual_length {
                            let err =
                                Box::new(AwsChunkedBodyError::ReportedTrailerLengthMismatch {
                                    actual: actual_length,
                                    expected: expected_length,
                                });
                            return Poll::Ready(Some(Err(err)));
                        }

                        // Capacity = actual_length (in case all of the trailers specified in  come in AwsChunkedBodyOptions
                        // come in the first trailer frame which is going to be the case most of the time in practice) + 7
                        // (2 + 3) for the initial CRLF + CHUNK_TERMINATOR to end the chunked data + 2 for the final CRLF
                        // ending the trailers section.
                        let mut buf = BytesMut::with_capacity(actual_length as usize + 7);
                        // End the final data chunk
                        buf.extend_from_slice(&[CRLF_RAW, CHUNK_TERMINATOR_RAW].concat());

                        // We transform the trailers into raw bytes. We can't write them with Frame::trailers
                        // since we must include the CRLF + CHUNK_TERMINATOR that end the body and the CRLFs
                        // after each trailer, so we write them as Frame::data
                        let trailers = http_1x_utils::trailers_as_aws_chunked_bytes(trailers, buf);
                        Poll::Ready(Some(Ok(http_body_1x::Frame::data(trailers.into()))))
                    }
                }
                AwsChunkedBodyState::WritingTrailers => {
                    let trailers = frame.trailers_ref();
                    let actual_length: u64 =
                        http_1x_utils::total_rendered_length_of_trailers(trailers);
                    let buf = BytesMut::with_capacity(actual_length as usize + 7);
                    let trailers = http_1x_utils::trailers_as_aws_chunked_bytes(trailers, buf);
                    Poll::Ready(Some(Ok(http_body_1x::Frame::data(trailers.into()))))
                }
                AwsChunkedBodyState::Closed | AwsChunkedBodyState::WritingChunkSize => {
                    unreachable!("{}", UNREACHABLE_STATES)
                }
            },
            // InnerBody data exhausted, add finalizing bytes depending on current state
            Poll::Ready(None) => {
                let trailers = match *this.state {
                    AwsChunkedBodyState::WritingChunk => {
                        // We exhausted the body data, now check if the length is correct
                        if let Err(poll_stream_len_err) =
                            http_1x_utils::check_for_stream_length_mismatch(
                                *this.inner_body_bytes_read_so_far as u64,
                                this.options.stream_length,
                            )
                        {
                            return poll_stream_len_err;
                        }

                        // Since we exhausted the body data, but are still in the WritingChunk state we did
                        // not poll any trailer frames and we write the CRLF + Chunk terminator to begin the
                        // trailer section plus a single final CRLF to end the (empty) trailer section
                        let mut trailers = BytesMut::with_capacity(7);
                        trailers.extend_from_slice(
                            &[CRLF_RAW, CHUNK_TERMINATOR_RAW, CRLF_RAW].concat(),
                        );
                        trailers
                    }
                    AwsChunkedBodyState::WritingTrailers => {
                        let mut trailers = BytesMut::with_capacity(2);
                        trailers.extend_from_slice(CRLF_RAW);
                        trailers
                    }
                    AwsChunkedBodyState::Closed | AwsChunkedBodyState::WritingChunkSize => {
                        unreachable!("{}", UNREACHABLE_STATES)
                    }
                };

                let frame = http_body_1x::Frame::data(trailers.into());
                *this.state = AwsChunkedBodyState::Closed;
                Poll::Ready(Some(Ok(frame)))
            }
            // Passthrough states
            Poll::Pending => Poll::Pending,
            Poll::Ready(Some(Err(e))) => Poll::Ready(Some(Err(e))),
        }
    }
}
/// Utility functions to help with the [http_body_1x::Body] trait implementation
mod http_1x_utils {
    use std::task::Poll;

    use super::{CRLF_RAW, TRAILER_SEPARATOR};
    use bytes::{Bytes, BytesMut};
    use http_1x::{HeaderMap, HeaderName};

    /// Writes trailers out into a `string` and then converts that `String` to a `Bytes` before
    /// returning.
    ///
    /// - Trailer names are separated by a single colon only, no space.
    /// - Trailer names with multiple values will be written out one line per value, with the name
    ///   appearing on each line.
    pub(super) fn trailers_as_aws_chunked_bytes(
        trailer_map: Option<&HeaderMap>,
        mut buffer: BytesMut,
    ) -> BytesMut {
        if let Some(trailer_map) = trailer_map {
            let mut current_header_name: Option<HeaderName> = None;

            for (header_name, header_value) in trailer_map.clone().into_iter() {
                // When a header has multiple values, the name only comes up in iteration the first time
                // we see it. Therefore, we need to keep track of the last name we saw and fall back to
                // it when `header_name == None`.
                current_header_name = header_name.or(current_header_name);

                // In practice, this will always exist, but `if let` is nicer than unwrap
                if let Some(header_name) = current_header_name.as_ref() {
                    buffer.extend_from_slice(header_name.as_ref());
                    buffer.extend_from_slice(TRAILER_SEPARATOR);
                    buffer.extend_from_slice(header_value.as_bytes());
                    buffer.extend_from_slice(CRLF_RAW);
                }
            }

            buffer
        } else {
            buffer
        }
    }

    /// Given an optional `HeaderMap`, calculate the total number of bytes required to represent the
    /// `HeaderMap`. If no `HeaderMap` is given as input, return 0.
    ///
    /// - Trailer names are separated by a single colon only, no space.
    /// - Trailer names with multiple values will be written out one line per value, with the name
    ///   appearing on each line.
    pub(super) fn total_rendered_length_of_trailers(trailer_map: Option<&HeaderMap>) -> u64 {
        match trailer_map {
            Some(trailer_map) => trailer_map
                .iter()
                .map(|(trailer_name, trailer_value)| {
                    trailer_name.as_str().len()
                        + TRAILER_SEPARATOR.len()
                        + trailer_value.len()
                        + CRLF_RAW.len()
                })
                .sum::<usize>() as u64,
            None => 0,
        }
    }

    /// This is an ugly return type, but in practice it just returns `Ok(())` if the values match
    /// and `Err(Poll::Ready(Some(Err(AwsChunkedBodyError::StreamLengthMismatch))))` if they don't
    #[allow(clippy::type_complexity)]
    pub(super) fn check_for_stream_length_mismatch(
        actual_stream_length: u64,
        expected_stream_length: u64,
    ) -> Result<(), Poll<Option<Result<http_body_1x::Frame<Bytes>, aws_smithy_types::body::Error>>>>
    {
        if actual_stream_length != expected_stream_length {
            let err = Box::new(super::AwsChunkedBodyError::StreamLengthMismatch {
                actual: actual_stream_length,
                expected: expected_stream_length,
            });
            return Err(Poll::Ready(Some(Err(err))));
        };

        Ok(())
=======
    fn size_hint(&self) -> SizeHint {
        SizeHint::with_exact(self.options.encoded_length())
>>>>>>> d0dede76
    }
}

/// Errors related to `AwsChunkedBody`
#[derive(Debug)]
enum AwsChunkedBodyError {
    /// Error that occurs when the sum of `trailer_lengths` set when creating an `AwsChunkedBody` is
    /// not equal to the actual length of the trailers returned by the inner `http_body::Body`
    /// implementor. These trailer lengths are necessary in order to correctly calculate the total
    /// size of the body for setting the content length header.
    ReportedTrailerLengthMismatch { actual: u64, expected: u64 },
    /// Error that occurs when the `stream_length` set when creating an `AwsChunkedBody` is not
    /// equal to the actual length of the body returned by the inner `http_body::Body` implementor.
    /// `stream_length` must be correct in order to set an accurate content length header.
    StreamLengthMismatch { actual: u64, expected: u64 },
}

impl std::fmt::Display for AwsChunkedBodyError {
    fn fmt(&self, f: &mut std::fmt::Formatter<'_>) -> std::fmt::Result {
        match self {
            Self::ReportedTrailerLengthMismatch { actual, expected } => {
                write!(f, "When creating this AwsChunkedBody, length of trailers was reported as {expected}. However, when double checking during trailer encoding, length was found to be {actual} instead.")
            }
            Self::StreamLengthMismatch { actual, expected } => {
                write!(f, "When creating this AwsChunkedBody, stream length was reported as {expected}. However, when double checking during body encoding, length was found to be {actual} instead.")
            }
        }
    }
}

impl std::error::Error for AwsChunkedBodyError {}

// Used for finding how many hexadecimal digits it takes to represent a base 10 integer
fn int_log16<T>(mut i: T) -> u64
where
    T: std::ops::DivAssign + PartialOrd + From<u8> + Copy,
{
    let mut len = 0;
    let zero = T::from(0);
    let sixteen = T::from(16);

    while i > zero {
        i /= sixteen;
        len += 1;
    }

    len
}

fn get_unsigned_chunk_bytes_length(payload_length: u64) -> u64 {
    let hex_repr_len = int_log16(payload_length);
    hex_repr_len + CRLF.len() as u64 + payload_length + CRLF.len() as u64
}

#[cfg(test)]
mod tests {

    #[cfg(test)]
    mod http_02x_tests {
        use super::super::{
            http_02x_utils::{total_rendered_length_of_trailers, trailers_as_aws_chunked_bytes},
            AwsChunkedBody, AwsChunkedBodyOptions, CHUNK_TERMINATOR, CRLF,
        };

        use aws_smithy_types::body::SdkBody;
        use bytes::{Buf, Bytes};
        use bytes_utils::SegmentedBuf;
        use http_02x::{HeaderMap, HeaderValue};
        use http_body_04x::{Body, SizeHint};
        use pin_project_lite::pin_project;

        use std::io::Read;
        use std::pin::Pin;
        use std::task::{Context, Poll};
        use std::time::Duration;

        pin_project! {
            struct SputteringBody {
                parts: Vec<Option<Bytes>>,
                cursor: usize,
                delay_in_millis: u64,
            }
        }

        impl SputteringBody {
            fn len(&self) -> usize {
                self.parts.iter().flatten().map(|b| b.len()).sum()
            }
        }

        impl Body for SputteringBody {
            type Data = Bytes;
            type Error = aws_smithy_types::body::Error;

            fn poll_data(
                self: Pin<&mut Self>,
                cx: &mut Context<'_>,
            ) -> Poll<Option<Result<Self::Data, Self::Error>>> {
                if self.cursor == self.parts.len() {
                    return Poll::Ready(None);
                }

                let this = self.project();
                let delay_in_millis = *this.delay_in_millis;
                let next_part = this.parts.get_mut(*this.cursor).unwrap().take();

                match next_part {
                    None => {
                        *this.cursor += 1;
                        let waker = cx.waker().clone();
                        tokio::spawn(async move {
                            tokio::time::sleep(Duration::from_millis(delay_in_millis)).await;
                            waker.wake();
                        });
                        Poll::Pending
                    }
                    Some(data) => {
                        *this.cursor += 1;
                        Poll::Ready(Some(Ok(data)))
                    }
                }
            }

            fn poll_trailers(
                self: Pin<&mut Self>,
                _cx: &mut Context<'_>,
            ) -> Poll<Result<Option<HeaderMap<HeaderValue>>, Self::Error>> {
                Poll::Ready(Ok(None))
            }

            fn is_end_stream(&self) -> bool {
                false
            }

            fn size_hint(&self) -> SizeHint {
                SizeHint::new()
            }
        }

        #[tokio::test]
        async fn test_aws_chunked_encoding() {
            let test_fut = async {
                let input_str = "Hello world";
                let opts = AwsChunkedBodyOptions::new(input_str.len() as u64, Vec::new());
                let mut body = AwsChunkedBody::new(SdkBody::from(input_str), opts);

                let mut output = SegmentedBuf::new();
                while let Some(buf) = body.data().await {
                    output.push(buf.unwrap());
                }

                let mut actual_output = String::new();
                output
                    .reader()
                    .read_to_string(&mut actual_output)
                    .expect("Doesn't cause IO errors");

                let expected_output = "B\r\nHello world\r\n0\r\n\r\n";

                assert_eq!(expected_output, actual_output);
                assert!(
                    body.trailers()
                        .await
                        .expect("no errors occurred during trailer polling")
                        .is_none(),
                    "aws-chunked encoded bodies don't have normal HTTP trailers"
                );

                // You can insert a `tokio::time::sleep` here to verify the timeout works as intended
            };

            let timeout_duration = Duration::from_secs(3);
            if tokio::time::timeout(timeout_duration, test_fut)
                .await
                .is_err()
            {
                panic!("test_aws_chunked_encoding timed out after {timeout_duration:?}");
            }
        }

        #[tokio::test]
        async fn test_aws_chunked_encoding_sputtering_body() {
            let test_fut = async {
                let input = SputteringBody {
                    parts: vec![
                        Some(Bytes::from_static(b"chunk 1, ")),
                        None,
                        Some(Bytes::from_static(b"chunk 2, ")),
                        Some(Bytes::from_static(b"chunk 3, ")),
                        None,
                        None,
                        Some(Bytes::from_static(b"chunk 4, ")),
                        Some(Bytes::from_static(b"chunk 5, ")),
                        Some(Bytes::from_static(b"chunk 6")),
                    ],
                    cursor: 0,
                    delay_in_millis: 500,
                };
                let opts = AwsChunkedBodyOptions::new(input.len() as u64, Vec::new());
                let mut body = AwsChunkedBody::new(input, opts);

                let mut output = SegmentedBuf::new();
                while let Some(buf) = body.data().await {
                    output.push(buf.unwrap());
                }

                let mut actual_output = String::new();
                output
                    .reader()
                    .read_to_string(&mut actual_output)
                    .expect("Doesn't cause IO errors");

                let expected_output =
                    "34\r\nchunk 1, chunk 2, chunk 3, chunk 4, chunk 5, chunk 6\r\n0\r\n\r\n";

                assert_eq!(expected_output, actual_output);
                assert!(
                    body.trailers()
                        .await
                        .expect("no errors occurred during trailer polling")
                        .is_none(),
                    "aws-chunked encoded bodies don't have normal HTTP trailers"
                );
            };

            let timeout_duration = Duration::from_secs(3);
            if tokio::time::timeout(timeout_duration, test_fut)
                .await
                .is_err()
            {
                panic!(
                "test_aws_chunked_encoding_sputtering_body timed out after {timeout_duration:?}"
            );
            }
        }

        #[tokio::test]
        #[should_panic = "called `Result::unwrap()` on an `Err` value: ReportedTrailerLengthMismatch { actual: 44, expected: 0 }"]
        async fn test_aws_chunked_encoding_incorrect_trailer_length_panic() {
            let input_str = "Hello world";
            // Test body has no trailers, so this length is incorrect and will trigger an assert panic
            // When the panic occurs, it will actually expect a length of 44. This is because, when using
            // aws-chunked encoding, each trailer will end with a CRLF which is 2 bytes long.
            let wrong_trailer_len = 42;
            let opts = AwsChunkedBodyOptions::new(input_str.len() as u64, vec![wrong_trailer_len]);
            let mut body = AwsChunkedBody::new(SdkBody::from(input_str), opts);

            // We don't care about the body contents but we have to read it all before checking for trailers
            while let Some(buf) = body.data().await {
                drop(buf.unwrap());
            }

            assert!(
                body.trailers()
                    .await
                    .expect("no errors occurred during trailer polling")
                    .is_none(),
                "aws-chunked encoded bodies don't have normal HTTP trailers"
            );
        }

        #[tokio::test]
        async fn test_aws_chunked_encoding_empty_body() {
            let input_str = "";
            let opts = AwsChunkedBodyOptions::new(input_str.len() as u64, Vec::new());
            let mut body = AwsChunkedBody::new(SdkBody::from(input_str), opts);

            let mut output = SegmentedBuf::new();
            while let Some(buf) = body.data().await {
                output.push(buf.unwrap());
            }

            let mut actual_output = String::new();
            output
                .reader()
                .read_to_string(&mut actual_output)
                .expect("Doesn't cause IO errors");

            let expected_output = [CHUNK_TERMINATOR, CRLF].concat();

            assert_eq!(expected_output, actual_output);
            assert!(
                body.trailers()
                    .await
                    .expect("no errors occurred during trailer polling")
                    .is_none(),
                "aws-chunked encoded bodies don't have normal HTTP trailers"
            );
        }

        #[tokio::test]
        async fn test_total_rendered_length_of_trailers() {
            let mut trailers = HeaderMap::new();

            trailers.insert("empty_value", HeaderValue::from_static(""));

            trailers.insert("single_value", HeaderValue::from_static("value 1"));

            trailers.insert("two_values", HeaderValue::from_static("value 1"));
            trailers.append("two_values", HeaderValue::from_static("value 2"));

            trailers.insert("three_values", HeaderValue::from_static("value 1"));
            trailers.append("three_values", HeaderValue::from_static("value 2"));
            trailers.append("three_values", HeaderValue::from_static("value 3"));

            let trailers = Some(trailers);
            let actual_length = total_rendered_length_of_trailers(trailers.as_ref());
            let expected_length =
                (trailers_as_aws_chunked_bytes(trailers, actual_length).len()) as u64;

            assert_eq!(expected_length, actual_length);
        }

        #[tokio::test]
        async fn test_total_rendered_length_of_empty_trailers() {
            let trailers = Some(HeaderMap::new());
            let actual_length = total_rendered_length_of_trailers(trailers.as_ref());
            let expected_length =
                (trailers_as_aws_chunked_bytes(trailers, actual_length).len()) as u64;

            assert_eq!(expected_length, actual_length);
        }
    }

    #[cfg(test)]
    mod http_1x_tests {
        use super::super::{
            http_1x_utils::{total_rendered_length_of_trailers, trailers_as_aws_chunked_bytes},
            AwsChunkedBody, AwsChunkedBodyOptions, CHUNK_TERMINATOR_RAW, CRLF_RAW,
        };

        use aws_smithy_types::body::SdkBody;
        use bytes::{Buf, Bytes, BytesMut};
        use bytes_utils::SegmentedBuf;
        use http_1x::{HeaderMap, HeaderValue};
        use http_body_1x::{Body, Frame, SizeHint};
        use http_body_util::BodyExt;
        use pin_project_lite::pin_project;

        use std::io::Read;
        use std::pin::Pin;
        use std::task::{Context, Poll};
        use std::time::Duration;

        pin_project! {
            struct SputteringBody {
                parts: Vec<Option<Bytes>>,
                cursor: usize,
                delay_in_millis: u64,
            }
        }

        impl SputteringBody {
            fn len(&self) -> usize {
                self.parts.iter().flatten().map(|b| b.len()).sum()
            }
        }

        impl Body for SputteringBody {
            type Data = Bytes;
            type Error = aws_smithy_types::body::Error;

            fn poll_frame(
                self: Pin<&mut Self>,
                cx: &mut Context<'_>,
            ) -> Poll<Option<Result<Frame<Self::Data>, Self::Error>>> {
                if self.cursor == self.parts.len() {
                    return Poll::Ready(None);
                }

                let this = self.project();
                let delay_in_millis = *this.delay_in_millis;
                let next_part = this.parts.get_mut(*this.cursor).unwrap().take();

                match next_part {
                    None => {
                        *this.cursor += 1;
                        let waker = cx.waker().clone();
                        tokio::spawn(async move {
                            tokio::time::sleep(Duration::from_millis(delay_in_millis)).await;
                            waker.wake();
                        });
                        Poll::Pending
                    }
                    Some(data) => {
                        *this.cursor += 1;
                        let frame = Frame::data(data);
                        Poll::Ready(Some(Ok(frame)))
                    }
                }
            }

            fn is_end_stream(&self) -> bool {
                false
            }

            fn size_hint(&self) -> SizeHint {
                SizeHint::new()
            }
        }

        #[tokio::test]
        async fn test_aws_chunked_encoding() {
            let test_fut = async {
                let input_str = "Hello world";
                let opts = AwsChunkedBodyOptions::new(input_str.len() as u64, vec![]);
                let mut body = AwsChunkedBody::new(SdkBody::from(input_str), opts);

                let mut output = SegmentedBuf::new();
                while let Some(Ok(buf)) = body.frame().await {
                    output.push(buf.into_data().unwrap());
                }

                let mut actual_output = String::new();
                output
                    .reader()
                    .read_to_string(&mut actual_output)
                    .expect("Doesn't cause IO errors");

                let expected_output = "B\r\nHello world\r\n0\r\n\r\n";

                assert_eq!(expected_output, actual_output);

                // You can insert a `tokio::time::sleep` here to verify the timeout works as intended
            };

            let timeout_duration = Duration::from_secs(3);
            if tokio::time::timeout(timeout_duration, test_fut)
                .await
                .is_err()
            {
                panic!("test_aws_chunked_encoding timed out after {timeout_duration:?}");
            }
        }

        #[tokio::test]
        async fn test_aws_chunked_encoding_sputtering_body() {
            let test_fut = async {
                let input = SputteringBody {
                    parts: vec![
                        Some(Bytes::from_static(b"chunk 1, ")),
                        None,
                        Some(Bytes::from_static(b"chunk 2, ")),
                        Some(Bytes::from_static(b"chunk 3, ")),
                        None,
                        None,
                        Some(Bytes::from_static(b"chunk 4, ")),
                        Some(Bytes::from_static(b"chunk 5, ")),
                        Some(Bytes::from_static(b"chunk 6")),
                    ],
                    cursor: 0,
                    delay_in_millis: 500,
                };
                let opts = AwsChunkedBodyOptions::new(input.len() as u64, vec![]);
                let mut body = AwsChunkedBody::new(input, opts);

                let mut output = SegmentedBuf::new();
                while let Some(Ok(buf)) = body.frame().await {
                    output.push(buf.into_data().unwrap());
                }

                let mut actual_output = String::new();
                output
                    .reader()
                    .read_to_string(&mut actual_output)
                    .expect("Doesn't cause IO errors");

                let expected_output =
                    "34\r\nchunk 1, chunk 2, chunk 3, chunk 4, chunk 5, chunk 6\r\n0\r\n\r\n";

                assert_eq!(expected_output, actual_output);
            };

            let timeout_duration = Duration::from_secs(3);
            if tokio::time::timeout(timeout_duration, test_fut)
                .await
                .is_err()
            {
                panic!(
                "test_aws_chunked_encoding_sputtering_body timed out after {timeout_duration:?}"
            );
            }
        }

        #[tokio::test]
        async fn test_aws_chunked_encoding_incorrect_trailer_length_panic() {
            let input_str = "Hello world";
            // Test body has no trailers, so this length is incorrect and will trigger an assert panic
            // When the panic occurs, it will actually expect a length of 44. This is because, when using
            // aws-chunked encoding, each trailer will end with a CRLF which is 2 bytes long.
            let wrong_trailer_len = 42;
            let opts = AwsChunkedBodyOptions::new(input_str.len() as u64, vec![wrong_trailer_len]);
            let mut body = AwsChunkedBody::new(SdkBody::from(input_str), opts);

            // We don't care about the body contents but we have to read it all before checking for trailers
            while let Some(Ok(frame)) = body.frame().await {
                assert!(!frame.is_trailers());
            }
        }

        #[tokio::test]
        async fn test_aws_chunked_encoding_empty_body() {
            let input_str = "";
            let opts = AwsChunkedBodyOptions::new(input_str.len() as u64, vec![]);
            let mut body = AwsChunkedBody::new(SdkBody::from(input_str), opts);

            let mut output = SegmentedBuf::new();
            while let Some(Ok(frame)) = body.frame().await {
                output.push(frame.into_data().unwrap());
            }

            let mut actual_output = String::new();
            output
                .reader()
                .read_to_string(&mut actual_output)
                .expect("Doesn't cause IO errors");

            let actual_output = std::str::from_utf8(actual_output.as_bytes()).unwrap();
            let expected_output = [CHUNK_TERMINATOR_RAW, CRLF_RAW].concat();
            let expected_output = std::str::from_utf8(&expected_output).unwrap();

            assert_eq!(expected_output, actual_output);
        }

        #[tokio::test]
        async fn test_total_rendered_length_of_trailers() {
            let mut trailers = HeaderMap::new();

            trailers.insert("empty_value", HeaderValue::from_static(""));

            trailers.insert("single_value", HeaderValue::from_static("value 1"));

            trailers.insert("two_values", HeaderValue::from_static("value 1"));
            trailers.append("two_values", HeaderValue::from_static("value 2"));

            trailers.insert("three_values", HeaderValue::from_static("value 1"));
            trailers.append("three_values", HeaderValue::from_static("value 2"));
            trailers.append("three_values", HeaderValue::from_static("value 3"));

            let trailers = Some(&trailers);
            let actual_length = total_rendered_length_of_trailers(trailers);
            let buf = BytesMut::with_capacity(actual_length as usize);
            let expected_length = (trailers_as_aws_chunked_bytes(trailers, buf).len()) as u64;

            assert_eq!(expected_length, actual_length);
        }

        #[tokio::test]
        async fn test_total_rendered_length_of_empty_trailers() {
            let header_map = HeaderMap::new();
            let trailers = Some(&header_map);
            let actual_length = total_rendered_length_of_trailers(trailers);
            let buf = BytesMut::with_capacity(actual_length as usize);
            let expected_length = (trailers_as_aws_chunked_bytes(trailers, buf).len()) as u64;

            assert_eq!(expected_length, actual_length);
        }
    }
}<|MERGE_RESOLUTION|>--- conflicted
+++ resolved
@@ -271,9 +271,8 @@
         self.state == AwsChunkedBodyState::Closed
     }
 
-<<<<<<< HEAD
     fn size_hint(&self) -> http_body_04x::SizeHint {
-        http_body_04x::SizeHint::with_exact(self.encoded_length())
+        http_body_04x::SizeHint::with_exact(self.options.encoded_length())
     }
 }
 
@@ -356,7 +355,7 @@
     }
 
     fn size_hint(&self) -> http_body_1x::SizeHint {
-        http_body_1x::SizeHint::with_exact(self.encoded_length())
+        http_body_1x::SizeHint::with_exact(self.options.encoded_length())
     }
 
     fn poll_frame(
@@ -598,10 +597,6 @@
         };
 
         Ok(())
-=======
-    fn size_hint(&self) -> SizeHint {
-        SizeHint::with_exact(self.options.encoded_length())
->>>>>>> d0dede76
     }
 }
 
