--- conflicted
+++ resolved
@@ -4,6 +4,7 @@
  */
 
 use aws_smithy_types::config_bag::{Storable, StoreReplace};
+use aws_smithy_types::config_bag::{Storable, StoreReplace};
 use bytes::{Bytes, BytesMut};
 use pin_project_lite::pin_project;
 
@@ -25,7 +26,7 @@
 }
 
 /// Options used when constructing an [`AwsChunkedBody`].
-#[derive(Clone, Debug, Default)]
+#[derive(Clone, Debug, Default, Clone, Debug, Default)]
 #[non_exhaustive]
 pub struct AwsChunkedBodyOptions {
     /// The total size of the stream. Because we only support unsigned encoding
@@ -51,6 +52,7 @@
             stream_length,
             trailer_lengths,
             disabled: false,
+            disabled: false,
         }
     }
 
@@ -67,9 +69,52 @@
     }
 
     /// Append a trailer length to the options
+    /// Set the stream length in the options
+    pub fn with_stream_length(mut self, stream_length: u64) -> Self {
+        self.stream_length = stream_length;
+        self
+    }
+
+    /// Append a trailer length to the options
     pub fn with_trailer_len(mut self, trailer_len: u64) -> Self {
         self.trailer_lengths.push(trailer_len);
         self
+    }
+
+    /// Create a new [`AwsChunkedBodyOptions`] with aws-chunked encoding disabled.
+    ///
+    /// When the option is disabled, the body must not be wrapped in an `AwsChunkedBody`.
+    pub fn disable_chunked_encoding() -> Self {
+        Self {
+            disabled: true,
+            ..Default::default()
+        }
+    }
+
+    /// Return whether aws-chunked encoding is disabled.
+    pub fn disabled(&self) -> bool {
+        self.disabled
+    }
+
+    /// Return the length of the body after `aws-chunked` encoding is applied
+    pub fn encoded_length(&self) -> u64 {
+        let mut length = 0;
+        if self.stream_length != 0 {
+            length += get_unsigned_chunk_bytes_length(self.stream_length);
+        }
+
+        // End chunk
+        length += CHUNK_TERMINATOR.len() as u64;
+
+        // Trailers
+        for len in self.trailer_lengths.iter() {
+            length += len + CRLF.len() as u64;
+        }
+
+        // Encoding terminator
+        length += CRLF.len() as u64;
+
+        length
     }
 
     /// Create a new [`AwsChunkedBodyOptions`] with aws-chunked encoding disabled.
@@ -271,7 +316,6 @@
         self.state == AwsChunkedBodyState::Closed
     }
 
-<<<<<<< HEAD
     fn size_hint(&self) -> http_body_04x::SizeHint {
         http_body_04x::SizeHint::with_exact(self.options.encoded_length())
     }
@@ -598,10 +642,6 @@
         };
 
         Ok(())
-=======
-    fn size_hint(&self) -> SizeHint {
-        SizeHint::with_exact(self.options.encoded_length())
->>>>>>> 3b944378
     }
 }
 
