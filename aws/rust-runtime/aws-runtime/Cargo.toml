[package]
name = "aws-runtime"
<<<<<<< HEAD
version = "1.6.0"
=======
version = "1.5.17"
>>>>>>> 3b944378
authors = ["AWS Rust SDK Team <aws-sdk-rust@amazon.com>"]
description = "Runtime support code for the AWS SDK. This crate isn't intended to be used directly."
edition = "2021"
license = "Apache-2.0"
repository = "https://github.com/smithy-lang/smithy-rs"
rust-version = "1.88"

[features]
event-stream = ["dep:aws-smithy-eventstream", "aws-sigv4/sign-eventstream"]
http-02x = []
http-1x = []
test-util = ["dep:regex-lite"]
sigv4a = ["aws-sigv4/sigv4a"]

[dependencies]
aws-credential-types = { path = "../aws-credential-types" }
# TODO(httpRefactor): Remove the http0-compat feature
aws-sigv4 = { path = "../aws-sigv4", features = ["http0-compat"] }
aws-smithy-async = { path = "../../../rust-runtime/aws-smithy-async" }
aws-smithy-eventstream = { path = "../../../rust-runtime/aws-smithy-eventstream", optional = true }
aws-smithy-http = { path = "../../../rust-runtime/aws-smithy-http" }
aws-smithy-runtime = { path = "../../../rust-runtime/aws-smithy-runtime", features = ["client" ] }
aws-smithy-runtime-api = { path = "../../../rust-runtime/aws-smithy-runtime-api", features = ["client", "http-1x"] }
aws-smithy-types = { path = "../../../rust-runtime/aws-smithy-types", features = ["http-body-1-x"]}
aws-types = { path = "../aws-types" }
bytes = "1.10.0"
fastrand = "2.3.0"
http-02x = { package = "http", version = "0.2.12" }
http-body-04x = { package = "http-body", version = "0.4.6" }
http-1x = { package = "http", version = "1.3.1"}
http-body-1x = { package = "http-body", version = "1.0.1"}
percent-encoding = "2.3.1"
pin-project-lite = "0.2.14"
regex-lite = { version = "0.1.5", optional = true }
tracing = "0.1.40"
uuid = { version = "1" }

[dev-dependencies]
arbitrary = "1.3"
aws-credential-types = { path = "../aws-credential-types", features = ["test-util"] }
aws-smithy-async = { path = "../../../rust-runtime/aws-smithy-async", features = ["test-util"] }
aws-smithy-protocol-test = { path = "../../../rust-runtime/aws-smithy-protocol-test" }
aws-smithy-runtime-api = { path = "../../../rust-runtime/aws-smithy-runtime-api", features = ["test-util", "http-1x"] }
aws-smithy-types = { path = "../../../rust-runtime/aws-smithy-types", features = ["test-util"] }
bytes-utils = "0.1.2"
convert_case = "0.6.0"
futures-util = { version = "0.3.29", default-features = false }
http-body-util = "0.1.3"
proptest = "1.2"
serde = { version = "1", features = ["derive"]}
serde_json = "1"
tokio = { version = "1.23.1", features = ["macros", "rt", "time"] }
tracing-subscriber = { version = "0.3.17", features = ["env-filter"] }
tracing-test = "0.2.4"

[package.metadata.docs.rs]
all-features = true
targets = ["x86_64-unknown-linux-gnu"]
cargo-args = ["-Zunstable-options", "-Zrustdoc-scrape-examples"]
rustdoc-args = ["--cfg", "docsrs"]
# End of docs.rs metadata

[package.metadata.smithy-rs-release-tooling]
stable = true<|MERGE_RESOLUTION|>--- conflicted
+++ resolved
@@ -1,10 +1,6 @@
 [package]
 name = "aws-runtime"
-<<<<<<< HEAD
 version = "1.6.0"
-=======
-version = "1.5.17"
->>>>>>> 3b944378
 authors = ["AWS Rust SDK Team <aws-sdk-rust@amazon.com>"]
 description = "Runtime support code for the AWS SDK. This crate isn't intended to be used directly."
 edition = "2021"
