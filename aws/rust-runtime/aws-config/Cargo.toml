[package]
name = "aws-config"
<<<<<<< HEAD
version = "1.6.0"
=======
version = "1.5.16"
>>>>>>> 0071c6db
authors = [
    "AWS Rust SDK Team <aws-sdk-rust@amazon.com>",
    "Russell Cohen <rcoh@amazon.com>",
]
description = "AWS SDK config and credential provider implementations."
edition = "2021"
exclude = ["test-data/*", "integration-tests/*"]
license = "Apache-2.0"
repository = "https://github.com/smithy-lang/smithy-rs"

[features]
behavior-version-latest = []
credentials-process = ["tokio/process"]
default = ["default-https-client", "rt-tokio", "credentials-process", "sso"]
rt-tokio = ["aws-smithy-async/rt-tokio", "aws-smithy-runtime/rt-tokio", "tokio/rt"]
# NOTE: `client-hyper` and `rustls` were proxies for enabling the default HTTP client plugin of `aws-smithy-runtime`
# there is no direct usage otherwise on hyper or rustls in this crate. These are superceded by the more appropriately
# named `default-https-client` feature and `client-hyper` and `rustls` are now synonyms for the same
# TODO(hyper1) - deprecate legacy `client-hyper` and `rustls` features when available in cargo: https://github.com/rust-lang/cargo/issues/7130
client-hyper = ["aws-smithy-runtime/default-https-client"]
rustls = ["client-hyper"]
default-https-client = ["aws-smithy-runtime/default-https-client"]
sso = ["dep:aws-sdk-sso", "dep:aws-sdk-ssooidc", "dep:ring", "dep:hex", "dep:zeroize", "aws-smithy-runtime-api/http-auth"]
test-util = ["aws-runtime/test-util"]

# deprecated: this feature does nothing
allow-compilation = []

[dependencies]
aws-credential-types = { path = "../../sdk/build/aws-sdk/sdk/aws-credential-types", features = ["test-util"] }
aws-runtime = { path = "../../sdk/build/aws-sdk/sdk/aws-runtime" }
aws-sdk-sts = { path = "../../sdk/build/aws-sdk/sdk/sts", default-features = false }
aws-smithy-async = { path = "../../sdk/build/aws-sdk/sdk/aws-smithy-async" }
aws-smithy-http = { path = "../../sdk/build/aws-sdk/sdk/aws-smithy-http" }
aws-smithy-json = { path = "../../sdk/build/aws-sdk/sdk/aws-smithy-json" }
aws-smithy-runtime = { path = "../../sdk/build/aws-sdk/sdk/aws-smithy-runtime", features = ["client"] }
aws-smithy-runtime-api = { path = "../../sdk/build/aws-sdk/sdk/aws-smithy-runtime-api", features = ["client"] }
aws-smithy-types = { path = "../../sdk/build/aws-sdk/sdk/aws-smithy-types" }
aws-types = { path = "../../sdk/build/aws-sdk/sdk/aws-types" }
bytes = "1.1.0"
http = "1"
time = { version = "0.3.4", features = ["parsing"] }
tokio = { version = "1.13.1", features = ["sync"] }
tracing = { version = "0.1" }
url = "2.5.4"

# implementation detail of IMDS credentials provider
fastrand = "2.3.0"

# implementation detail of SSO credential caching
aws-sdk-sso = { path = "../../sdk/build/aws-sdk/sdk/sso", default-features = false, optional = true }
ring = { version = "0.17.5", optional = true }
hex = { version = "0.4.3", optional = true }
zeroize = { version = "1", optional = true }

# implementation detail of SSO OIDC `CreateToken` for SSO token providers
aws-sdk-ssooidc = { path = "../../sdk/build/aws-sdk/sdk/ssooidc", default-features = false, optional = true }

# FIXME(hyper1): pins proc macro to fix build issue.
proc-macro2 = { version = "1.0.92", optional = true }

[dev-dependencies]
aws-smithy-async = { path = "../../sdk/build/aws-sdk/sdk/aws-smithy-async", features = ["rt-tokio", "test-util"] }
aws-smithy-runtime = { path = "../../sdk/build/aws-sdk/sdk/aws-smithy-runtime", features = ["client", "test-util"] }
aws-smithy-http-client = { path = "../../sdk/build/aws-sdk/sdk/aws-smithy-http-client", features = ["default-client", "test-util"] }
aws-smithy-runtime-api = { path = "../../sdk/build/aws-sdk/sdk/aws-smithy-runtime-api", features = ["test-util"] }
futures-util = { version = "0.3.29", default-features = false }
tracing-test = "0.2.4"
tracing-subscriber = { version = "0.3.16", features = ["fmt", "json"] }
tokio = { version = "1.23.1", features = ["full", "test-util"] }

# used for test case deserialization
serde = { version = "1", features = ["derive"] }
serde_json = "1"

[package.metadata.docs.rs]
all-features = true
targets = ["x86_64-unknown-linux-gnu"]
cargo-args = ["-Zunstable-options", "-Zrustdoc-scrape-examples"]
rustdoc-args = ["--cfg", "docsrs"]
# End of docs.rs metadata

# make sure to keep crate stability in sync with the second element of the following tuple in
# buildSrc/src/main/kotlin/CrateSet.kt:
#  Crate("aws-config", STABLE_VERSION_PROP_NAME),
[package.metadata.smithy-rs-release-tooling]
stable = true

# FIXME - workaround minimal-versions check issue with proc-macro < 1.0.60
[package.metadata.cargo-udeps.ignore]
normal = ["proc-macro2"]<|MERGE_RESOLUTION|>--- conflicted
+++ resolved
@@ -1,10 +1,6 @@
 [package]
 name = "aws-config"
-<<<<<<< HEAD
 version = "1.6.0"
-=======
-version = "1.5.16"
->>>>>>> 0071c6db
 authors = [
     "AWS Rust SDK Team <aws-sdk-rust@amazon.com>",
     "Russell Cohen <rcoh@amazon.com>",
