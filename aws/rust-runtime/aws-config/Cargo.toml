[package]
name = "aws-config"
version = "0.0.0-smithy-rs-head"
authors = [
    "AWS Rust SDK Team <aws-sdk-rust@amazon.com>",
    "Russell Cohen <rcoh@amazon.com>",
]
description = "AWS SDK config and credential provider implementations."
edition = "2021"
exclude = ["test-data/*", "integration-tests/*"]
license = "Apache-2.0"
repository = "https://github.com/awslabs/smithy-rs"

[features]
<<<<<<< HEAD
client-hyper = ["aws-smithy-client/client-hyper", "aws-smithy-runtime/connector-hyper"]
rustls = ["aws-smithy-client/rustls", "client-hyper"]
native-tls = []
allow-compilation = [
] # our tests use `cargo test --all-features` and native-tls breaks CI
rt-tokio = ["aws-smithy-async/rt-tokio", "tokio/rt"]
=======
client-hyper = ["aws-smithy-runtime/connector-hyper-0-14-x"]
rustls = ["aws-smithy-runtime/tls-rustls", "client-hyper"]
allow-compilation = [] # our tests use `cargo test --all-features` and native-tls breaks CI
rt-tokio = ["aws-smithy-async/rt-tokio", "aws-smithy-runtime/rt-tokio", "tokio/rt"]
>>>>>>> 08196ec8
credentials-sso = ["dep:aws-sdk-sso", "dep:ring", "dep:hex", "dep:zeroize"]

default = ["client-hyper", "rustls", "rt-tokio", "credentials-sso"]

[dependencies]
aws-credential-types = { path = "../../sdk/build/aws-sdk/sdk/aws-credential-types" }
aws-http = { path = "../../sdk/build/aws-sdk/sdk/aws-http" }
aws-sdk-sts = { path = "../../sdk/build/aws-sdk/sdk/sts", default-features = false }
aws-smithy-async = { path = "../../sdk/build/aws-sdk/sdk/aws-smithy-async" }
aws-smithy-http = { path = "../../sdk/build/aws-sdk/sdk/aws-smithy-http" }
aws-smithy-json = { path = "../../sdk/build/aws-sdk/sdk/aws-smithy-json" }
aws-smithy-runtime = { path = "../../sdk/build/aws-sdk/sdk/aws-smithy-runtime", features = ["client"] }
aws-smithy-runtime-api = { path = "../../sdk/build/aws-sdk/sdk/aws-smithy-runtime-api", features = ["client"] }
aws-smithy-types = { path = "../../sdk/build/aws-sdk/sdk/aws-smithy-types" }
aws-runtime = { path = "../../sdk/build/aws-sdk/sdk/aws-runtime" }
aws-types = { path = "../../sdk/build/aws-sdk/sdk/aws-types" }
hyper = { version = "0.14.26", default-features = false }
time = { version = "0.3.4", features = ["parsing"] }
tokio = { version = "1.13.1", features = ["sync"] }
tracing = { version = "0.1" }

# implementation detail of IMDS credentials provider
fastrand = "2.0.0"

bytes = "1.1.0"
http = "0.2.4"

# implementation detail of SSO credential caching
aws-sdk-sso = { path = "../../sdk/build/aws-sdk/sdk/sso", default-features = false, optional = true }
ring = { version = "0.16", optional = true }
hex = { version = "0.4.3", optional = true }
zeroize = { version = "1", optional = true }

[dev-dependencies]
aws-smithy-runtime = { path = "../../sdk/build/aws-sdk/sdk/aws-smithy-runtime", features = ["client", "connector-hyper-0-14-x", "test-util"] }
futures-util = { version = "0.3.16", default-features = false }
tracing-test = "0.2.1"
tracing-subscriber = { version = "0.3.16", features = ["fmt", "json"] }

tokio = { version = "1.23.1", features = ["full", "test-util"] }

# used for fuzzing profile parsing
arbitrary = "1.3"

# used for test case deserialization
serde = { version = "1", features = ["derive"] }
serde_json = "1"

<<<<<<< HEAD
aws-credential-types = { path = "../../sdk/build/aws-sdk/sdk/aws-credential-types", features = [
    "test-util",
] }
aws-smithy-client = { path = "../../sdk/build/aws-sdk/sdk/aws-smithy-client", features = [
    "test-util",
    "rt-tokio",
    "client-hyper",
] }

# used for a usage example
hyper-rustls = { version = "0.24", features = [
    "webpki-tokio",
    "http2",
    "http1",
] }
aws-smithy-async = { path = "../../sdk/build/aws-sdk/sdk/aws-smithy-async", features = [
    "test-util",
] }
=======
aws-credential-types = { path = "../../sdk/build/aws-sdk/sdk/aws-credential-types", features = ["test-util"] }

# used for a usage example
hyper-rustls = { version = "0.24", features = ["webpki-tokio", "http2", "http1"] }
aws-smithy-async = { path = "../../sdk/build/aws-sdk/sdk/aws-smithy-async", features = ["rt-tokio", "test-util"] }
>>>>>>> 08196ec8

[package.metadata.docs.rs]
all-features = true
targets = ["x86_64-unknown-linux-gnu"]
rustdoc-args = ["--cfg", "docsrs"]
# End of docs.rs metadata<|MERGE_RESOLUTION|>--- conflicted
+++ resolved
@@ -12,19 +12,10 @@
 repository = "https://github.com/awslabs/smithy-rs"
 
 [features]
-<<<<<<< HEAD
-client-hyper = ["aws-smithy-client/client-hyper", "aws-smithy-runtime/connector-hyper"]
-rustls = ["aws-smithy-client/rustls", "client-hyper"]
-native-tls = []
-allow-compilation = [
-] # our tests use `cargo test --all-features` and native-tls breaks CI
-rt-tokio = ["aws-smithy-async/rt-tokio", "tokio/rt"]
-=======
 client-hyper = ["aws-smithy-runtime/connector-hyper-0-14-x"]
 rustls = ["aws-smithy-runtime/tls-rustls", "client-hyper"]
 allow-compilation = [] # our tests use `cargo test --all-features` and native-tls breaks CI
 rt-tokio = ["aws-smithy-async/rt-tokio", "aws-smithy-runtime/rt-tokio", "tokio/rt"]
->>>>>>> 08196ec8
 credentials-sso = ["dep:aws-sdk-sso", "dep:ring", "dep:hex", "dep:zeroize"]
 
 default = ["client-hyper", "rustls", "rt-tokio", "credentials-sso"]
@@ -73,32 +64,11 @@
 serde = { version = "1", features = ["derive"] }
 serde_json = "1"
 
-<<<<<<< HEAD
-aws-credential-types = { path = "../../sdk/build/aws-sdk/sdk/aws-credential-types", features = [
-    "test-util",
-] }
-aws-smithy-client = { path = "../../sdk/build/aws-sdk/sdk/aws-smithy-client", features = [
-    "test-util",
-    "rt-tokio",
-    "client-hyper",
-] }
-
-# used for a usage example
-hyper-rustls = { version = "0.24", features = [
-    "webpki-tokio",
-    "http2",
-    "http1",
-] }
-aws-smithy-async = { path = "../../sdk/build/aws-sdk/sdk/aws-smithy-async", features = [
-    "test-util",
-] }
-=======
 aws-credential-types = { path = "../../sdk/build/aws-sdk/sdk/aws-credential-types", features = ["test-util"] }
 
 # used for a usage example
 hyper-rustls = { version = "0.24", features = ["webpki-tokio", "http2", "http1"] }
 aws-smithy-async = { path = "../../sdk/build/aws-sdk/sdk/aws-smithy-async", features = ["rt-tokio", "test-util"] }
->>>>>>> 08196ec8
 
 [package.metadata.docs.rs]
 all-features = true
