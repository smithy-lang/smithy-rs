--- conflicted
+++ resolved
@@ -193,22 +193,14 @@
     })
 }
 
-<<<<<<< HEAD
-impl IdentityResolver for TokenResolver {
-    fn resolve_identity(
-        &self,
-        _components: &RuntimeComponents,
-        _config_bag: &ConfigBag,
-    ) -> Future<Identity> {
-        let this = self.clone();
-        Future::new(Box::pin(async move {
-            let preloaded_token = this
-=======
 impl ResolveIdentity for TokenResolver {
-    fn resolve_identity<'a>(&'a self, _config_bag: &'a ConfigBag) -> IdentityFuture<'a> {
+    fn resolve_identity<'a>(
+        &'a self,
+        _components: &'a RuntimeComponents,
+        _config_bag: &'a ConfigBag,
+    ) -> IdentityFuture<'a> {
         IdentityFuture::new(async {
             let preloaded_token = self
->>>>>>> 39af70fe
                 .inner
                 .cache
                 .yield_or_clear_if_expired(self.inner.time_source.now())
