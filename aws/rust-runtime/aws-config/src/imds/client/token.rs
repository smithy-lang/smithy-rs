--- conflicted
+++ resolved
@@ -191,17 +191,12 @@
     })
 }
 
-<<<<<<< HEAD
-impl IdentityResolver for TokenResolver {
+impl ResolveIdentity for TokenResolver {
     fn resolve_identity<'a>(
         &'a self,
         _: &'a RuntimeComponents,
         _config_bag: &'a ConfigBag,
     ) -> IdentityFuture<'a> {
-=======
-impl ResolveIdentity for TokenResolver {
-    fn resolve_identity<'a>(&'a self, _config_bag: &'a ConfigBag) -> IdentityFuture<'a> {
->>>>>>> 63ce3f95
         IdentityFuture::new(async {
             let preloaded_token = self
                 .inner
