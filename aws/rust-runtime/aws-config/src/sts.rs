/*
 * Copyright Amazon.com, Inc. or its affiliates. All Rights Reserved.
 * SPDX-License-Identifier: Apache-2.0.
 */

//! Credential provider augmentation through the AWS Security Token Service (STS).

mod assume_role;

pub use assume_role::{AssumeRoleProvider, AssumeRoleProviderBuilder};
<<<<<<< HEAD

#[cfg(feature = "profile")]
use aws_smithy_client::erase::DynConnector;

#[cfg(feature = "profile")]
impl crate::provider_config::ProviderConfig {
    pub(crate) fn sdk_client(
        &self,
    ) -> aws_smithy_client::Client<DynConnector, aws_hyper::AwsMiddleware> {
        use crate::connector::expect_connector;
        use crate::provider_config::HttpSettings;

        aws_smithy_client::Builder::<(), aws_hyper::AwsMiddleware>::new()
=======
use aws_sdk_sts::middleware::DefaultMiddleware;
use aws_smithy_client::erase::DynConnector;

impl ProviderConfig {
    pub(crate) fn sdk_client(&self) -> aws_smithy_client::Client<DynConnector, DefaultMiddleware> {
        aws_smithy_client::Builder::<(), DefaultMiddleware>::new()
>>>>>>> b9d5923a
            .connector(expect_connector(self.connector(&HttpSettings::default())))
            .sleep_impl(self.sleep())
            .build()
    }
}

pub(crate) mod util {
    use aws_sdk_sts::model::Credentials as StsCredentials;
    use aws_types::credentials::{self, CredentialsError};
    use aws_types::Credentials as AwsCredentials;
    use std::convert::TryFrom;
    use std::time::{SystemTime, UNIX_EPOCH};

    /// Convert STS credentials to aws_auth::Credentials
    pub(crate) fn into_credentials(
        sts_credentials: Option<StsCredentials>,
        provider_name: &'static str,
    ) -> credentials::Result {
        let sts_credentials = sts_credentials
            .ok_or_else(|| CredentialsError::unhandled("STS credentials must be defined"))?;
        let expiration = SystemTime::try_from(
            sts_credentials
                .expiration
                .ok_or_else(|| CredentialsError::unhandled("missing expiration"))?,
        )
        .map_err(|_| {
            CredentialsError::unhandled(
                "credential expiration time cannot be represented by a SystemTime",
            )
        })?;
        Ok(AwsCredentials::new(
            sts_credentials
                .access_key_id
                .ok_or_else(|| CredentialsError::unhandled("access key id missing from result"))?,
            sts_credentials
                .secret_access_key
                .ok_or_else(|| CredentialsError::unhandled("secret access token missing"))?,
            sts_credentials.session_token,
            Some(expiration),
            provider_name,
        ))
    }

    /// Create a default STS session name
    ///
    /// STS Assume Role providers MUST assign a name to their generated session. When a user does not
    /// provide a name for the session, the provider will choose a name composed of a base + a timestamp,
    /// e.g. `profile-file-provider-123456789`
    pub(crate) fn default_session_name(base: &str) -> String {
        let now = SystemTime::now()
            .duration_since(UNIX_EPOCH)
            .expect("post epoch");
        format!("{}-{}", base, now.as_millis())
    }
}<|MERGE_RESOLUTION|>--- conflicted
+++ resolved
@@ -8,28 +8,18 @@
 mod assume_role;
 
 pub use assume_role::{AssumeRoleProvider, AssumeRoleProviderBuilder};
-<<<<<<< HEAD
 
+use aws_sdk_sts::middleware::DefaultMiddleware;
 #[cfg(feature = "profile")]
 use aws_smithy_client::erase::DynConnector;
 
 #[cfg(feature = "profile")]
 impl crate::provider_config::ProviderConfig {
-    pub(crate) fn sdk_client(
-        &self,
-    ) -> aws_smithy_client::Client<DynConnector, aws_hyper::AwsMiddleware> {
+    pub(crate) fn sdk_client(&self) -> aws_smithy_client::Client<DynConnector, DefaultMiddleware> {
         use crate::connector::expect_connector;
         use crate::provider_config::HttpSettings;
 
-        aws_smithy_client::Builder::<(), aws_hyper::AwsMiddleware>::new()
-=======
-use aws_sdk_sts::middleware::DefaultMiddleware;
-use aws_smithy_client::erase::DynConnector;
-
-impl ProviderConfig {
-    pub(crate) fn sdk_client(&self) -> aws_smithy_client::Client<DynConnector, DefaultMiddleware> {
         aws_smithy_client::Builder::<(), DefaultMiddleware>::new()
->>>>>>> b9d5923a
             .connector(expect_connector(self.connector(&HttpSettings::default())))
             .sleep_impl(self.sleep())
             .build()
