/*
 * Copyright Amazon.com, Inc. or its affiliates. All Rights Reserved.
 * SPDX-License-Identifier: Apache-2.0
 */

//! Lazy, caching, credentials provider implementation

use std::sync::Arc;
use std::time::{Duration, Instant};

use aws_smithy_async::future::timeout::Timeout;
use aws_smithy_async::rt::sleep::AsyncSleep;
use tracing::{debug, info, info_span, Instrument};

use aws_types::credentials::{future, CredentialsError, ProvideCredentials};
use aws_types::os_shim_internal::TimeSource;

use crate::cache::ExpiringCache;

const DEFAULT_LOAD_TIMEOUT: Duration = Duration::from_secs(5);
const DEFAULT_CREDENTIAL_EXPIRATION: Duration = Duration::from_secs(15 * 60);
const DEFAULT_BUFFER_TIME: Duration = Duration::from_secs(10);

/// `LazyCachingCredentialsProvider` implements [`ProvideCredentials`] by caching
/// credentials that it loads by calling a user-provided [`ProvideCredentials`] implementation.
///
/// For example, you can provide an [`ProvideCredentials`] implementation that calls
/// AWS STS's AssumeRole operation to get temporary credentials, and `LazyCachingCredentialsProvider`
/// will cache those credentials until they expire.
#[derive(Debug)]
pub struct LazyCachingCredentialsProvider {
    time: TimeSource,
    sleeper: Arc<dyn AsyncSleep>,
    cache: ExpiringCache<Credentials, CredentialsError>,
    loader: Arc<dyn ProvideCredentials>,
    load_timeout: Duration,
    default_credential_expiration: Duration,
}

impl LazyCachingCredentialsProvider {
    fn new(
        time: TimeSource,
        sleeper: Arc<dyn AsyncSleep>,
        loader: Arc<dyn ProvideCredentials>,
        load_timeout: Duration,
        default_credential_expiration: Duration,
        buffer_time: Duration,
    ) -> Self {
        LazyCachingCredentialsProvider {
            time,
            sleeper,
            cache: ExpiringCache::new(buffer_time),
            loader,
            load_timeout,
            default_credential_expiration,
        }
    }

    /// Returns a new `Builder` that can be used to construct the `LazyCachingCredentialsProvider`.
    pub fn builder() -> builder::Builder {
        builder::Builder::new()
    }
}

impl ProvideCredentials for LazyCachingCredentialsProvider {
    fn provide_credentials<'a>(&'a self) -> future::ProvideCredentials<'_>
    where
        Self: 'a,
    {
        let now = self.time.now();
        let loader = self.loader.clone();
        let timeout_future = self.sleeper.sleep(self.load_timeout);
        let load_timeout = self.load_timeout;
        let cache = self.cache.clone();
        let default_credential_expiration = self.default_credential_expiration;

        future::ProvideCredentials::new(async move {
            // Attempt to get cached credentials, or clear the cache if they're expired
            if let Some(credentials) = cache.yield_or_clear_if_expired(now).await {
                debug!("loaded credentials from cache");
                Ok(credentials)
            } else {
                // If we didn't get credentials from the cache, then we need to try and load.
                // There may be other threads also loading simultaneously, but this is OK
                // since the futures are not eagerly executed, and the cache will only run one
                // of them.
<<<<<<< HEAD
                let span = info_span!("lazy_load_credentials");
=======
>>>>>>> bf6cf750
                let future = Timeout::new(loader.provide_credentials(), timeout_future);
                let start_time = Instant::now();
                let result = cache
                    .get_or_load(|| {
                        let span = trace_span!("lazy_load_credentials");
                        async move {
                            let credentials = future.await.map_err(|_err| {
                                CredentialsError::provider_timed_out(load_timeout)
                            })??;
                            // If the credentials don't have an expiration time, then create a default one
                            let expiry = credentials
                                .expiry()
                                .unwrap_or(now + default_credential_expiration);
                            Ok((credentials, expiry))
                        }
                        // Only instrument the the actual load future so that no span
                        // is opened if the cache decides not to execute it.
                        .instrument(span)
                    })
                    .await;
                info!(
                    "credentials cache miss occurred; retrieved new AWS credentials (took {:?})",
                    start_time.elapsed()
                );
                result
            }
        })
    }
}

use aws_types::Credentials;
pub use builder::Builder;

mod builder {
    use std::sync::Arc;
    use std::time::Duration;

    use aws_smithy_async::rt::sleep::{default_async_sleep, AsyncSleep};
    use aws_types::credentials::ProvideCredentials;

    use super::{
        LazyCachingCredentialsProvider, DEFAULT_BUFFER_TIME, DEFAULT_CREDENTIAL_EXPIRATION,
        DEFAULT_LOAD_TIMEOUT,
    };
    use crate::provider_config::ProviderConfig;
    use aws_types::os_shim_internal::TimeSource;

    /// Builder for constructing a [`LazyCachingCredentialsProvider`].
    ///
    /// # Examples
    ///
    /// ```no_run
    /// use aws_types::Credentials;
    /// use aws_config::meta::credentials::provide_credentials_fn;
    /// use aws_config::meta::credentials::LazyCachingCredentialsProvider;
    ///
    /// let provider = LazyCachingCredentialsProvider::builder()
    ///     .load(provide_credentials_fn(|| async {
    ///         // An async process to retrieve credentials would go here:
    ///         Ok(Credentials::new("example", "example", None, None, "my_provider_name"))
    ///     }))
    ///     .build();
    /// ```
    #[derive(Debug, Default)]
    pub struct Builder {
        sleep: Option<Arc<dyn AsyncSleep>>,
        time_source: Option<TimeSource>,
        load: Option<Arc<dyn ProvideCredentials>>,
        load_timeout: Option<Duration>,
        buffer_time: Option<Duration>,
        default_credential_expiration: Option<Duration>,
    }

    impl Builder {
        /// Creates a new builder
        pub fn new() -> Self {
            Default::default()
        }

        /// Override configuration for the [Builder]
        pub fn configure(mut self, config: &ProviderConfig) -> Self {
            self.sleep = config.sleep();
            self.time_source = Some(config.time_source());
            self
        }

        /// An implementation of [`ProvideCredentials`] that will be used to load
        /// the cached credentials once they're expired.
        pub fn load(mut self, loader: impl ProvideCredentials + 'static) -> Self {
            self.set_load(Some(loader));
            self
        }

        /// An implementation of [`ProvideCredentials`] that will be used to load
        /// the cached credentials once they're expired.
        pub fn set_load(&mut self, loader: Option<impl ProvideCredentials + 'static>) -> &mut Self {
            self.load = loader.map(|l| Arc::new(l) as Arc<dyn ProvideCredentials>);
            self
        }

        /// Implementation of [`AsyncSleep`] to use for timeouts.
        ///
        /// This enables use of the `LazyCachingCredentialsProvider` with other async runtimes.
        /// If using Tokio as the async runtime, this should be set to an instance of
        /// [`TokioSleep`](aws_smithy_async::rt::sleep::TokioSleep).
        pub fn sleep(mut self, sleep: impl AsyncSleep + 'static) -> Self {
            self.set_sleep(Some(sleep));
            self
        }

        /// Implementation of [`AsyncSleep`] to use for timeouts.
        ///
        /// This enables use of the `LazyCachingCredentialsProvider` with other async runtimes.
        /// If using Tokio as the async runtime, this should be set to an instance of
        /// [`TokioSleep`](aws_smithy_async::rt::sleep::TokioSleep).
        pub fn set_sleep(&mut self, sleep: Option<impl AsyncSleep + 'static>) -> &mut Self {
            self.sleep = sleep.map(|s| Arc::new(s) as Arc<dyn AsyncSleep>);
            self
        }

        /// Timeout for the given [`ProvideCredentials`] implementation.
        ///
        /// Defaults to 5 seconds.
        pub fn load_timeout(mut self, timeout: Duration) -> Self {
            self.set_load_timeout(Some(timeout));
            self
        }

        /// Timeout for the given [`ProvideCredentials`] implementation.
        ///
        /// Defaults to 5 seconds.
        pub fn set_load_timeout(&mut self, timeout: Option<Duration>) -> &mut Self {
            self.load_timeout = timeout;
            self
        }

        /// Amount of time before the actual credential expiration time
        /// where credentials are considered expired.
        ///
        /// For example, if credentials are expiring in 15 minutes, and the buffer time is 10 seconds,
        /// then any requests made after 14 minutes and 50 seconds will load new credentials.
        ///
        /// Defaults to 10 seconds.
        pub fn buffer_time(mut self, buffer_time: Duration) -> Self {
            self.set_buffer_time(Some(buffer_time));
            self
        }

        /// Amount of time before the actual credential expiration time
        /// where credentials are considered expired.
        ///
        /// For example, if credentials are expiring in 15 minutes, and the buffer time is 10 seconds,
        /// then any requests made after 14 minutes and 50 seconds will load new credentials.
        ///
        /// Defaults to 10 seconds.
        pub fn set_buffer_time(&mut self, buffer_time: Option<Duration>) -> &mut Self {
            self.buffer_time = buffer_time;
            self
        }

        /// Default expiration time to set on credentials if they don't have an expiration time.
        ///
        /// This is only used if the given [`ProvideCredentials`] returns
        /// [`Credentials`](aws_types::Credentials) that don't have their `expiry` set.
        /// This must be at least 15 minutes.
        ///
        /// Defaults to 15 minutes.
        pub fn default_credential_expiration(mut self, duration: Duration) -> Self {
            self.set_default_credential_expiration(Some(duration));
            self
        }

        /// Default expiration time to set on credentials if they don't have an expiration time.
        ///
        /// This is only used if the given [`ProvideCredentials`] returns
        /// [`Credentials`](aws_types::Credentials) that don't have their `expiry` set.
        /// This must be at least 15 minutes.
        ///
        /// Defaults to 15 minutes.
        pub fn set_default_credential_expiration(
            &mut self,
            duration: Option<Duration>,
        ) -> &mut Self {
            self.default_credential_expiration = duration;
            self
        }

        /// Creates the [`LazyCachingCredentialsProvider`].
        ///
        /// # Panics
        /// This will panic if no `sleep` implementation is given and if no default crate features
        /// are used. By default, the [`TokioSleep`](aws_smithy_async::rt::sleep::TokioSleep)
        /// implementation will be set automatically.
        pub fn build(self) -> LazyCachingCredentialsProvider {
            let default_credential_expiration = self
                .default_credential_expiration
                .unwrap_or(DEFAULT_CREDENTIAL_EXPIRATION);
            assert!(
                default_credential_expiration >= DEFAULT_CREDENTIAL_EXPIRATION,
                "default_credential_expiration must be at least 15 minutes"
            );
            LazyCachingCredentialsProvider::new(
                self.time_source.unwrap_or_default(),
                self.sleep.unwrap_or_else(|| {
                    default_async_sleep().expect("no default sleep implementation available")
                }),
                self.load.expect("load implementation is required"),
                self.load_timeout.unwrap_or(DEFAULT_LOAD_TIMEOUT),
                default_credential_expiration,
                self.buffer_time.unwrap_or(DEFAULT_BUFFER_TIME),
            )
        }
    }
}

#[cfg(test)]
mod tests {
    use std::sync::{Arc, Mutex};
    use std::time::{Duration, SystemTime, UNIX_EPOCH};

    use aws_smithy_async::rt::sleep::TokioSleep;
    use aws_types::credentials::{self, CredentialsError, ProvideCredentials};
    use aws_types::Credentials;
    use tracing::info;
    use tracing_test::traced_test;

    use crate::meta::credentials::credential_fn::provide_credentials_fn;

    use super::{
        LazyCachingCredentialsProvider, TimeSource, DEFAULT_BUFFER_TIME,
        DEFAULT_CREDENTIAL_EXPIRATION, DEFAULT_LOAD_TIMEOUT,
    };
    use aws_types::os_shim_internal::ManualTimeSource;

    fn test_provider(
        time: TimeSource,
        load_list: Vec<credentials::Result>,
    ) -> LazyCachingCredentialsProvider {
        let load_list = Arc::new(Mutex::new(load_list));
        LazyCachingCredentialsProvider::new(
            time,
            Arc::new(TokioSleep::new()),
            Arc::new(provide_credentials_fn(move || {
                let list = load_list.clone();
                async move {
                    let next = list.lock().unwrap().remove(0);
                    info!("refreshing the credentials to {:?}", next);
                    next
                }
            })),
            DEFAULT_LOAD_TIMEOUT,
            DEFAULT_CREDENTIAL_EXPIRATION,
            DEFAULT_BUFFER_TIME,
        )
    }

    fn epoch_secs(secs: u64) -> SystemTime {
        SystemTime::UNIX_EPOCH + Duration::from_secs(secs)
    }

    fn credentials(expired_secs: u64) -> Credentials {
        Credentials::new("test", "test", None, Some(epoch_secs(expired_secs)), "test")
    }

    async fn expect_creds(expired_secs: u64, provider: &LazyCachingCredentialsProvider) {
        let creds = provider
            .provide_credentials()
            .await
            .expect("expected credentials");
        assert_eq!(Some(epoch_secs(expired_secs)), creds.expiry());
    }

    #[traced_test]
    #[tokio::test]
    async fn initial_populate_credentials() {
        let time = ManualTimeSource::new(UNIX_EPOCH);
        let loader = Arc::new(provide_credentials_fn(|| async {
            info!("refreshing the credentials");
            Ok(credentials(1000))
        }));
        let provider = LazyCachingCredentialsProvider::new(
            TimeSource::manual(&time),
            Arc::new(TokioSleep::new()),
            loader,
            DEFAULT_LOAD_TIMEOUT,
            DEFAULT_CREDENTIAL_EXPIRATION,
            DEFAULT_BUFFER_TIME,
        );
        assert_eq!(
            epoch_secs(1000),
            provider
                .provide_credentials()
                .await
                .unwrap()
                .expiry()
                .unwrap()
        );
    }

    #[traced_test]
    #[tokio::test]
    async fn reload_expired_credentials() {
        let mut time = ManualTimeSource::new(epoch_secs(100));
        let provider = test_provider(
            TimeSource::manual(&time),
            vec![
                Ok(credentials(1000)),
                Ok(credentials(2000)),
                Ok(credentials(3000)),
            ],
        );

        expect_creds(1000, &provider).await;
        expect_creds(1000, &provider).await;
        time.set_time(epoch_secs(1500));
        expect_creds(2000, &provider).await;
        expect_creds(2000, &provider).await;
        time.set_time(epoch_secs(2500));
        expect_creds(3000, &provider).await;
        expect_creds(3000, &provider).await;
    }

    #[traced_test]
    #[tokio::test]
    async fn load_failed_error() {
        let mut time = ManualTimeSource::new(epoch_secs(100));
        let provider = test_provider(
            TimeSource::manual(&time),
            vec![
                Ok(credentials(1000)),
                Err(CredentialsError::not_loaded("failed")),
            ],
        );

        expect_creds(1000, &provider).await;
        time.set_time(epoch_secs(1500));
        assert!(provider.provide_credentials().await.is_err());
    }

    #[traced_test]
    #[test]
    fn load_contention() {
        let rt = tokio::runtime::Builder::new_multi_thread()
            .enable_time()
            .worker_threads(16)
            .build()
            .unwrap();

        let time = ManualTimeSource::new(epoch_secs(0));
        let provider = Arc::new(test_provider(
            TimeSource::manual(&time),
            vec![
                Ok(credentials(500)),
                Ok(credentials(1500)),
                Ok(credentials(2500)),
                Ok(credentials(3500)),
                Ok(credentials(4500)),
            ],
        ));

        let locked_time = Arc::new(Mutex::new(time));

        for i in 0..4 {
            let mut tasks = Vec::new();
            for j in 0..50 {
                let provider = provider.clone();
                let time = locked_time.clone();
                tasks.push(rt.spawn(async move {
                    let now = epoch_secs(i * 1000 + (4 * j));
                    time.lock().unwrap().set_time(now);

                    let creds = provider.provide_credentials().await.unwrap();
                    assert!(
                        creds.expiry().unwrap() >= now,
                        "{:?} >= {:?}",
                        creds.expiry(),
                        now
                    );
                }));
            }
            for task in tasks {
                rt.block_on(task).unwrap();
            }
        }
    }

    #[tokio::test]
    #[traced_test]
    async fn load_timeout() {
        let time = ManualTimeSource::new(epoch_secs(100));
        let provider = LazyCachingCredentialsProvider::new(
            TimeSource::manual(&time),
            Arc::new(TokioSleep::new()),
            Arc::new(provide_credentials_fn(|| async {
                aws_smithy_async::future::never::Never::new().await;
                Ok(credentials(1000))
            })),
            Duration::from_millis(5),
            DEFAULT_CREDENTIAL_EXPIRATION,
            DEFAULT_BUFFER_TIME,
        );

        assert!(matches!(
            provider.provide_credentials().await,
            Err(CredentialsError::ProviderTimedOut { .. })
        ));
    }
}<|MERGE_RESOLUTION|>--- conflicted
+++ resolved
@@ -84,15 +84,11 @@
                 // There may be other threads also loading simultaneously, but this is OK
                 // since the futures are not eagerly executed, and the cache will only run one
                 // of them.
-<<<<<<< HEAD
-                let span = info_span!("lazy_load_credentials");
-=======
->>>>>>> bf6cf750
                 let future = Timeout::new(loader.provide_credentials(), timeout_future);
                 let start_time = Instant::now();
                 let result = cache
                     .get_or_load(|| {
-                        let span = trace_span!("lazy_load_credentials");
+                        let span = info_span!("lazy_load_credentials");
                         async move {
                             let credentials = future.await.map_err(|_err| {
                                 CredentialsError::provider_timed_out(load_timeout)
