/*
 * Copyright Amazon.com, Inc. or its affiliates. All Rights Reserved.
 * SPDX-License-Identifier: Apache-2.0
 */

//! SSO Credentials Provider
//!
//! This credentials provider enables loading credentials from `~/.aws/sso/cache`. For more information,
//! see [Using AWS SSO Credentials](https://docs.aws.amazon.com/toolkit-for-vscode/latest/userguide/sso-credentials.html)
//!
//! This provider is included automatically when profiles are loaded.

use crate::fs_util::{home_dir, Os};
use crate::json_credentials::{json_parse_loop, InvalidJsonCredentials};
use crate::provider_config::ProviderConfig;
use aws_credential_types::cache::CredentialsCache;
use aws_credential_types::provider::{self, error::CredentialsError, future, ProvideCredentials};
use aws_credential_types::Credentials;
use aws_sdk_sso::types::RoleCredentials;
use aws_sdk_sso::Client as SsoClient;
use aws_smithy_json::deserialize::Token;
use aws_smithy_types::date_time::Format;
use aws_smithy_types::retry::RetryConfig;
use aws_smithy_types::DateTime;
use aws_types::os_shim_internal::{Env, Fs};
use aws_types::region::Region;
<<<<<<< HEAD
use ring::digest;
=======
use aws_types::SdkConfig;

>>>>>>> bb356886
use std::convert::TryInto;
use std::error::Error;
use std::fmt::{Display, Formatter};
use std::io;
use std::path::PathBuf;
<<<<<<< HEAD
=======

use ring::digest;
>>>>>>> bb356886
use zeroize::Zeroizing;

/// SSO Credentials Provider
///
/// _Note: This provider is part of the default credentials chain and is integrated with the profile-file provider._
///
/// This credentials provider will use cached SSO tokens stored in `~/.aws/sso/cache/<hash>.json`.
/// `<hash>` is computed based on the configured [`start_url`](Builder::start_url).
#[derive(Debug)]
pub struct SsoCredentialsProvider {
    fs: Fs,
    env: Env,
    sso_provider_config: SsoProviderConfig,
    sdk_config: SdkConfig,
}

impl SsoCredentialsProvider {
    /// Creates a builder for [`SsoCredentialsProvider`]
    pub fn builder() -> Builder {
        Builder::new()
    }

    pub(crate) fn new(
        provider_config: &ProviderConfig,
        sso_provider_config: SsoProviderConfig,
    ) -> Self {
        let fs = provider_config.fs();
        let env = provider_config.env();

<<<<<<< HEAD
        let mut sso_config = SsoConfig::builder().retry_config(RetryConfig::standard());
        sso_config.set_http_client(provider_config.http_client());
        sso_config.set_sleep_impl(provider_config.sleep_impl());

=======
>>>>>>> bb356886
        SsoCredentialsProvider {
            fs,
            env,
            sso_provider_config,
            sdk_config: provider_config.client_config("SSO"),
        }
    }

    async fn credentials(&self) -> provider::Result {
        load_sso_credentials(
            &self.sso_provider_config,
            &self.sdk_config,
            &self.env,
            &self.fs,
        )
        .await
    }
}

impl ProvideCredentials for SsoCredentialsProvider {
    fn provide_credentials<'a>(&'a self) -> future::ProvideCredentials<'a>
    where
        Self: 'a,
    {
        future::ProvideCredentials::new(self.credentials())
    }
}

/// Builder for [`SsoCredentialsProvider`]
#[derive(Default, Debug, Clone)]
pub struct Builder {
    provider_config: Option<ProviderConfig>,
    account_id: Option<String>,
    role_name: Option<String>,
    start_url: Option<String>,
    region: Option<Region>,
}

impl Builder {
    /// Create a new builder for [`SsoCredentialsProvider`]
    pub fn new() -> Self {
        Self::default()
    }

    /// Override the configuration used for this provider
    pub fn configure(mut self, provider_config: &ProviderConfig) -> Self {
        self.provider_config = Some(provider_config.clone());
        self
    }

    /// Set the account id used for SSO
    pub fn account_id(mut self, account_id: impl Into<String>) -> Self {
        self.account_id = Some(account_id.into());
        self
    }

    /// Set the role name used for SSO
    pub fn role_name(mut self, role_name: impl Into<String>) -> Self {
        self.role_name = Some(role_name.into());
        self
    }

    /// Set the start URL used for SSO
    pub fn start_url(mut self, start_url: impl Into<String>) -> Self {
        self.start_url = Some(start_url.into());
        self
    }

    /// Set the region used for SSO
    pub fn region(mut self, region: Region) -> Self {
        self.region = Some(region);
        self
    }

    /// Construct an SsoCredentialsProvider from the builder
    ///
    /// # Panics
    /// This method will panic if the any of the following required fields are unset:
    /// - [`start_url`](Self::start_url)
    /// - [`role_name`](Self::role_name)
    /// - [`account_id`](Self::account_id)
    /// - [`region`](Self::region)
    pub fn build(self) -> SsoCredentialsProvider {
        let provider_config = self.provider_config.unwrap_or_default();
        let sso_config = SsoProviderConfig {
            account_id: self.account_id.expect("account_id must be set"),
            role_name: self.role_name.expect("role_name must be set"),
            start_url: self.start_url.expect("start_url must be set"),
            region: self.region.expect("region must be set"),
        };
        SsoCredentialsProvider::new(&provider_config, sso_config)
    }
}

#[derive(Debug)]
pub(crate) enum LoadTokenError {
    InvalidCredentials(InvalidJsonCredentials),
    NoHomeDirectory,
    IoError { err: io::Error, path: PathBuf },
}

impl Display for LoadTokenError {
    fn fmt(&self, f: &mut Formatter<'_>) -> std::fmt::Result {
        match self {
            LoadTokenError::InvalidCredentials(err) => {
                write!(f, "SSO Token was invalid (expected JSON): {}", err)
            }
            LoadTokenError::NoHomeDirectory => write!(f, "Could not resolve a home directory"),
            LoadTokenError::IoError { err, path } => {
                write!(f, "failed to read `{}`: {}", path.display(), err)
            }
        }
    }
}

impl Error for LoadTokenError {
    fn source(&self) -> Option<&(dyn Error + 'static)> {
        match self {
            LoadTokenError::InvalidCredentials(err) => Some(err as _),
            LoadTokenError::NoHomeDirectory => None,
            LoadTokenError::IoError { err, .. } => Some(err as _),
        }
    }
}

#[derive(Debug)]
pub(crate) struct SsoProviderConfig {
    pub(crate) account_id: String,
    pub(crate) role_name: String,
    pub(crate) start_url: String,
    pub(crate) region: Region,
}

async fn load_sso_credentials(
    sso_provider_config: &SsoProviderConfig,
    sdk_config: &SdkConfig,
    env: &Env,
    fs: &Fs,
) -> provider::Result {
    let token = load_token(&sso_provider_config.start_url, env, fs)
        .await
        .map_err(CredentialsError::provider_error)?;
    let config = sdk_config
        .to_builder()
        .region(sso_provider_config.region.clone())
        .credentials_cache(CredentialsCache::no_caching())
        .build();
    // TODO(enableNewSmithyRuntimeCleanup): Use `customize().config_override()` to set the region instead of creating a new client once middleware is removed
    let client = SsoClient::new(&config);
    let resp = client
        .get_role_credentials()
        .role_name(&sso_provider_config.role_name)
        .access_token(&*token.access_token)
        .account_id(&sso_provider_config.account_id)
        .send()
        .await
        .map_err(CredentialsError::provider_error)?;
    let credentials: RoleCredentials = resp
        .role_credentials
        .ok_or_else(|| CredentialsError::unhandled("SSO did not return credentials"))?;
    let akid = credentials
        .access_key_id
        .ok_or_else(|| CredentialsError::unhandled("no access key id in response"))?;
    let secret_key = credentials
        .secret_access_key
        .ok_or_else(|| CredentialsError::unhandled("no secret key in response"))?;
    let expiration = DateTime::from_millis(credentials.expiration)
        .try_into()
        .map_err(|err| {
            CredentialsError::unhandled(format!(
                "expiration could not be converted into a system time: {}",
                err
            ))
        })?;
    Ok(Credentials::new(
        akid,
        secret_key,
        credentials.session_token,
        Some(expiration),
        "SSO",
    ))
}

/// Load the token for `start_url` from `~/.aws/sso/cache/<hashofstarturl>.json`
async fn load_token(start_url: &str, env: &Env, fs: &Fs) -> Result<SsoToken, LoadTokenError> {
    let home = home_dir(env, Os::real()).ok_or(LoadTokenError::NoHomeDirectory)?;
    let path = sso_token_path(start_url, &home);
    let data =
        Zeroizing::new(
            fs.read_to_end(&path)
                .await
                .map_err(|err| LoadTokenError::IoError {
                    err,
                    path: path.to_path_buf(),
                })?,
        );
    let token = parse_token_json(&data).map_err(LoadTokenError::InvalidCredentials)?;
    Ok(token)
}

#[derive(Debug, Clone, PartialEq)]
pub(crate) struct SsoToken {
    access_token: Zeroizing<String>,
    expires_at: DateTime,
    region: Option<Region>,
}

/// Parse SSO token JSON from input
fn parse_token_json(input: &[u8]) -> Result<SsoToken, InvalidJsonCredentials> {
    /*
      Example:
      {
        "accessToken": "base64string",
        "expiresAt": "2019-11-14T04:05:45Z",
        "region": "us-west-2",
        "startUrl": "https://d-abc123.awsapps.com/start"
    }*/
    let mut acccess_token = None;
    let mut expires_at = None;
    let mut region = None;
    let mut start_url = None;
    json_parse_loop(input, |key, value| {
        match (key, value) {
            (key, Token::ValueString { value, .. }) if key.eq_ignore_ascii_case("accessToken") => {
                acccess_token = Some(value.to_unescaped()?.to_string())
            }
            (key, Token::ValueString { value, .. }) if key.eq_ignore_ascii_case("expiresAt") => {
                expires_at = Some(value.to_unescaped()?)
            }
            (key, Token::ValueString { value, .. }) if key.eq_ignore_ascii_case("region") => {
                region = Some(value.to_unescaped()?.to_string())
            }
            (key, Token::ValueString { value, .. }) if key.eq_ignore_ascii_case("startUrl") => {
                start_url = Some(value.to_unescaped()?.to_string())
            }
            _other => {} // ignored
        };
        Ok(())
    })?;
    let access_token =
        Zeroizing::new(acccess_token.ok_or(InvalidJsonCredentials::MissingField("accessToken"))?);
    let expires_at = expires_at.ok_or(InvalidJsonCredentials::MissingField("expiresAt"))?;
    let expires_at = DateTime::from_str(expires_at.as_ref(), Format::DateTime).map_err(|e| {
        InvalidJsonCredentials::InvalidField {
            field: "expiresAt",
            err: e.into(),
        }
    })?;
    let region = region.map(Region::new);
    Ok(SsoToken {
        access_token,
        expires_at,
        region,
    })
}

/// Determine the SSO token path for a given start_url
fn sso_token_path(start_url: &str, home: &str) -> PathBuf {
    // hex::encode returns a lowercase string
    let mut out = PathBuf::with_capacity(home.len() + "/.aws/sso/cache".len() + ".json".len() + 40);
    out.push(home);
    out.push(".aws/sso/cache");
    out.push(&hex::encode(digest::digest(
        &digest::SHA1_FOR_LEGACY_USE_ONLY,
        start_url.as_bytes(),
    )));
    out.set_extension("json");
    out
}

#[cfg(test)]
mod test {
    use crate::json_credentials::InvalidJsonCredentials;
    use crate::sso::{load_token, parse_token_json, sso_token_path, LoadTokenError, SsoToken};
    use aws_smithy_types::DateTime;
    use aws_types::os_shim_internal::{Env, Fs};
    use aws_types::region::Region;
    use zeroize::Zeroizing;

    #[test]
    fn deserialize_valid_tokens() {
        let token = br#"
        {
            "accessToken": "base64string",
            "expiresAt": "2009-02-13T23:31:30Z",
            "region": "us-west-2",
            "startUrl": "https://d-abc123.awsapps.com/start"
        }"#;
        assert_eq!(
            parse_token_json(token).expect("valid"),
            SsoToken {
                access_token: Zeroizing::new("base64string".into()),
                expires_at: DateTime::from_secs(1234567890),
                region: Some(Region::from_static("us-west-2"))
            }
        );

        let no_region = br#"{
            "accessToken": "base64string",
            "expiresAt": "2009-02-13T23:31:30Z"
        }"#;
        assert_eq!(
            parse_token_json(no_region).expect("valid"),
            SsoToken {
                access_token: Zeroizing::new("base64string".into()),
                expires_at: DateTime::from_secs(1234567890),
                region: None
            }
        );
    }

    #[test]
    fn invalid_timestamp() {
        let token = br#"
        {
            "accessToken": "base64string",
            "expiresAt": "notatimestamp",
            "region": "us-west-2",
            "startUrl": "https://d-abc123.awsapps.com/start"
        }"#;
        let err = parse_token_json(token).expect_err("invalid timestamp");
        assert!(
            format!("{}", err).contains("Invalid field in response: `expiresAt`."),
            "{}",
            err
        );
    }

    #[test]
    fn missing_fields() {
        let token = br#"
        {
            "expiresAt": "notatimestamp",
            "region": "us-west-2",
            "startUrl": "https://d-abc123.awsapps.com/start"
        }"#;
        let err = parse_token_json(token).expect_err("missing akid");
        assert!(
            matches!(err, InvalidJsonCredentials::MissingField("accessToken")),
            "incorrect error: {:?}",
            err
        );

        let token = br#"
        {
            "accessToken": "akid",
            "region": "us-west-2",
            "startUrl": "https://d-abc123.awsapps.com/start"
        }"#;
        let err = parse_token_json(token).expect_err("missing expiry");
        assert!(
            matches!(err, InvalidJsonCredentials::MissingField("expiresAt")),
            "incorrect error: {:?}",
            err
        );
    }

    #[test]
    fn determine_correct_cache_filenames() {
        assert_eq!(
            sso_token_path("https://d-92671207e4.awsapps.com/start", "/home/me").as_os_str(),
            "/home/me/.aws/sso/cache/13f9d35043871d073ab260e020f0ffde092cb14b.json"
        );
        assert_eq!(
            sso_token_path("https://d-92671207e4.awsapps.com/start", "/home/me/").as_os_str(),
            "/home/me/.aws/sso/cache/13f9d35043871d073ab260e020f0ffde092cb14b.json"
        );
    }

    #[tokio::test]
    async fn gracefully_handle_missing_files() {
        let err = load_token(
            "asdf",
            &Env::from_slice(&[("HOME", "/home")]),
            &Fs::from_slice(&[]),
        )
        .await
        .expect_err("should fail, file is missing");
        assert!(
            matches!(err, LoadTokenError::IoError { .. }),
            "should be io error, got {}",
            err
        );
    }
}<|MERGE_RESOLUTION|>--- conflicted
+++ resolved
@@ -20,26 +20,16 @@
 use aws_sdk_sso::Client as SsoClient;
 use aws_smithy_json::deserialize::Token;
 use aws_smithy_types::date_time::Format;
-use aws_smithy_types::retry::RetryConfig;
 use aws_smithy_types::DateTime;
 use aws_types::os_shim_internal::{Env, Fs};
 use aws_types::region::Region;
-<<<<<<< HEAD
+use aws_types::SdkConfig;
 use ring::digest;
-=======
-use aws_types::SdkConfig;
-
->>>>>>> bb356886
 use std::convert::TryInto;
 use std::error::Error;
 use std::fmt::{Display, Formatter};
 use std::io;
 use std::path::PathBuf;
-<<<<<<< HEAD
-=======
-
-use ring::digest;
->>>>>>> bb356886
 use zeroize::Zeroizing;
 
 /// SSO Credentials Provider
@@ -69,18 +59,11 @@
         let fs = provider_config.fs();
         let env = provider_config.env();
 
-<<<<<<< HEAD
-        let mut sso_config = SsoConfig::builder().retry_config(RetryConfig::standard());
-        sso_config.set_http_client(provider_config.http_client());
-        sso_config.set_sleep_impl(provider_config.sleep_impl());
-
-=======
->>>>>>> bb356886
         SsoCredentialsProvider {
             fs,
             env,
             sso_provider_config,
-            sdk_config: provider_config.client_config("SSO"),
+            sdk_config: provider_config.client_config(),
         }
     }
 
