/*
 * Copyright Amazon.com, Inc. or its affiliates. All Rights Reserved.
 * SPDX-License-Identifier: Apache-2.0
 */

#![allow(clippy::derive_partial_eq_without_eq)]
#![warn(
    missing_debug_implementations,
    missing_docs,
    rust_2018_idioms,
    rustdoc::missing_crate_level_docs,
    unreachable_pub
)]

//! `aws-config` provides implementations of region and credential resolution.
//!
//! These implementations can be used either via the default chain implementation
//! [`from_env`]/[`ConfigLoader`] or ad-hoc individual credential and region providers.
//!
//! [`ConfigLoader`](ConfigLoader) can combine different configuration sources into an AWS shared-config:
//! [`SdkConfig`](aws_types::SdkConfig). [`SdkConfig`](aws_types::SdkConfig) can be used configure
//! an AWS service client.
//!
//! # Examples
//!
//! Load default SDK configuration:
//! ```no_run
//! # mod aws_sdk_dynamodb {
//! #   pub struct Client;
//! #   impl Client {
//! #     pub fn new(config: &aws_types::SdkConfig) -> Self { Client }
//! #   }
//! # }
//! # async fn docs() {
//! let config = aws_config::load_from_env().await;
//! let client = aws_sdk_dynamodb::Client::new(&config);
//! # }
//! ```
//!
//! Load SDK configuration with a region override:
//! ```no_run
//! # mod aws_sdk_dynamodb {
//! #   pub struct Client;
//! #   impl Client {
//! #     pub fn new(config: &aws_types::SdkConfig) -> Self { Client }
//! #   }
//! # }
//! # async fn docs() {
//! # use aws_config::meta::region::RegionProviderChain;
//! let region_provider = RegionProviderChain::default_provider().or_else("us-east-1");
//! let config = aws_config::from_env().region(region_provider).load().await;
//! let client = aws_sdk_dynamodb::Client::new(&config);
//! # }
//! ```
//!
//! Override configuration after construction of `SdkConfig`:
//!
//! ```no_run
//! # use aws_credential_types::provider::ProvideCredentials;
//! # use aws_types::SdkConfig;
//! # mod aws_sdk_dynamodb {
//! #   pub mod config {
//! #     pub struct Builder;
//! #     impl Builder {
//! #       pub fn credentials_provider(
//! #         self,
//! #         credentials_provider: impl aws_credential_types::provider::ProvideCredentials + 'static) -> Self { self }
//! #       pub fn build(self) -> Builder { self }
//! #     }
//! #     impl From<&aws_types::SdkConfig> for Builder {
//! #       fn from(_: &aws_types::SdkConfig) -> Self {
//! #           todo!()
//! #       }
//! #     }
//! #   }
//! #   pub struct Client;
//! #   impl Client {
//! #     pub fn from_conf(conf: config::Builder) -> Self { Client }
//! #     pub fn new(config: &aws_types::SdkConfig) -> Self { Client }
//! #   }
//! # }
//! # async fn docs() {
//! # use aws_config::meta::region::RegionProviderChain;
//! # fn custom_provider(base: &SdkConfig) -> impl ProvideCredentials {
//! #   base.credentials_provider().unwrap().clone()
//! # }
//! let sdk_config = aws_config::load_from_env().await;
//! let custom_credentials_provider = custom_provider(&sdk_config);
//! let dynamo_config = aws_sdk_dynamodb::config::Builder::from(&sdk_config)
//!   .credentials_provider(custom_credentials_provider)
//!   .build();
//! let client = aws_sdk_dynamodb::Client::from_conf(dynamo_config);
//! # }
//! ```

pub use aws_smithy_http::endpoint;
// Re-export types from aws-types
pub use aws_types::{
    app_name::{AppName, InvalidAppName},
    SdkConfig,
};
/// Load default sources for all configuration with override support
pub use loader::ConfigLoader;

#[allow(dead_code)]
const PKG_VERSION: &str = env!("CARGO_PKG_VERSION");

#[cfg(test)]
mod test_case;

mod fs_util;
mod http_credential_provider;
mod json_credentials;

pub mod credential_process;
pub mod default_provider;
pub mod ecs;
pub mod environment;
pub mod imds;
pub mod meta;
pub mod profile;
pub mod provider_config;
pub mod retry;
#[cfg(feature = "credentials-sso")]
pub mod sso;
pub(crate) mod standard_property;
pub mod sts;
pub mod timeout;
pub mod web_identity_token;

/// Create an environment loader for AWS Configuration
///
/// # Examples
/// ```no_run
/// # async fn create_config() {
/// use aws_types::region::Region;
/// let config = aws_config::from_env().region("us-east-1").load().await;
/// # }
/// ```
pub fn from_env() -> ConfigLoader {
    ConfigLoader::default()
}

/// Load a default configuration from the environment
///
/// Convenience wrapper equivalent to `aws_config::from_env().load().await`
pub async fn load_from_env() -> aws_types::SdkConfig {
    from_env().load().await
}

mod loader {
    use crate::default_provider::use_dual_stack::use_dual_stack_provider;
    use crate::default_provider::use_fips::use_fips_provider;
    use crate::default_provider::{app_name, credentials, region, retry_config, timeout_config};
    use crate::meta::region::ProvideRegion;
    use crate::profile::profile_file::ProfileFiles;
    use crate::provider_config::ProviderConfig;
    use aws_credential_types::cache::CredentialsCache;
    use aws_credential_types::provider::{ProvideCredentials, SharedCredentialsProvider};
    use aws_smithy_async::rt::sleep::{default_async_sleep, SharedAsyncSleep};
    use aws_smithy_async::time::SharedTimeSource;
    use aws_smithy_runtime_api::shared::IntoShared;
    use aws_smithy_types::retry::RetryConfig;
    use aws_smithy_types::timeout::TimeoutConfig;
    use aws_types::app_name::AppName;
    use aws_types::docs_for;
    use aws_types::os_shim_internal::{Env, Fs};
    use aws_types::sdk_config::SharedHttpClient;
    use aws_types::SdkConfig;

    #[derive(Default, Debug)]
    enum CredentialsProviderOption {
        /// No provider was set by the user. We can set up the default credentials provider chain.
        #[default]
        NotSet,
        /// The credentials provider was explicitly unset. Do not set up a default chain.
        ExplicitlyUnset,
        /// Use the given credentials provider.
        Set(SharedCredentialsProvider),
    }

    /// Load a cross-service [`SdkConfig`](aws_types::SdkConfig) from the environment
    ///
    /// This builder supports overriding individual components of the generated config. Overriding a component
    /// will skip the standard resolution chain from **for that component**. For example,
    /// if you override the region provider, _even if that provider returns None_, the default region provider
    /// chain will not be used.
    #[derive(Default, Debug)]
    pub struct ConfigLoader {
        app_name: Option<AppName>,
        credentials_cache: Option<CredentialsCache>,
        credentials_provider: CredentialsProviderOption,
        endpoint_url: Option<String>,
        region: Option<Box<dyn ProvideRegion>>,
        retry_config: Option<RetryConfig>,
        sleep: Option<SharedAsyncSleep>,
        timeout_config: Option<TimeoutConfig>,
        provider_config: Option<ProviderConfig>,
        http_client: Option<SharedHttpClient>,
        profile_name_override: Option<String>,
        profile_files_override: Option<ProfileFiles>,
        use_fips: Option<bool>,
        use_dual_stack: Option<bool>,
        time_source: Option<SharedTimeSource>,
        env: Option<Env>,
        fs: Option<Fs>,
    }

    impl ConfigLoader {
        /// Override the region used to build [`SdkConfig`](aws_types::SdkConfig).
        ///
        /// # Examples
        /// ```no_run
        /// # async fn create_config() {
        /// use aws_types::region::Region;
        /// let config = aws_config::from_env()
        ///     .region(Region::new("us-east-1"))
        ///     .load().await;
        /// # }
        /// ```
        pub fn region(mut self, region: impl ProvideRegion + 'static) -> Self {
            self.region = Some(Box::new(region));
            self
        }

        /// Override the retry_config used to build [`SdkConfig`](aws_types::SdkConfig).
        ///
        /// # Examples
        /// ```no_run
        /// # async fn create_config() {
        /// use aws_config::retry::RetryConfig;
        ///
        /// let config = aws_config::from_env()
        ///     .retry_config(RetryConfig::standard().with_max_attempts(2))
        ///     .load()
        ///     .await;
        /// # }
        /// ```
        pub fn retry_config(mut self, retry_config: RetryConfig) -> Self {
            self.retry_config = Some(retry_config);
            self
        }

        /// Override the timeout config used to build [`SdkConfig`](aws_types::SdkConfig).
        /// **Note: This only sets timeouts for calls to AWS services.** Timeouts for the credentials
        /// provider chain are configured separately.
        ///
        /// # Examples
        /// ```no_run
        /// # use std::time::Duration;
        /// # async fn create_config() {
        /// use aws_config::timeout::TimeoutConfig;
        ///
        /// let config = aws_config::from_env()
        ///    .timeout_config(
        ///        TimeoutConfig::builder()
        ///            .operation_timeout(Duration::from_secs(5))
        ///            .build()
        ///    )
        ///    .load()
        ///    .await;
        /// # }
        /// ```
        pub fn timeout_config(mut self, timeout_config: TimeoutConfig) -> Self {
            self.timeout_config = Some(timeout_config);
            self
        }

        /// Override the sleep implementation for this [`ConfigLoader`]. The sleep implementation
        /// is used to create timeout futures.
        pub fn sleep_impl(mut self, sleep: impl IntoShared<SharedAsyncSleep>) -> Self {
            // it's possible that we could wrapping an `Arc in an `Arc` and that's OK
            self.sleep = Some(sleep.into_shared());
            self
        }

        /// Set the time source used for tasks like signing requests
        pub fn time_source(mut self, time_source: impl IntoShared<SharedTimeSource>) -> Self {
            self.time_source = Some(time_source.into_shared());
            self
        }

        /// Override the [`HttpClient`](aws_smithy_runtime_api::client::http::HttpClient) for this
        /// [`ConfigLoader`]. The HTTP client will be used for both AWS services and credentials providers.
        ///
        /// If you wish to use a separate HTTP client for credentials providers when creating clients,
        /// then override the HTTP client set with this function on the client-specific `Config`s.
        ///
        /// ## Examples
        ///
        /// ```no_run
        /// # use aws_smithy_async::rt::sleep::SharedAsyncSleep;
        /// #[cfg(feature = "client-hyper")]
        /// # async fn create_config() {
        /// use std::time::Duration;
        /// use aws_smithy_runtime::client::http::hyper_014::HyperClientBuilder;
        ///
        /// let tls_connector = hyper_rustls::HttpsConnectorBuilder::new()
        ///     .with_webpki_roots()
        ///     // NOTE: setting `https_only()` will not allow this connector to work with IMDS.
        ///     .https_only()
        ///     .enable_http1()
        ///     .enable_http2()
        ///     .build();
        ///
        /// let hyper_client = HyperClientBuilder::new().build(tls_connector);
        /// let sdk_config = aws_config::from_env()
        ///     .http_client(hyper_client)
        ///     .load()
        ///     .await;
        /// # }
        /// ```
        pub fn http_client(mut self, http_client: impl IntoShared<SharedHttpClient>) -> Self {
            self.http_client = Some(http_client.into_shared());
            self
        }

        /// Override the credentials cache used to build [`SdkConfig`](aws_types::SdkConfig).
        ///
        /// # Examples
        ///
        /// Override the credentials cache but load the default value for region:
        /// ```no_run
        /// # use aws_credential_types::cache::CredentialsCache;
        /// # async fn create_config() {
        /// let config = aws_config::from_env()
        ///     .credentials_cache(CredentialsCache::lazy())
        ///     .load()
        ///     .await;
        /// # }
        /// ```
        pub fn credentials_cache(mut self, credentials_cache: CredentialsCache) -> Self {
            self.credentials_cache = Some(credentials_cache);
            self
        }

        /// Override the credentials provider used to build [`SdkConfig`](aws_types::SdkConfig).
        ///
        /// # Examples
        ///
        /// Override the credentials provider but load the default value for region:
        /// ```no_run
        /// # use aws_credential_types::Credentials;
        /// # fn create_my_credential_provider() -> Credentials {
        /// #     Credentials::new("example", "example", None, None, "example")
        /// # }
        /// # async fn create_config() {
        /// let config = aws_config::from_env()
        ///     .credentials_provider(create_my_credential_provider())
        ///     .load()
        ///     .await;
        /// # }
        /// ```
        pub fn credentials_provider(
            mut self,
            credentials_provider: impl ProvideCredentials + 'static,
        ) -> Self {
            self.credentials_provider = CredentialsProviderOption::Set(
                SharedCredentialsProvider::new(credentials_provider),
            );
            self
        }

        /// Don't use credentials to sign requests.
        ///
        /// Turning off signing with credentials is necessary in some cases, such as using
        /// anonymous auth for S3, calling operations in STS that don't require a signature,
        /// or using token-based auth.
        ///
        /// # Examples
        ///
        /// Turn off credentials in order to call a service without signing:
        /// ```no_run
        /// # async fn create_config() {
        /// let config = aws_config::from_env()
        ///     .no_credentials()
        ///     .load()
        ///     .await;
        /// # }
        /// ```
        pub fn no_credentials(mut self) -> Self {
            self.credentials_provider = CredentialsProviderOption::ExplicitlyUnset;
            self
        }

        /// Override the name of the app used to build [`SdkConfig`](aws_types::SdkConfig).
        ///
        /// This _optional_ name is used to identify the application in the user agent that
        /// gets sent along with requests.
        ///
        /// # Examples
        /// ```no_run
        /// # async fn create_config() {
        /// use aws_config::AppName;
        /// let config = aws_config::from_env()
        ///     .app_name(AppName::new("my-app-name").expect("valid app name"))
        ///     .load().await;
        /// # }
        /// ```
        pub fn app_name(mut self, app_name: AppName) -> Self {
            self.app_name = Some(app_name);
            self
        }

        /// Provides the ability to programmatically override the profile files that get loaded by the SDK.
        ///
        /// The [`Default`] for `ProfileFiles` includes the default SDK config and credential files located in
        /// `~/.aws/config` and `~/.aws/credentials` respectively.
        ///
        /// Any number of config and credential files may be added to the `ProfileFiles` file set, with the
        /// only requirement being that there is at least one of each. Profile file locations will produce an
        /// error if they don't exist, but the default config/credentials files paths are exempt from this validation.
        ///
        /// # Example: Using a custom profile file path
        ///
        /// ```no_run
        /// use aws_config::profile::{ProfileFileCredentialsProvider, ProfileFileRegionProvider};
        /// use aws_config::profile::profile_file::{ProfileFiles, ProfileFileKind};
        ///
        /// # async fn example() {
        /// let profile_files = ProfileFiles::builder()
        ///     .with_file(ProfileFileKind::Credentials, "some/path/to/credentials-file")
        ///     .build();
        /// let sdk_config = aws_config::from_env()
        ///     .profile_files(profile_files)
        ///     .load()
        ///     .await;
        /// # }
        pub fn profile_files(mut self, profile_files: ProfileFiles) -> Self {
            self.profile_files_override = Some(profile_files);
            self
        }

        /// Override the profile name used by configuration providers
        ///
        /// Profile name is selected from an ordered list of sources:
        /// 1. This override.
        /// 2. The value of the `AWS_PROFILE` environment variable.
        /// 3. `default`
        ///
        /// Each AWS profile has a name. For example, in the file below, the profiles are named
        /// `dev`, `prod` and `staging`:
        /// ```ini
        /// [dev]
        /// ec2_metadata_service_endpoint = http://my-custom-endpoint:444
        ///
        /// [staging]
        /// ec2_metadata_service_endpoint = http://my-custom-endpoint:444
        ///
        /// [prod]
        /// ec2_metadata_service_endpoint = http://my-custom-endpoint:444
        /// ```
        ///
        /// See [Named profiles](https://docs.aws.amazon.com/cli/latest/userguide/cli-configure-profiles.html)
        /// for more information about naming profiles.
        ///
        /// # Example: Using a custom profile name
        ///
        /// ```no_run
        /// use aws_config::profile::{ProfileFileCredentialsProvider, ProfileFileRegionProvider};
        /// use aws_config::profile::profile_file::{ProfileFiles, ProfileFileKind};
        ///
        /// # async fn example() {
        /// let sdk_config = aws_config::from_env()
        ///     .profile_name("prod")
        ///     .load()
        ///     .await;
        /// # }
        pub fn profile_name(mut self, profile_name: impl Into<String>) -> Self {
            self.profile_name_override = Some(profile_name.into());
            self
        }

        /// Override the endpoint URL used for **all** AWS services.
        ///
        /// This method will override the endpoint URL used for **all** AWS services. This primarily
        /// exists to set a static endpoint for tools like `LocalStack`. When sending requests to
        /// production AWS services, this method should only be used for service-specific behavior.
        ///
        /// When this method is used, the [`Region`](aws_types::region::Region) is only used for
        /// signing; it is not used to route the request.
        ///
        /// # Examples
        ///
        /// Use a static endpoint for all services
        /// ```no_run
        /// # async fn create_config() {
        /// let sdk_config = aws_config::from_env()
        ///     .endpoint_url("http://localhost:1234")
        ///     .load()
        ///     .await;
        /// # }
        pub fn endpoint_url(mut self, endpoint_url: impl Into<String>) -> Self {
            self.endpoint_url = Some(endpoint_url.into());
            self
        }

        #[doc = docs_for!(use_fips)]
        pub fn use_fips(mut self, use_fips: bool) -> Self {
            self.use_fips = Some(use_fips);
            self
        }

        #[doc = docs_for!(use_dual_stack)]
        pub fn use_dual_stack(mut self, use_dual_stack: bool) -> Self {
            self.use_dual_stack = Some(use_dual_stack);
            self
        }

        /// Set configuration for all sub-loaders (credentials, region etc.)
        ///
        /// Update the `ProviderConfig` used for all nested loaders. This can be used to override
        /// the HTTPs connector used by providers or to stub in an in memory `Env` or `Fs` for testing.
        ///
        /// # Examples
        /// ```no_run
        /// # #[cfg(feature = "hyper-client")]
        /// # async fn create_config() {
        /// use aws_config::provider_config::ProviderConfig;
        /// let custom_https_connector = hyper_rustls::HttpsConnectorBuilder::new()
        ///     .with_webpki_roots()
        ///     .https_only()
        ///     .enable_http1()
        ///     .build();
        /// let provider_config = ProviderConfig::default().with_tcp_connector(custom_https_connector);
        /// let shared_config = aws_config::from_env().configure(provider_config).load().await;
        /// # }
        /// ```
        #[deprecated(
            note = "Use setters on this builder instead. configure is very hard to use correctly."
        )]
        pub fn configure(mut self, provider_config: ProviderConfig) -> Self {
            self.provider_config = Some(provider_config);
            self
        }

        /// Load the default configuration chain
        ///
        /// If fields have been overridden during builder construction, the override values will be used.
        ///
        /// Otherwise, the default values for each field will be provided.
        ///
        /// NOTE: When an override is provided, the default implementation is **not** used as a fallback.
        /// This means that if you provide a region provider that does not return a region, no region will
        /// be set in the resulting [`SdkConfig`](aws_types::SdkConfig)
        pub async fn load(self) -> SdkConfig {
            let time_source = self.time_source.unwrap_or_default();

            let sleep_impl = if self.sleep.is_some() {
                self.sleep
            } else {
                if default_async_sleep().is_none() {
                    tracing::warn!(
                        "An implementation of AsyncSleep was requested by calling default_async_sleep \
                         but no default was set.
                         This happened when ConfigLoader::load was called during Config construction. \
                         You can fix this by setting a sleep_impl on the ConfigLoader before calling \
                         load or by enabling the rt-tokio feature"
                    );
                }
                default_async_sleep()
            };

            let conf = self
                .provider_config
                .unwrap_or_else(|| {
                    let mut config = ProviderConfig::init(time_source.clone(), sleep_impl.clone())
                        .with_fs(self.fs.unwrap_or_default())
                        .with_env(self.env.unwrap_or_default());
                    if let Some(http_client) = self.http_client.clone() {
                        config = config.with_http_client(http_client);
                    }
                    config
                })
                .with_profile_config(self.profile_files_override, self.profile_name_override);
            let region = if let Some(provider) = self.region {
                provider.region().await
            } else {
                region::Builder::default()
                    .configure(&conf)
                    .build()
                    .region()
                    .await
            };

            let retry_config = if let Some(retry_config) = self.retry_config {
                retry_config
            } else {
                retry_config::default_provider()
                    .configure(&conf)
                    .retry_config()
                    .await
            };

            let app_name = if self.app_name.is_some() {
                self.app_name
            } else {
                app_name::default_provider()
                    .configure(&conf)
                    .app_name()
                    .await
            };

            let timeout_config = if let Some(timeout_config) = self.timeout_config {
                timeout_config
            } else {
                timeout_config::default_provider()
                    .configure(&conf)
                    .timeout_config()
                    .await
            };

            let credentials_provider = match self.credentials_provider {
                CredentialsProviderOption::Set(provider) => Some(provider),
                CredentialsProviderOption::NotSet => {
                    let mut builder =
                        credentials::DefaultCredentialsChain::builder().configure(conf.clone());
                    builder.set_region(region.clone());
                    Some(SharedCredentialsProvider::new(builder.build().await))
                }
                CredentialsProviderOption::ExplicitlyUnset => None,
            };

            let credentials_cache = if credentials_provider.is_some() {
                Some(self.credentials_cache.unwrap_or_else(|| {
                    let mut builder =
                        CredentialsCache::lazy_builder().time_source(conf.time_source());
                    builder.set_sleep_impl(conf.sleep_impl());
                    builder.into_credentials_cache()
                }))
            } else {
                None
            };

            let use_fips = if let Some(use_fips) = self.use_fips {
                Some(use_fips)
            } else {
                use_fips_provider(&conf).await
            };

            let use_dual_stack = if let Some(use_dual_stack) = self.use_dual_stack {
                Some(use_dual_stack)
            } else {
                use_dual_stack_provider(&conf).await
            };

            let mut builder = SdkConfig::builder()
                .region(region)
                .retry_config(retry_config)
                .timeout_config(timeout_config)
                .time_source(time_source);

            builder.set_http_client(self.http_client);
            builder.set_app_name(app_name);
            builder.set_credentials_cache(credentials_cache);
            builder.set_credentials_provider(credentials_provider);
            builder.set_sleep_impl(sleep_impl);
            builder.set_endpoint_url(self.endpoint_url);
            builder.set_use_fips(use_fips);
            builder.set_use_dual_stack(use_dual_stack);
            builder.build()
        }
    }

    #[cfg(test)]
    impl ConfigLoader {
        pub(crate) fn env(mut self, env: Env) -> Self {
            self.env = Some(env);
            self
        }

        pub(crate) fn fs(mut self, fs: Fs) -> Self {
            self.fs = Some(fs);
            self
        }
    }

    #[cfg(test)]
    mod test {
        use crate::profile::profile_file::{ProfileFileKind, ProfileFiles};
        use crate::test_case::{no_traffic_client, InstantSleep};
        use crate::{from_env, ConfigLoader};
        use aws_credential_types::provider::ProvideCredentials;
        use aws_smithy_async::rt::sleep::TokioSleep;
        use aws_smithy_async::time::{StaticTimeSource, TimeSource};
        use aws_smithy_runtime::client::http::test_util::{infallible_client_fn, NeverClient};
        use aws_types::app_name::AppName;
        use aws_types::os_shim_internal::{Env, Fs};
        use std::sync::atomic::{AtomicUsize, Ordering};
        use std::sync::Arc;
        use std::time::{SystemTime, UNIX_EPOCH};
        use tracing_test::traced_test;

        #[tokio::test]
        #[traced_test]
        async fn provider_config_used() {
            let env = Env::from_slice(&[
                ("AWS_MAX_ATTEMPTS", "10"),
                ("AWS_REGION", "us-west-4"),
                ("AWS_ACCESS_KEY_ID", "akid"),
                ("AWS_SECRET_ACCESS_KEY", "secret"),
            ]);
            let fs =
                Fs::from_slice(&[("test_config", "[profile custom]\nsdk-ua-app-id = correct")]);
            let loader = from_env()
                .sleep_impl(TokioSleep::new())
                .env(env)
                .fs(fs)
                .http_client(NeverClient::new())
                .profile_name("custom")
                .profile_files(
                    ProfileFiles::builder()
                        .with_file(ProfileFileKind::Config, "test_config")
                        .build(),
                )
                .load()
                .await;
            assert_eq!(10, loader.retry_config().unwrap().max_attempts());
            assert_eq!("us-west-4", loader.region().unwrap().as_ref());
            assert_eq!(
                "akid",
                loader
                    .credentials_provider()
                    .unwrap()
                    .provide_credentials()
                    .await
                    .unwrap()
                    .access_key_id(),
            );
            assert_eq!(Some(&AppName::new("correct").unwrap()), loader.app_name());
            logs_assert(|lines| {
                let num_config_loader_logs = lines
                    .iter()
                    .filter(|l| l.contains("provider_config_used"))
                    .filter(|l| l.contains("config file loaded"))
                    .count();
                match num_config_loader_logs {
                    0 => Err("no config file logs found!".to_string()),
                    1 => Ok(()),
                    more => Err(format!(
                        "the config file was parsed more than once! (parsed {})",
                        more
                    )),
                }
            });
        }

        fn base_conf() -> ConfigLoader {
            from_env()
                .sleep_impl(InstantSleep)
                .http_client(no_traffic_client())
        }

        #[tokio::test]
        async fn load_fips() {
            let conf = base_conf().use_fips(true).load().await;
            assert_eq!(Some(true), conf.use_fips());
        }

        #[tokio::test]
        async fn load_dual_stack() {
            let conf = base_conf().use_dual_stack(false).load().await;
            assert_eq!(Some(false), conf.use_dual_stack());

            let conf = base_conf().load().await;
            assert_eq!(None, conf.use_dual_stack());
        }

        #[tokio::test]
        async fn app_name() {
            let app_name = AppName::new("my-app-name").unwrap();
            let conf = base_conf().app_name(app_name.clone()).load().await;
            assert_eq!(Some(&app_name), conf.app_name());
        }

        #[cfg(feature = "rustls")]
        #[tokio::test]
        async fn disable_default_credentials() {
            let config = from_env().no_credentials().load().await;
            assert!(config.credentials_cache().is_none());
            assert!(config.credentials_provider().is_none());
        }

        #[tokio::test]
        async fn connector_is_shared() {
            let num_requests = Arc::new(AtomicUsize::new(0));
            let movable = num_requests.clone();
            let http_client = infallible_client_fn(move |_req| {
                movable.fetch_add(1, Ordering::Relaxed);
                http::Response::new("ok!")
            });
<<<<<<< HEAD
            let config = from_env().http_client(http_client.clone()).load().await;
=======
            let config = from_env()
                .fs(Fs::from_slice(&[]))
                .env(Env::from_slice(&[]))
                .http_connector(conn.clone())
                .load()
                .await;
>>>>>>> 5129c1f5
            config
                .credentials_provider()
                .unwrap()
                .provide_credentials()
                .await
                .expect_err("did not expect credentials to be loaded—no traffic is allowed");
            let num_requests = num_requests.load(Ordering::Relaxed);
            assert!(num_requests > 0, "{}", num_requests);
        }

        #[tokio::test]
        async fn time_source_is_passed() {
            #[derive(Debug)]
            struct PanicTs;
            impl TimeSource for PanicTs {
                fn now(&self) -> SystemTime {
                    panic!("timesource-was-used")
                }
            }
            let config = from_env()
                .sleep_impl(InstantSleep)
                .time_source(StaticTimeSource::new(UNIX_EPOCH))
                .http_client(no_traffic_client())
                .load()
                .await;
            // assert that the innards contain the customized fields
            for inner in ["InstantSleep", "StaticTimeSource"] {
                assert!(
                    format!("{:#?}", config.credentials_cache()).contains(inner),
                    "{:#?}",
                    config.credentials_cache()
                );
                assert!(
                    format!("{:#?}", config.credentials_provider()).contains(inner),
                    "{:#?}",
                    config.credentials_cache()
                );
            }
        }
    }
}<|MERGE_RESOLUTION|>--- conflicted
+++ resolved
@@ -789,16 +789,12 @@
                 movable.fetch_add(1, Ordering::Relaxed);
                 http::Response::new("ok!")
             });
-<<<<<<< HEAD
-            let config = from_env().http_client(http_client.clone()).load().await;
-=======
             let config = from_env()
                 .fs(Fs::from_slice(&[]))
                 .env(Env::from_slice(&[]))
-                .http_connector(conn.clone())
+                .http_client(http_client.clone())
                 .load()
                 .await;
->>>>>>> 5129c1f5
             config
                 .credentials_provider()
                 .unwrap()
