/*
 * Copyright Amazon.com, Inc. or its affiliates. All Rights Reserved.
 * SPDX-License-Identifier: Apache-2.0
 */

/* Automatically managed default lints */
#![cfg_attr(docsrs, feature(doc_auto_cfg))]
/* End of automatically managed default lints */
#![allow(clippy::derive_partial_eq_without_eq)]
#![warn(
    missing_debug_implementations,
    missing_docs,
    rust_2018_idioms,
    rustdoc::missing_crate_level_docs,
    unreachable_pub
)]
// Allow disallowed methods in tests
#![cfg_attr(test, allow(clippy::disallowed_methods))]

//! `aws-config` provides implementations of region and credential resolution.
//!
//! These implementations can be used either via the default chain implementation
//! [`from_env`]/[`ConfigLoader`] or ad-hoc individual credential and region providers.
//!
//! [`ConfigLoader`] can combine different configuration sources into an AWS shared-config:
//! [`SdkConfig`]. `SdkConfig` can be used configure an AWS service client.
//!
//! # Examples
//!
//! Load default SDK configuration:
//! ```no_run
//! use aws_config::BehaviorVersion;
//! mod aws_sdk_dynamodb {
//! #   pub struct Client;
//! #   impl Client {
//! #     pub fn new(config: &aws_types::SdkConfig) -> Self { Client }
//! #   }
//! # }
//! # async fn docs() {
//! let config = aws_config::load_defaults(BehaviorVersion::v2023_11_09()).await;
//! let client = aws_sdk_dynamodb::Client::new(&config);
//! # }
//! ```
//!
//! Load SDK configuration with a region override:
//! ```no_run
//! # mod aws_sdk_dynamodb {
//! #   pub struct Client;
//! #   impl Client {
//! #     pub fn new(config: &aws_types::SdkConfig) -> Self { Client }
//! #   }
//! # }
//! # async fn docs() {
//! # use aws_config::meta::region::RegionProviderChain;
//! let region_provider = RegionProviderChain::default_provider().or_else("us-east-1");
//! // Note: requires the `behavior-version-latest` feature enabled
//! let config = aws_config::from_env().region(region_provider).load().await;
//! let client = aws_sdk_dynamodb::Client::new(&config);
//! # }
//! ```
//!
//! Override configuration after construction of `SdkConfig`:
//!
//! ```no_run
//! # use aws_credential_types::provider::ProvideCredentials;
//! # use aws_types::SdkConfig;
//! # mod aws_sdk_dynamodb {
//! #   pub mod config {
//! #     pub struct Builder;
//! #     impl Builder {
//! #       pub fn credentials_provider(
//! #         self,
//! #         credentials_provider: impl aws_credential_types::provider::ProvideCredentials + 'static) -> Self { self }
//! #       pub fn build(self) -> Builder { self }
//! #     }
//! #     impl From<&aws_types::SdkConfig> for Builder {
//! #       fn from(_: &aws_types::SdkConfig) -> Self {
//! #           todo!()
//! #       }
//! #     }
//! #   }
//! #   pub struct Client;
//! #   impl Client {
//! #     pub fn from_conf(conf: config::Builder) -> Self { Client }
//! #     pub fn new(config: &aws_types::SdkConfig) -> Self { Client }
//! #   }
//! # }
//! # async fn docs() {
//! # use aws_config::meta::region::RegionProviderChain;
//! # fn custom_provider(base: &SdkConfig) -> impl ProvideCredentials {
//! #   base.credentials_provider().unwrap().clone()
//! # }
//! let sdk_config = aws_config::load_defaults(aws_config::BehaviorVersion::latest()).await;
//! let custom_credentials_provider = custom_provider(&sdk_config);
//! let dynamo_config = aws_sdk_dynamodb::config::Builder::from(&sdk_config)
//!   .credentials_provider(custom_credentials_provider)
//!   .build();
//! let client = aws_sdk_dynamodb::Client::from_conf(dynamo_config);
//! # }
//! ```

pub use aws_smithy_runtime_api::client::behavior_version::BehaviorVersion;
// Re-export types from aws-types
pub use aws_types::{
    app_name::{AppName, InvalidAppName},
    region::Region,
    SdkConfig,
};
/// Load default sources for all configuration with override support
pub use loader::ConfigLoader;

/// Types for configuring identity caching.
pub mod identity {
    pub use aws_smithy_runtime::client::identity::IdentityCache;
    pub use aws_smithy_runtime::client::identity::LazyCacheBuilder;
}

#[allow(dead_code)]
const PKG_VERSION: &str = env!("CARGO_PKG_VERSION");

#[cfg(test)]
mod test_case;

mod fs_util;
mod http_credential_provider;
mod json_credentials;

pub mod credential_process;
pub mod default_provider;
pub mod ecs;
mod env_service_config;
pub mod environment;
pub mod imds;
pub mod meta;
pub mod profile;
pub mod provider_config;
pub mod retry;
mod sensitive_command;
#[cfg(feature = "sso")]
pub mod sso;
pub mod stalled_stream_protection;
pub mod sts;
pub mod timeout;
pub mod web_identity_token;

/// Create a config loader with the _latest_ defaults.
///
/// This loader will always set [`BehaviorVersion::latest`].
///
/// # Examples
/// ```no_run
/// # async fn create_config() {
/// let config = aws_config::from_env().region("us-east-1").load().await;
/// # }
/// ```
#[cfg(feature = "behavior-version-latest")]
pub fn from_env() -> ConfigLoader {
    ConfigLoader::default().behavior_version(BehaviorVersion::latest())
}

/// Load default configuration with the _latest_ defaults.
///
/// Convenience wrapper equivalent to `aws_config::load_defaults(BehaviorVersion::latest()).await`
#[cfg(feature = "behavior-version-latest")]
pub async fn load_from_env() -> SdkConfig {
    from_env().load().await
}

/// Create a config loader with the _latest_ defaults.
#[cfg(not(feature = "behavior-version-latest"))]
#[deprecated(
    note = "Use the `aws_config::defaults` function. If you don't care about future default behavior changes, you can continue to use this function by enabling the `behavior-version-latest` feature. Doing so will make this deprecation notice go away."
)]
pub fn from_env() -> ConfigLoader {
    ConfigLoader::default().behavior_version(BehaviorVersion::latest())
}

/// Load default configuration with the _latest_ defaults.
#[cfg(not(feature = "behavior-version-latest"))]
#[deprecated(
    note = "Use the `aws_config::load_defaults` function. If you don't care about future default behavior changes, you can continue to use this function by enabling the `behavior-version-latest` feature. Doing so will make this deprecation notice go away."
)]
pub async fn load_from_env() -> SdkConfig {
    load_defaults(BehaviorVersion::latest()).await
}

/// Create a config loader with the defaults for the given behavior version.
///
/// # Examples
/// ```no_run
/// # async fn create_config() {
/// use aws_config::BehaviorVersion;
/// let config = aws_config::defaults(BehaviorVersion::v2023_11_09())
///     .region("us-east-1")
///     .load()
///     .await;
/// # }
/// ```
pub fn defaults(version: BehaviorVersion) -> ConfigLoader {
    ConfigLoader::default().behavior_version(version)
}

/// Load default configuration with the given behavior version.
///
/// Convenience wrapper equivalent to `aws_config::defaults(behavior_version).load().await`
pub async fn load_defaults(version: BehaviorVersion) -> SdkConfig {
    defaults(version).load().await
}

mod loader {
<<<<<<< HEAD
    use crate::default_provider::use_dual_stack::use_dual_stack_provider;
    use crate::default_provider::use_fips::use_fips_provider;
    use crate::default_provider::{app_name, credentials, region, retry_config, timeout_config};
    use crate::env_service_config::EnvServiceConfig;
    use crate::meta::region::ProvideRegion;
    use crate::provider_config::ProviderConfig;
=======
>>>>>>> 0b35a092
    use aws_credential_types::provider::{
        token::{ProvideToken, SharedTokenProvider},
        ProvideCredentials, SharedCredentialsProvider,
    };
    use aws_credential_types::Credentials;
    use aws_runtime::profile::profile_file::ProfileFiles;
    use aws_smithy_async::rt::sleep::{default_async_sleep, AsyncSleep, SharedAsyncSleep};
    use aws_smithy_async::time::{SharedTimeSource, TimeSource};
    use aws_smithy_runtime_api::client::behavior_version::BehaviorVersion;
    use aws_smithy_runtime_api::client::http::HttpClient;
    use aws_smithy_runtime_api::client::identity::{ResolveCachedIdentity, SharedIdentityCache};
    use aws_smithy_runtime_api::client::stalled_stream_protection::StalledStreamProtectionConfig;
    use aws_smithy_runtime_api::shared::IntoShared;
    use aws_smithy_types::retry::RetryConfig;
    use aws_smithy_types::timeout::TimeoutConfig;
    use aws_types::app_name::AppName;
    use aws_types::docs_for;
    use aws_types::os_shim_internal::{Env, Fs};
    use aws_types::sdk_config::SharedHttpClient;
    use aws_types::SdkConfig;

    use crate::default_provider::{
        app_name, credentials, endpoint_url, ignore_configured_endpoint_urls as ignore_ep, region,
        retry_config, timeout_config, use_dual_stack, use_fips,
    };
    use crate::meta::region::ProvideRegion;
    use crate::profile::profile_file::ProfileFiles;
    use crate::provider_config::ProviderConfig;

    #[derive(Default, Debug)]
    enum CredentialsProviderOption {
        /// No provider was set by the user. We can set up the default credentials provider chain.
        #[default]
        NotSet,
        /// The credentials provider was explicitly unset. Do not set up a default chain.
        ExplicitlyUnset,
        /// Use the given credentials provider.
        Set(SharedCredentialsProvider),
    }

    /// Load a cross-service [`SdkConfig`] from the environment
    ///
    /// This builder supports overriding individual components of the generated config. Overriding a component
    /// will skip the standard resolution chain from **for that component**. For example,
    /// if you override the region provider, _even if that provider returns None_, the default region provider
    /// chain will not be used.
    #[derive(Default, Debug)]
    pub struct ConfigLoader {
        app_name: Option<AppName>,
        identity_cache: Option<SharedIdentityCache>,
        credentials_provider: CredentialsProviderOption,
        token_provider: Option<SharedTokenProvider>,
        endpoint_url: Option<String>,
        region: Option<Box<dyn ProvideRegion>>,
        retry_config: Option<RetryConfig>,
        sleep: Option<SharedAsyncSleep>,
        timeout_config: Option<TimeoutConfig>,
        provider_config: Option<ProviderConfig>,
        http_client: Option<SharedHttpClient>,
        profile_name_override: Option<String>,
        profile_files_override: Option<ProfileFiles>,
        use_fips: Option<bool>,
        use_dual_stack: Option<bool>,
        time_source: Option<SharedTimeSource>,
        stalled_stream_protection_config: Option<StalledStreamProtectionConfig>,
        env: Option<Env>,
        fs: Option<Fs>,
        behavior_version: Option<BehaviorVersion>,
    }

    impl ConfigLoader {
        /// Sets the [`BehaviorVersion`] used to build [`SdkConfig`].
        pub fn behavior_version(mut self, behavior_version: BehaviorVersion) -> Self {
            self.behavior_version = Some(behavior_version);
            self
        }

        /// Override the region used to build [`SdkConfig`].
        ///
        /// # Examples
        /// ```no_run
        /// # async fn create_config() {
        /// use aws_types::region::Region;
        /// let config = aws_config::from_env()
        ///     .region(Region::new("us-east-1"))
        ///     .load().await;
        /// # }
        /// ```
        pub fn region(mut self, region: impl ProvideRegion + 'static) -> Self {
            self.region = Some(Box::new(region));
            self
        }

        /// Override the retry_config used to build [`SdkConfig`].
        ///
        /// # Examples
        /// ```no_run
        /// # async fn create_config() {
        /// use aws_config::retry::RetryConfig;
        ///
        /// let config = aws_config::from_env()
        ///     .retry_config(RetryConfig::standard().with_max_attempts(2))
        ///     .load()
        ///     .await;
        /// # }
        /// ```
        pub fn retry_config(mut self, retry_config: RetryConfig) -> Self {
            self.retry_config = Some(retry_config);
            self
        }

        /// Override the timeout config used to build [`SdkConfig`].
        ///
        /// This will be merged with timeouts coming from the timeout information provider, which
        /// currently includes a default `CONNECT` timeout of `3.1s`.
        ///
        /// If you want to disable timeouts, use [`TimeoutConfig::disabled`]. If you want to disable
        /// a specific timeout, use `TimeoutConfig::set_<type>(None)`.
        ///
        /// **Note: This only sets timeouts for calls to AWS services.** Timeouts for the credentials
        /// provider chain are configured separately.
        ///
        /// # Examples
        /// ```no_run
        /// # use std::time::Duration;
        /// # async fn create_config() {
        /// use aws_config::timeout::TimeoutConfig;
        ///
        /// let config = aws_config::from_env()
        ///    .timeout_config(
        ///        TimeoutConfig::builder()
        ///            .operation_timeout(Duration::from_secs(5))
        ///            .build()
        ///    )
        ///    .load()
        ///    .await;
        /// # }
        /// ```
        pub fn timeout_config(mut self, timeout_config: TimeoutConfig) -> Self {
            self.timeout_config = Some(timeout_config);
            self
        }

        /// Override the sleep implementation for this [`ConfigLoader`].
        ///
        /// The sleep implementation is used to create timeout futures.
        /// You generally won't need to change this unless you're using an async runtime other
        /// than Tokio.
        pub fn sleep_impl(mut self, sleep: impl AsyncSleep + 'static) -> Self {
            // it's possible that we could wrapping an `Arc in an `Arc` and that's OK
            self.sleep = Some(sleep.into_shared());
            self
        }

        /// Set the time source used for tasks like signing requests.
        ///
        /// You generally won't need to change this unless you're compiling for a target
        /// that can't provide a default, such as WASM, or unless you're writing a test against
        /// the client that needs a fixed time.
        pub fn time_source(mut self, time_source: impl TimeSource + 'static) -> Self {
            self.time_source = Some(time_source.into_shared());
            self
        }

        /// Override the [`HttpClient`] for this [`ConfigLoader`].
        ///
        /// The HTTP client will be used for both AWS services and credentials providers.
        ///
        /// If you wish to use a separate HTTP client for credentials providers when creating clients,
        /// then override the HTTP client set with this function on the client-specific `Config`s.
        ///
        /// ## Examples
        ///
        /// ```no_run
        /// # use aws_smithy_async::rt::sleep::SharedAsyncSleep;
        /// #[cfg(feature = "client-hyper")]
        /// # async fn create_config() {
        /// use std::time::Duration;
        /// use aws_smithy_runtime::client::http::hyper_014::HyperClientBuilder;
        ///
        /// let tls_connector = hyper_rustls::HttpsConnectorBuilder::new()
        ///     .with_webpki_roots()
        ///     // NOTE: setting `https_only()` will not allow this connector to work with IMDS.
        ///     .https_only()
        ///     .enable_http1()
        ///     .enable_http2()
        ///     .build();
        ///
        /// let hyper_client = HyperClientBuilder::new().build(tls_connector);
        /// let sdk_config = aws_config::from_env()
        ///     .http_client(hyper_client)
        ///     .load()
        ///     .await;
        /// # }
        /// ```
        pub fn http_client(mut self, http_client: impl HttpClient + 'static) -> Self {
            self.http_client = Some(http_client.into_shared());
            self
        }

        /// Override the identity cache used to build [`SdkConfig`].
        ///
        /// The identity cache caches AWS credentials and SSO tokens. By default, a lazy cache is used
        /// that will load credentials upon first request, cache them, and then reload them during
        /// another request when they are close to expiring.
        ///
        /// # Examples
        ///
        /// Change a setting on the default lazy caching implementation:
        /// ```no_run
        /// use aws_config::identity::IdentityCache;
        /// use std::time::Duration;
        ///
        /// # async fn create_config() {
        /// let config = aws_config::from_env()
        ///     .identity_cache(
        ///         IdentityCache::lazy()
        ///             // Change the load timeout to 10 seconds.
        ///             // Note: there are other timeouts that could trigger if the load timeout is too long.
        ///             .load_timeout(Duration::from_secs(10))
        ///             .build()
        ///     )
        ///     .load()
        ///     .await;
        /// # }
        /// ```
        pub fn identity_cache(
            mut self,
            identity_cache: impl ResolveCachedIdentity + 'static,
        ) -> Self {
            self.identity_cache = Some(identity_cache.into_shared());
            self
        }

        /// Override the credentials provider used to build [`SdkConfig`].
        ///
        /// # Examples
        ///
        /// Override the credentials provider but load the default value for region:
        /// ```no_run
        /// # use aws_credential_types::Credentials;
        /// # fn create_my_credential_provider() -> Credentials {
        /// #     Credentials::new("example", "example", None, None, "example")
        /// # }
        /// # async fn create_config() {
        /// let config = aws_config::from_env()
        ///     .credentials_provider(create_my_credential_provider())
        ///     .load()
        ///     .await;
        /// # }
        /// ```
        pub fn credentials_provider(
            mut self,
            credentials_provider: impl ProvideCredentials + 'static,
        ) -> Self {
            self.credentials_provider = CredentialsProviderOption::Set(
                SharedCredentialsProvider::new(credentials_provider),
            );
            self
        }

        /// Don't use credentials to sign requests.
        ///
        /// Turning off signing with credentials is necessary in some cases, such as using
        /// anonymous auth for S3, calling operations in STS that don't require a signature,
        /// or using token-based auth.
        ///
        /// **Note**: For tests, e.g. with a service like DynamoDB Local, this is **not** what you
        /// want. If credentials are disabled, requests cannot be signed. For these use cases, use
        /// [`test_credentials`](Self::test_credentials).
        ///
        /// # Examples
        ///
        /// Turn off credentials in order to call a service without signing:
        /// ```no_run
        /// # async fn create_config() {
        /// let config = aws_config::from_env()
        ///     .no_credentials()
        ///     .load()
        ///     .await;
        /// # }
        /// ```
        pub fn no_credentials(mut self) -> Self {
            self.credentials_provider = CredentialsProviderOption::ExplicitlyUnset;
            self
        }

        /// Set test credentials for use when signing requests
        pub fn test_credentials(self) -> Self {
            #[allow(unused_mut)]
            let mut ret = self.credentials_provider(Credentials::for_tests());
            #[cfg(all(feature = "sso", feature = "test-util"))]
            {
                use aws_smithy_runtime_api::client::identity::http::Token;
                ret = ret.token_provider(Token::for_tests());
            }
            ret
        }

        /// Override the access token provider used to build [`SdkConfig`].
        ///
        /// # Examples
        ///
        /// Override the token provider but load the default value for region:
        /// ```no_run
        /// # use aws_credential_types::Token;
        /// # fn create_my_token_provider() -> Token {
        /// #     Token::new("example", None)
        /// # }
        /// # async fn create_config() {
        /// let config = aws_config::from_env()
        ///     .token_provider(create_my_token_provider())
        ///     .load()
        ///     .await;
        /// # }
        /// ```
        pub fn token_provider(mut self, token_provider: impl ProvideToken + 'static) -> Self {
            self.token_provider = Some(SharedTokenProvider::new(token_provider));
            self
        }

        /// Override the name of the app used to build [`SdkConfig`].
        ///
        /// This _optional_ name is used to identify the application in the user agent that
        /// gets sent along with requests.
        ///
        /// # Examples
        /// ```no_run
        /// # async fn create_config() {
        /// use aws_config::AppName;
        /// let config = aws_config::from_env()
        ///     .app_name(AppName::new("my-app-name").expect("valid app name"))
        ///     .load().await;
        /// # }
        /// ```
        pub fn app_name(mut self, app_name: AppName) -> Self {
            self.app_name = Some(app_name);
            self
        }

        /// Provides the ability to programmatically override the profile files that get loaded by the SDK.
        ///
        /// The [`Default`] for `ProfileFiles` includes the default SDK config and credential files located in
        /// `~/.aws/config` and `~/.aws/credentials` respectively.
        ///
        /// Any number of config and credential files may be added to the `ProfileFiles` file set, with the
        /// only requirement being that there is at least one of each. Profile file locations will produce an
        /// error if they don't exist, but the default config/credentials files paths are exempt from this validation.
        ///
        /// # Example: Using a custom profile file path
        ///
        /// ```no_run
        /// use aws_config::profile::{ProfileFileCredentialsProvider, ProfileFileRegionProvider};
        /// use aws_config::profile::profile_file::{ProfileFiles, ProfileFileKind};
        ///
        /// # async fn example() {
        /// let profile_files = ProfileFiles::builder()
        ///     .with_file(ProfileFileKind::Credentials, "some/path/to/credentials-file")
        ///     .build();
        /// let sdk_config = aws_config::from_env()
        ///     .profile_files(profile_files)
        ///     .load()
        ///     .await;
        /// # }
        pub fn profile_files(mut self, profile_files: ProfileFiles) -> Self {
            self.profile_files_override = Some(profile_files);
            self
        }

        /// Override the profile name used by configuration providers
        ///
        /// Profile name is selected from an ordered list of sources:
        /// 1. This override.
        /// 2. The value of the `AWS_PROFILE` environment variable.
        /// 3. `default`
        ///
        /// Each AWS profile has a name. For example, in the file below, the profiles are named
        /// `dev`, `prod` and `staging`:
        /// ```ini
        /// [dev]
        /// ec2_metadata_service_endpoint = http://my-custom-endpoint:444
        ///
        /// [staging]
        /// ec2_metadata_service_endpoint = http://my-custom-endpoint:444
        ///
        /// [prod]
        /// ec2_metadata_service_endpoint = http://my-custom-endpoint:444
        /// ```
        ///
        /// See [Named profiles](https://docs.aws.amazon.com/cli/latest/userguide/cli-configure-profiles.html)
        /// for more information about naming profiles.
        ///
        /// # Example: Using a custom profile name
        ///
        /// ```no_run
        /// use aws_config::profile::{ProfileFileCredentialsProvider, ProfileFileRegionProvider};
        /// use aws_config::profile::profile_file::{ProfileFiles, ProfileFileKind};
        ///
        /// # async fn example() {
        /// let sdk_config = aws_config::from_env()
        ///     .profile_name("prod")
        ///     .load()
        ///     .await;
        /// # }
        pub fn profile_name(mut self, profile_name: impl Into<String>) -> Self {
            self.profile_name_override = Some(profile_name.into());
            self
        }

        /// Override the endpoint URL used for **all** AWS services.
        ///
        /// This method will override the endpoint URL used for **all** AWS services. This primarily
        /// exists to set a static endpoint for tools like `LocalStack`. When sending requests to
        /// production AWS services, this method should only be used for service-specific behavior.
        ///
        /// When this method is used, the [`Region`](aws_types::region::Region) is only used for
        /// signing; it is not used to route the request.
        ///
        /// # Examples
        ///
        /// Use a static endpoint for all services
        /// ```no_run
        /// # async fn create_config() {
        /// let sdk_config = aws_config::from_env()
        ///     .endpoint_url("http://localhost:1234")
        ///     .load()
        ///     .await;
        /// # }
        pub fn endpoint_url(mut self, endpoint_url: impl Into<String>) -> Self {
            self.endpoint_url = Some(endpoint_url.into());
            self
        }

        #[doc = docs_for!(use_fips)]
        pub fn use_fips(mut self, use_fips: bool) -> Self {
            self.use_fips = Some(use_fips);
            self
        }

        #[doc = docs_for!(use_dual_stack)]
        pub fn use_dual_stack(mut self, use_dual_stack: bool) -> Self {
            self.use_dual_stack = Some(use_dual_stack);
            self
        }

        /// Override the [`StalledStreamProtectionConfig`] used to build [`SdkConfig`].
        ///
        /// This configures stalled stream protection. When enabled, download streams
        /// that stop (stream no data) for longer than a configured grace period will return an error.
        ///
        /// By default, streams that transmit less than one byte per-second for five seconds will
        /// be cancelled.
        ///
        /// _Note_: When an override is provided, the default implementation is replaced.
        ///
        /// # Examples
        /// ```no_run
        /// # async fn create_config() {
        /// use aws_config::stalled_stream_protection::StalledStreamProtectionConfig;
        /// use std::time::Duration;
        /// let config = aws_config::from_env()
        ///     .stalled_stream_protection(
        ///         StalledStreamProtectionConfig::enabled()
        ///             .grace_period(Duration::from_secs(1))
        ///             .build()
        ///     )
        ///     .load()
        ///     .await;
        /// # }
        /// ```
        pub fn stalled_stream_protection(
            mut self,
            stalled_stream_protection_config: StalledStreamProtectionConfig,
        ) -> Self {
            self.stalled_stream_protection_config = Some(stalled_stream_protection_config);
            self
        }

        /// Load the default configuration chain
        ///
        /// If fields have been overridden during builder construction, the override values will be used.
        ///
        /// Otherwise, the default values for each field will be provided.
        ///
        /// NOTE: When an override is provided, the default implementation is **not** used as a fallback.
        /// This means that if you provide a region provider that does not return a region, no region will
        /// be set in the resulting [`SdkConfig`].
        pub async fn load(self) -> SdkConfig {
            let time_source = self.time_source.unwrap_or_default();

            let sleep_impl = if self.sleep.is_some() {
                self.sleep
            } else {
                if default_async_sleep().is_none() {
                    tracing::warn!(
                        "An implementation of AsyncSleep was requested by calling default_async_sleep \
                         but no default was set.
                         This happened when ConfigLoader::load was called during Config construction. \
                         You can fix this by setting a sleep_impl on the ConfigLoader before calling \
                         load or by enabling the rt-tokio feature"
                    );
                }
                default_async_sleep()
            };

            let conf = self
                .provider_config
                .unwrap_or_else(|| {
                    let mut config = ProviderConfig::init(time_source.clone(), sleep_impl.clone())
                        .with_fs(self.fs.unwrap_or_default())
                        .with_env(self.env.unwrap_or_default());
                    if let Some(http_client) = self.http_client.clone() {
                        config = config.with_http_client(http_client);
                    }
                    config
                })
                .with_profile_config(self.profile_files_override, self.profile_name_override);

            let use_fips = if let Some(use_fips) = self.use_fips {
                Some(use_fips)
            } else {
                use_fips::use_fips_provider(&conf).await
            };

            let use_dual_stack = if let Some(use_dual_stack) = self.use_dual_stack {
                Some(use_dual_stack)
            } else {
                use_dual_stack::use_dual_stack_provider(&conf).await
            };

            let conf = conf
                .with_use_fips(use_fips)
                .with_use_dual_stack(use_dual_stack);

            let region = if let Some(provider) = self.region {
                provider.region().await
            } else {
                region::Builder::default()
                    .configure(&conf)
                    .build()
                    .region()
                    .await
            };

            let retry_config = if let Some(retry_config) = self.retry_config {
                retry_config
            } else {
                retry_config::default_provider()
                    .configure(&conf)
                    .retry_config()
                    .await
            };

            let app_name = if self.app_name.is_some() {
                self.app_name
            } else {
                app_name::default_provider()
                    .configure(&conf)
                    .app_name()
                    .await
            };

            let base_config = timeout_config::default_provider()
                .configure(&conf)
                .timeout_config()
                .await;
            let mut timeout_config = self
                .timeout_config
                .unwrap_or_else(|| TimeoutConfig::builder().build());
            timeout_config.take_defaults_from(&base_config);

            let credentials_provider = match self.credentials_provider {
                CredentialsProviderOption::Set(provider) => Some(provider),
                CredentialsProviderOption::NotSet => {
                    let mut builder =
                        credentials::DefaultCredentialsChain::builder().configure(conf.clone());
                    builder.set_region(region.clone());
                    Some(SharedCredentialsProvider::new(builder.build().await))
                }
                CredentialsProviderOption::ExplicitlyUnset => None,
            };

            let token_provider = match self.token_provider {
                Some(provider) => Some(provider),
                None => {
                    #[cfg(feature = "sso")]
                    {
                        let mut builder =
                            crate::default_provider::token::DefaultTokenChain::builder()
                                .configure(conf.clone());
                        builder.set_region(region.clone());
                        Some(SharedTokenProvider::new(builder.build().await))
                    }
                    #[cfg(not(feature = "sso"))]
                    {
                        None
                    }
                }
            };

            let profiles = conf.profile().await;
            let service_config = EnvServiceConfig {
                env: conf.env(),
                profiles: profiles.cloned().unwrap_or_default(),
            };
            let mut builder = SdkConfig::builder()
                .region(region)
                .retry_config(retry_config)
                .timeout_config(timeout_config)
                .time_source(time_source)
                .service_config(service_config);

            // If an endpoint URL is set programmatically, then our work is done.
            let endpoint_url = if self.endpoint_url.is_some() {
                self.endpoint_url
            } else {
                // Otherwise, check to see if we should ignore EP URLs set in the environment.
                let ignore_configured_endpoint_urls =
                    ignore_ep::ignore_configured_endpoint_urls_provider(&conf)
                        .await
                        .unwrap_or_default();

                if ignore_configured_endpoint_urls {
                    // If yes, log a trace and return `None`.
                    tracing::trace!(
                        "`ignore_configured_endpoint_urls` is set, any endpoint URLs configured in the environment will be ignored. \
                        NOTE: Endpoint URLs set programmatically WILL still be respected"
                    );
                    None
                } else {
                    // Otherwise, attempt to resolve one.
                    endpoint_url::endpoint_url_provider(&conf).await
                }
            };
            builder.set_endpoint_url(endpoint_url);

            builder.set_behavior_version(self.behavior_version);
            builder.set_http_client(self.http_client);
            builder.set_app_name(app_name);
            builder.set_identity_cache(self.identity_cache);
            builder.set_credentials_provider(credentials_provider);
            builder.set_token_provider(token_provider);
            builder.set_sleep_impl(sleep_impl);
            builder.set_use_fips(use_fips);
            builder.set_use_dual_stack(use_dual_stack);
            builder.set_stalled_stream_protection(self.stalled_stream_protection_config);
            builder.build()
        }
    }

    #[cfg(test)]
    impl ConfigLoader {
        pub(crate) fn env(mut self, env: Env) -> Self {
            self.env = Some(env);
            self
        }

        pub(crate) fn fs(mut self, fs: Fs) -> Self {
            self.fs = Some(fs);
            self
        }
    }

    #[cfg(test)]
    mod test {
        use crate::profile::profile_file::{ProfileFileKind, ProfileFiles};
        use crate::test_case::{no_traffic_client, InstantSleep};
        use crate::BehaviorVersion;
        use crate::{defaults, ConfigLoader};
        use aws_credential_types::provider::ProvideCredentials;
        use aws_smithy_async::rt::sleep::TokioSleep;
        use aws_smithy_runtime::client::http::test_util::{infallible_client_fn, NeverClient};
        use aws_types::app_name::AppName;
        use aws_types::os_shim_internal::{Env, Fs};
        use std::sync::atomic::{AtomicUsize, Ordering};
        use std::sync::Arc;
        use tracing_test::traced_test;

        #[tokio::test]
        #[traced_test]
        async fn provider_config_used() {
            let env = Env::from_slice(&[
                ("AWS_MAX_ATTEMPTS", "10"),
                ("AWS_REGION", "us-west-4"),
                ("AWS_ACCESS_KEY_ID", "akid"),
                ("AWS_SECRET_ACCESS_KEY", "secret"),
            ]);
            let fs =
                Fs::from_slice(&[("test_config", "[profile custom]\nsdk-ua-app-id = correct")]);
            let loader = defaults(BehaviorVersion::latest())
                .sleep_impl(TokioSleep::new())
                .env(env)
                .fs(fs)
                .http_client(NeverClient::new())
                .profile_name("custom")
                .profile_files(
                    ProfileFiles::builder()
                        .with_file(ProfileFileKind::Config, "test_config")
                        .build(),
                )
                .load()
                .await;
            assert_eq!(10, loader.retry_config().unwrap().max_attempts());
            assert_eq!("us-west-4", loader.region().unwrap().as_ref());
            assert_eq!(
                "akid",
                loader
                    .credentials_provider()
                    .unwrap()
                    .provide_credentials()
                    .await
                    .unwrap()
                    .access_key_id(),
            );
            assert_eq!(Some(&AppName::new("correct").unwrap()), loader.app_name());
            logs_assert(|lines| {
                let num_config_loader_logs = lines
                    .iter()
                    .filter(|l| l.contains("provider_config_used"))
                    .filter(|l| l.contains("config file loaded"))
                    .count();
                match num_config_loader_logs {
                    0 => Err("no config file logs found!".to_string()),
                    1 => Ok(()),
                    more => Err(format!(
                        "the config file was parsed more than once! (parsed {})",
                        more
                    )),
                }
            });
        }

        fn base_conf() -> ConfigLoader {
            defaults(BehaviorVersion::latest())
                .sleep_impl(InstantSleep)
                .http_client(no_traffic_client())
        }

        #[tokio::test]
        async fn load_fips() {
            let conf = base_conf().use_fips(true).load().await;
            assert_eq!(Some(true), conf.use_fips());
        }

        #[tokio::test]
        async fn load_dual_stack() {
            let conf = base_conf().use_dual_stack(false).load().await;
            assert_eq!(Some(false), conf.use_dual_stack());

            let conf = base_conf().load().await;
            assert_eq!(None, conf.use_dual_stack());
        }

        #[tokio::test]
        async fn app_name() {
            let app_name = AppName::new("my-app-name").unwrap();
            let conf = base_conf().app_name(app_name.clone()).load().await;
            assert_eq!(Some(&app_name), conf.app_name());
        }

        #[cfg(feature = "rustls")]
        #[tokio::test]
        async fn disable_default_credentials() {
            let config = defaults(BehaviorVersion::latest())
                .no_credentials()
                .load()
                .await;
            assert!(config.identity_cache().is_none());
            assert!(config.credentials_provider().is_none());
        }

        #[tokio::test]
        async fn connector_is_shared() {
            let num_requests = Arc::new(AtomicUsize::new(0));
            let movable = num_requests.clone();
            let http_client = infallible_client_fn(move |_req| {
                movable.fetch_add(1, Ordering::Relaxed);
                http::Response::new("ok!")
            });
            let config = defaults(BehaviorVersion::latest())
                .fs(Fs::from_slice(&[]))
                .env(Env::from_slice(&[]))
                .http_client(http_client.clone())
                .load()
                .await;
            config
                .credentials_provider()
                .unwrap()
                .provide_credentials()
                .await
                .expect_err("did not expect credentials to be loaded—no traffic is allowed");
            let num_requests = num_requests.load(Ordering::Relaxed);
            assert!(num_requests > 0, "{}", num_requests);
        }

        #[tokio::test]
        async fn endpoint_urls_may_be_ignored_from_env() {
            let fs = Fs::from_slice(&[(
                "test_config",
                "[profile custom]\nendpoint_url = http://profile",
            )]);
            let env = Env::from_slice(&[("AWS_IGNORE_CONFIGURED_ENDPOINT_URLS", "true")]);

            let conf = base_conf().use_dual_stack(false).load().await;
            assert_eq!(Some(false), conf.use_dual_stack());

            let conf = base_conf().load().await;
            assert_eq!(None, conf.use_dual_stack());

            // Check that we get nothing back because the env said we should ignore endpoints
            let config = base_conf()
                .fs(fs.clone())
                .env(env)
                .profile_name("custom")
                .profile_files(
                    ProfileFiles::builder()
                        .with_file(ProfileFileKind::Config, "test_config")
                        .build(),
                )
                .load()
                .await;
            assert_eq!(None, config.endpoint_url());

            // Check that without the env, we DO get something back
            let config = base_conf()
                .fs(fs)
                .profile_name("custom")
                .profile_files(
                    ProfileFiles::builder()
                        .with_file(ProfileFileKind::Config, "test_config")
                        .build(),
                )
                .load()
                .await;
            assert_eq!(Some("http://profile"), config.endpoint_url());
        }

        #[tokio::test]
        async fn endpoint_urls_may_be_ignored_from_profile() {
            let fs = Fs::from_slice(&[(
                "test_config",
                "[profile custom]\nignore_configured_endpoint_urls = true",
            )]);
            let env = Env::from_slice(&[("AWS_ENDPOINT_URL", "http://environment")]);

            // Check that we get nothing back because the profile said we should ignore endpoints
            let config = base_conf()
                .fs(fs)
                .env(env.clone())
                .profile_name("custom")
                .profile_files(
                    ProfileFiles::builder()
                        .with_file(ProfileFileKind::Config, "test_config")
                        .build(),
                )
                .load()
                .await;
            assert_eq!(None, config.endpoint_url());

            // Check that without the profile, we DO get something back
            let config = base_conf().env(env).load().await;
            assert_eq!(Some("http://environment"), config.endpoint_url());
        }

        #[tokio::test]
        async fn programmatic_endpoint_urls_may_not_be_ignored() {
            let fs = Fs::from_slice(&[(
                "test_config",
                "[profile custom]\nignore_configured_endpoint_urls = true",
            )]);
            let env = Env::from_slice(&[("AWS_IGNORE_CONFIGURED_ENDPOINT_URLS", "true")]);

            // Check that we get something back because we explicitly set the loader's endpoint URL
            let config = base_conf()
                .fs(fs)
                .env(env)
                .endpoint_url("http://localhost")
                .profile_name("custom")
                .profile_files(
                    ProfileFiles::builder()
                        .with_file(ProfileFileKind::Config, "test_config")
                        .build(),
                )
                .load()
                .await;
            assert_eq!(Some("http://localhost"), config.endpoint_url());
        }
    }
}<|MERGE_RESOLUTION|>--- conflicted
+++ resolved
@@ -208,15 +208,7 @@
 }
 
 mod loader {
-<<<<<<< HEAD
-    use crate::default_provider::use_dual_stack::use_dual_stack_provider;
-    use crate::default_provider::use_fips::use_fips_provider;
-    use crate::default_provider::{app_name, credentials, region, retry_config, timeout_config};
     use crate::env_service_config::EnvServiceConfig;
-    use crate::meta::region::ProvideRegion;
-    use crate::provider_config::ProviderConfig;
-=======
->>>>>>> 0b35a092
     use aws_credential_types::provider::{
         token::{ProvideToken, SharedTokenProvider},
         ProvideCredentials, SharedCredentialsProvider,
@@ -243,7 +235,6 @@
         retry_config, timeout_config, use_dual_stack, use_fips,
     };
     use crate::meta::region::ProvideRegion;
-    use crate::profile::profile_file::ProfileFiles;
     use crate::provider_config::ProviderConfig;
 
     #[derive(Default, Debug)]
