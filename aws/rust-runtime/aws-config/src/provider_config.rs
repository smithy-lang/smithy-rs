/*
 * Copyright Amazon.com, Inc. or its affiliates. All Rights Reserved.
 * SPDX-License-Identifier: Apache-2.0.
 */

//! Configuration Options for Credential Providers

use crate::connector::default_connector;
use aws_types::os_shim_internal::{Env, Fs, TimeSource};
use aws_types::region::Region;
use smithy_async::rt::sleep::{default_async_sleep, AsyncSleep};
use smithy_client::erase::DynConnector;

use http::Uri;
use smithy_client::erase::boxclone::BoxCloneService;
use smithy_client::timeout;
use std::fmt::{Debug, Formatter};
use std::sync::Arc;
use tokio::net::TcpStream;
use tower::BoxError;

/// Configuration options for Credential Providers
///
/// Most credential providers builders offer a `configure` method which applies general provider configuration
/// options.
///
/// To use a region from the default region provider chain use [`ProviderConfig::with_default_region`].
/// Otherwise, use [`ProviderConfig::without_region`]. Note that some credentials providers require a region
/// to be explicitly set.
#[derive(Clone)]
pub struct ProviderConfig {
    env: Env,
    fs: Fs,
    time_source: TimeSource,
    connector: HttpConnector,
    sleep: Option<Arc<dyn AsyncSleep>>,
    region: Option<Region>,
}

pub(crate) type MakeConnectorFn =
    dyn Fn(&HttpSettings, Option<Arc<dyn AsyncSleep>>) -> Option<DynConnector> + Send + Sync;

#[derive(Clone)]
pub(crate) enum HttpConnector {
    Prebuilt(Option<DynConnector>),
    ConnectorFn(Arc<MakeConnectorFn>),
    TcpConnector(BoxCloneService<Uri, TcpStream, BoxError>),
}

impl Default for HttpConnector {
    fn default() -> Self {
        Self::ConnectorFn(Arc::new(
            |settings: &HttpSettings, sleep: Option<Arc<dyn AsyncSleep>>| {
                default_connector(&settings, sleep)
            },
        ))
    }
}

impl HttpConnector {
    fn make_connector(
        &self,
        settings: &HttpSettings,
        sleep: Option<Arc<dyn AsyncSleep>>,
    ) -> Option<DynConnector> {
        match self {
            HttpConnector::Prebuilt(conn) => conn.clone(),
            HttpConnector::ConnectorFn(func) => func(&settings, sleep),
            HttpConnector::TcpConnector(connection) => Some(DynConnector::new(
                smithy_client::hyper_ext::Adapter::builder()
                    .timeout(&settings.timeout_settings)
                    .sleep_impl(sleep.unwrap())
                    .build(connection.clone()),
            )),
        }
    }
}

impl Debug for ProviderConfig {
    fn fmt(&self, f: &mut Formatter<'_>) -> std::fmt::Result {
        f.debug_struct("ProviderConfig")
            .field("env", &self.env)
            .field("fs", &self.fs)
            .field("sleep", &self.sleep)
            .field("region", &self.region)
            .finish()
    }
}

impl Default for ProviderConfig {
    fn default() -> Self {
        Self {
            env: Env::default(),
            fs: Fs::default(),
            time_source: TimeSource::default(),
            connector: HttpConnector::default(),
            sleep: default_async_sleep(),
            region: None,
        }
    }
}

#[cfg(test)]
impl ProviderConfig {
    /// ProviderConfig with all configuration removed
    ///
    /// Unlike [`ProviderConfig::empty`] where `env` and `fs` will use their non-mocked implementations,
    /// this method will use an empty mock environment and an empty mock file system.
    pub fn no_configuration() -> Self {
        use aws_types::os_shim_internal::ManualTimeSource;
        use std::collections::HashMap;
        use std::time::UNIX_EPOCH;
        Self {
            env: Env::from_slice(&[]),
            fs: Fs::from_raw_map(HashMap::new()),
            time_source: TimeSource::manual(&ManualTimeSource::new(UNIX_EPOCH)),
            connector: HttpConnector::Prebuilt(None),
            sleep: None,
            region: None,
        }
    }
}

/// HttpSettings for HTTP connectors
///
/// # Stabilility
/// As HTTP settings stabilize, they will move to `aws-types::config::Config` so that they
/// can be used to configure HTTP connectors for service clients.
#[non_exhaustive]
#[derive(Default)]
pub(crate) struct HttpSettings {
    pub(crate) timeout_settings: timeout::Settings,
}

impl ProviderConfig {
    /// Create a default provider config with the region unset.
    ///
    /// Using this option means that you may need to set a region manually.
    ///
    /// This constructor will use a default value for the HTTPS connector and Sleep implementation
    /// when they are enabled as crate features which is usually the correct option. To construct
    /// a `ProviderConfig` without these fields set, use [`ProviderConfig::empty`].
    ///
    ///
    /// # Examples
    /// ```rust
    /// use aws_config::provider_config::ProviderConfig;
    /// use aws_sdk_sts::Region;
    /// use aws_config::web_identity_token::WebIdentityTokenCredentialsProvider;
    /// let conf = ProviderConfig::without_region().with_region(Some(Region::new("us-east-1")));
    ///
    /// # if cfg!(any(feature = "rustls", feature = "native-tls")) {
    /// let credential_provider = WebIdentityTokenCredentialsProvider::builder().configure(&conf).build();
    /// # }
    /// ```
    pub fn without_region() -> Self {
        Self::default()
    }

    /// Constructs a ProviderConfig with no fields set
    pub fn empty() -> Self {
        ProviderConfig {
            env: Env::default(),
            fs: Fs::default(),
            time_source: TimeSource::default(),
            connector: HttpConnector::Prebuilt(None),
            sleep: None,
            region: None,
        }
    }

    /// Create a default provider config with the region region automatically loaded from the default chain.
    ///
    /// # Examples
    /// ```rust
    /// # async fn test() {
    /// use aws_config::provider_config::ProviderConfig;
    /// use aws_sdk_sts::Region;
    /// use aws_config::web_identity_token::WebIdentityTokenCredentialsProvider;
    /// let conf = ProviderConfig::with_default_region().await;
    /// let credential_provider = WebIdentityTokenCredentialsProvider::builder().configure(&conf).build();
    /// }
    /// ```
    #[cfg(feature = "default-provider")]
    pub async fn with_default_region() -> Self {
        Self::without_region().load_default_region().await
    }

    // When all crate features are disabled, these accessors are unused

    #[allow(dead_code)]
    pub(crate) fn env(&self) -> Env {
        self.env.clone()
    }

    #[allow(dead_code)]
    pub(crate) fn fs(&self) -> Fs {
        self.fs.clone()
    }

    #[allow(dead_code)]
    pub(crate) fn time_source(&self) -> TimeSource {
        self.time_source.clone()
    }

    #[allow(dead_code)]
    pub(crate) fn default_connector(&self) -> Option<DynConnector> {
        self.connector
            .make_connector(&HttpSettings::default(), self.sleep.clone())
    }

    #[allow(dead_code)]
    pub(crate) fn connector(&self, settings: &HttpSettings) -> Option<DynConnector> {
        self.connector.make_connector(settings, self.sleep.clone())
    }

    #[allow(dead_code)]
    pub(crate) fn sleep(&self) -> Option<Arc<dyn AsyncSleep>> {
        self.sleep.clone()
    }

    #[allow(dead_code)]
    pub(crate) fn region(&self) -> Option<Region> {
        self.region.clone()
    }

    /// Override the region for the configuration
    pub fn with_region(mut self, region: Option<Region>) -> Self {
        self.region = region;
        self
    }

    #[cfg(feature = "default-provider")]
    /// Use the [default region chain](crate::default_provider::region) to set the
    /// region for this configuration
    ///
    /// Note: the `env` and `fs` already set on this provider will be used when loading the default region.
    pub async fn load_default_region(self) -> Self {
        use crate::default_provider::region::DefaultRegionChain;
        let provider_chain = DefaultRegionChain::builder().configure(&self).build();
        self.with_region(provider_chain.region().await)
    }

    // these setters are doc(hidden) because they only exist for tests

    #[doc(hidden)]
    pub fn with_fs(self, fs: Fs) -> Self {
        ProviderConfig { fs, ..self }
    }

    #[doc(hidden)]
    pub fn with_env(self, env: Env) -> Self {
        ProviderConfig { env, ..self }
    }

    #[doc(hidden)]
    pub fn with_time_source(self, time_source: TimeSource) -> Self {
        ProviderConfig {
            time_source,
            ..self
        }
    }

    /// Override the HTTPS connector for this configuration
    ///
<<<<<<< HEAD
    /// # Stability
=======
    /// **Warning**: Use of this method will prevent you from taking advantage of the timeout machinery.
    /// Consider `with_tcp_connector`.
    ///
    /// ## Note: Stability
>>>>>>> c3478cea
    /// This method is expected to change to support HTTP configuration
    pub fn with_http_connector(self, connector: DynConnector) -> Self {
        ProviderConfig {
            connector: HttpConnector::Prebuilt(Some(connector)),
            ..self
        }
    }

    /// Override the TCP connector for this configuration
    ///
    /// # Stability
    /// This method is may to change to support HTTP configuration.
    pub fn with_tcp_connector(self, connector: BoxCloneService<Uri, TcpStream, BoxError>) -> Self {
        ProviderConfig {
            connector: HttpConnector::TcpConnector(connector),
            ..self
        }
    }

    /// Override the sleep implementation for this configuration
    pub fn with_sleep(self, sleep: impl AsyncSleep + 'static) -> Self {
        ProviderConfig {
            sleep: Some(Arc::new(sleep)),
            ..self
        }
    }
}<|MERGE_RESOLUTION|>--- conflicted
+++ resolved
@@ -263,14 +263,10 @@
 
     /// Override the HTTPS connector for this configuration
     ///
-<<<<<<< HEAD
-    /// # Stability
-=======
     /// **Warning**: Use of this method will prevent you from taking advantage of the timeout machinery.
     /// Consider `with_tcp_connector`.
     ///
-    /// ## Note: Stability
->>>>>>> c3478cea
+    /// # Stability
     /// This method is expected to change to support HTTP configuration
     pub fn with_http_connector(self, connector: DynConnector) -> Self {
         ProviderConfig {
