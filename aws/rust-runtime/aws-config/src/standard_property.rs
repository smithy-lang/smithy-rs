--- conflicted
+++ resolved
@@ -10,51 +10,16 @@
 use std::fmt;
 
 #[derive(Debug)]
-<<<<<<< HEAD
-pub(crate) enum PropertySource<'a> {
-    Environment {
-        name: &'a str,
-        service_specific: bool,
-    },
-    Profile {
-        name: &'a str,
-        key: &'a str,
-        service_specific: bool,
-    },
-=======
 enum Location<'a> {
     Environment,
     Profile { name: Cow<'a, str> },
->>>>>>> fceb914f
 }
 
 impl<'a> fmt::Display for Location<'a> {
     fn fmt(&self, f: &mut fmt::Formatter<'_>) -> fmt::Result {
         match self {
-<<<<<<< HEAD
-            PropertySource::Environment {
-                name,
-                service_specific,
-            } => {
-                let service_specific = service_specific
-                    .then_some("service-specific ")
-                    .unwrap_or_default();
-                write!(f, "{service_specific}environment variable `{name}`")
-            }
-            PropertySource::Profile {
-                name,
-                key,
-                service_specific,
-            } => {
-                let service_specific = service_specific
-                    .then_some("service-specific ")
-                    .unwrap_or_default();
-                write!(f, "{service_specific}profile `{name}`, key: `{key}`")
-            }
-=======
             Location::Environment => write!(f, "environment variable"),
             Location::Profile { name } => write!(f, "profile (`{name}`)"),
->>>>>>> fceb914f
         }
     }
 }
@@ -150,17 +115,10 @@
 ///
 /// For a usage example, see [`crate::default_provider::retry_config`]
 #[derive(Default)]
-<<<<<<< HEAD
-pub(crate) struct StandardProperty {
-    environment_variable: Option<Cow<'static, str>>,
-    profile_key: Option<Cow<'static, str>>,
-    service_id: Option<Cow<'static, str>>,
-=======
 pub(crate) struct StandardProperty<'a> {
     environment_variable: Option<Cow<'a, str>>,
     profile_key: Option<Cow<'a, str>>,
     service_id: Option<Cow<'a, str>>,
->>>>>>> fceb914f
 }
 
 impl<'a> StandardProperty<'a> {
@@ -211,24 +169,13 @@
     ) -> Option<(Cow<'a, str>, PropertySource<'a>)> {
         let env_value = self.environment_variable.as_ref().and_then(|env_var| {
             // Check for a service-specific env var first
-<<<<<<< HEAD
-            get_service_config_from_env(provider_config, self.service_id.as_ref(), env_var)
-=======
             get_service_config_from_env(provider_config, self.service_id.clone(), env_var.clone())
->>>>>>> fceb914f
                 // Then check for a global env var
                 .or_else(|| {
                     provider_config.env().get(env_var).ok().map(|value| {
                         (
                             Cow::Owned(value),
-<<<<<<< HEAD
-                            PropertySource::Environment {
-                                name: env_var,
-                                service_specific: false,
-                            },
-=======
                             PropertySource::global_from_env(env_var.clone()),
->>>>>>> fceb914f
                         )
                     })
                 })
@@ -237,19 +184,6 @@
         let profile = provider_config.profile().await?;
         let profile_value = self.profile_key.as_ref().and_then(|profile_key| {
             // Check for a service-specific profile key first
-<<<<<<< HEAD
-            get_service_config_from_profile(profile, self.service_id.as_ref(), profile_key)
-                // Then check for a global profile key
-                .or_else(|| {
-                    profile.get(profile_key).map(|value| {
-                        (
-                            Cow::Borrowed(value),
-                            PropertySource::Profile {
-                                name: profile.selected_profile(),
-                                key: profile_key,
-                                service_specific: false,
-                            },
-=======
             get_service_config_from_profile(profile, self.service_id.clone(), profile_key.clone())
                 // Then check for a global profile key
                 .or_else(|| {
@@ -260,7 +194,6 @@
                                 profile_key.clone(),
                                 Cow::Owned(profile.selected_profile().to_owned()),
                             ),
->>>>>>> fceb914f
                         )
                     })
                 })
@@ -269,39 +202,6 @@
         env_value.or(profile_value)
     }
 }
-<<<<<<< HEAD
-fn get_service_config_from_env<'a>(
-    provider_config: &'a ProviderConfig,
-    service_id: Option<impl AsRef<str>>,
-    env_var: &'a str,
-) -> Option<(Cow<'a, str>, PropertySource<'a>)> {
-    let service_specific_env_key = service_id
-        .as_ref()
-        .map(format_service_id_for_env)
-        .map(|service_id| format!("{env_var}_{service_id}"))?;
-
-    provider_config
-        .env()
-        .get(&service_specific_env_key)
-        .ok()
-        .map(|value| {
-            (
-                Cow::Owned(value),
-                PropertySource::Environment {
-                    name: env_var,
-                    service_specific: true,
-                },
-            )
-        })
-}
-
-fn get_service_config_from_profile<'a>(
-    profile: &'a ProfileSet,
-    service_id: Option<impl AsRef<str>>,
-    profile_key: &'a str,
-) -> Option<(Cow<'a, str>, PropertySource<'a>)> {
-    let service_id = service_id.map(format_service_id_for_profile)?;
-=======
 
 fn get_service_config_from_env<'a>(
     provider_config: &'a ProviderConfig,
@@ -326,27 +226,10 @@
     let service_id = service_id?.clone();
     let profile_case_service_id = format_service_id_for_profile(service_id.clone());
 
->>>>>>> fceb914f
     let services_section_name = profile.get("services")?;
     let properties_key = PropertiesKey::builder()
         .section_key("services")
         .section_name(services_section_name)
-<<<<<<< HEAD
-        .property_name(service_id)
-        .sub_property_name(profile_key)
-        .build()
-        .ok()?;
-    let value = profile.other_sections().get(&properties_key)?;
-
-    Some((
-        Cow::Borrowed(value),
-        PropertySource::Profile {
-            name: profile.selected_profile(),
-            key: profile_key,
-            service_specific: true,
-        },
-    ))
-=======
         .property_name(profile_case_service_id)
         .sub_property_name(profile_key.clone())
         .build()
@@ -357,7 +240,6 @@
     let source = PropertySource::service_from_profile(profile_key, profile_name, service_id);
 
     Some((Cow::Owned(value.clone()), source))
->>>>>>> fceb914f
 }
 
 fn format_service_id_for_env(service_id: impl AsRef<str>) -> String {
@@ -495,16 +377,6 @@
             .await
             .expect("config resolution succeeds");
         assert_eq!(Some(3), global_from_profile);
-<<<<<<< HEAD
-
-        let service_from_profile = StandardProperty::new()
-            .profile("some_key")
-            .service_id("s3")
-            .validate(&provider_config, validate_some_key)
-            .await
-            .expect("config resolution succeeds");
-        assert_eq!(Some(4), service_from_profile);
-=======
 
         let service_from_profile = StandardProperty::new()
             .profile("some_key")
@@ -592,6 +464,5 @@
             .await
             .expect("config resolution succeeds");
         assert_eq!(Some(6), service_from_profile);
->>>>>>> fceb914f
     }
 }