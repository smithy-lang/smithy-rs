/*
 * Copyright Amazon.com, Inc. or its affiliates. All Rights Reserved.
 * SPDX-License-Identifier: Apache-2.0
 */

//! Provides functions for calculating Sigv4 signing keys, signatures, and
//! optional utilities for signing HTTP requests and Event Stream messages.

#![allow(clippy::derive_partial_eq_without_eq)]
#![warn(
    missing_docs,
    rustdoc::missing_crate_level_docs,
    missing_debug_implementations,
    rust_2018_idioms,
    unreachable_pub
)]

use aws_credential_types::Credentials;
use aws_smithy_runtime_api::client::identity::Identity;
use std::time::SystemTime;

pub mod sign;

mod date_time;

#[cfg(feature = "sign-eventstream")]
pub mod event_stream;

#[cfg(feature = "sign-http")]
pub mod http_request;

/// Parameters to use when signing.
// #[derive(Debug)] is safe because `Identity` handles redaction.
#[derive(Debug)]
#[non_exhaustive]
pub struct SigningParams<'a, S> {
    pub(crate) identity: &'a Identity,

    /// Region to sign for.
    pub(crate) region: &'a str,
    /// Service Name to sign for.
    ///
    /// NOTE: Endpoint resolution rules may specify a name that differs from the typical service name.
    pub(crate) name: &'a str,
    /// Timestamp to use in the signature (should be `SystemTime::now()` unless testing).
    pub(crate) time: SystemTime,

    /// Additional signing settings. These differ between HTTP and Event Stream.
    pub(crate) settings: S,
}

impl<'a, S> SigningParams<'a, S> {
    /// Returns the signing region.
    pub fn region(&self) -> &str {
        self.region
    }

    /// Returns the signing name.
    pub fn name(&self) -> &str {
        self.name
    }

<<<<<<< HEAD
    /// If the identity in params contains AWS credentials, return them. Otherwise, return `None`.
    pub(crate) fn credentials(&self) -> Option<&Credentials> {
        self.identity.data::<Credentials>()
=======
impl<'a, S: fmt::Debug> fmt::Debug for SigningParams<'a, S> {
    fn fmt(&self, f: &mut fmt::Formatter<'_>) -> fmt::Result {
        f.debug_struct("SigningParams")
            .field("access_key", &"** redacted **")
            .field("secret_key", &"** redacted **")
            .field("security_token", &"** redacted **")
            .field("region", &self.region)
            .field("name", &self.name)
            .field("time", &self.time)
            .field("settings", &self.settings)
            .finish()
>>>>>>> 200fb619
    }
}

impl<'a, S: Default> SigningParams<'a, S> {
    /// Returns a builder that can create new `SigningParams`.
    pub fn builder() -> signing_params::Builder<'a, S> {
        Default::default()
    }
}

/// Builder and error for creating [`SigningParams`]
pub mod signing_params {
    use super::{Identity, SigningParams};
    use std::error::Error;
    use std::fmt;
    use std::time::SystemTime;

    /// [`SigningParams`] builder error
    #[derive(Debug)]
    pub struct BuildError {
        reason: &'static str,
    }
    impl BuildError {
        fn new(reason: &'static str) -> Self {
            Self { reason }
        }
    }

    impl fmt::Display for BuildError {
        fn fmt(&self, f: &mut fmt::Formatter<'_>) -> fmt::Result {
            write!(f, "{}", self.reason)
        }
    }

    impl Error for BuildError {}

    /// Builder that can create new [`SigningParams`]
    #[derive(Debug, Default)]
    pub struct Builder<'a, S> {
        identity: Option<&'a Identity>,
        region: Option<&'a str>,
        name: Option<&'a str>,
        time: Option<SystemTime>,
        settings: Option<S>,
    }

    impl<'a, S> Builder<'a, S> {
        /// Sets the identity (required).
        pub fn identity(mut self, identity: &'a Identity) -> Self {
            self.identity = Some(identity);
            self
        }
        /// Sets the identity (required)
        pub fn set_identity(&mut self, identity: Option<&'a Identity>) {
            self.identity = identity;
        }

        /// Sets the region (required)
        pub fn region(mut self, region: &'a str) -> Self {
            self.region = Some(region);
            self
        }
        /// Sets the region (required)
        pub fn set_region(&mut self, region: Option<&'a str>) {
            self.region = region;
        }

        /// Sets the signing name (required)
        pub fn name(mut self, name: &'a str) -> Self {
            self.name = Some(name);
            self
        }
        /// Sets the signing name (required)
        pub fn set_name(&mut self, name: Option<&'a str>) {
            self.name = name;
        }

        /// Sets the time to be used in the signature (required)
        pub fn time(mut self, time: SystemTime) -> Self {
            self.time = Some(time);
            self
        }
        /// Sets the time to be used in the signature (required)
        pub fn set_time(&mut self, time: Option<SystemTime>) {
            self.time = time;
        }

        /// Sets additional signing settings (required)
        pub fn settings(mut self, settings: S) -> Self {
            self.settings = Some(settings);
            self
        }
        /// Sets additional signing settings (required)
        pub fn set_settings(&mut self, settings: Option<S>) {
            self.settings = settings;
        }

        /// Builds an instance of [`SigningParams`]. Will yield a [`BuildError`] if
        /// a required argument was not given.
        pub fn build(self) -> Result<SigningParams<'a, S>, BuildError> {
            Ok(SigningParams {
                identity: self
                    .identity
                    .ok_or_else(|| BuildError::new("an identity is required"))?,
                region: self
                    .region
                    .ok_or_else(|| BuildError::new("region is required"))?,
                name: self
                    .name
                    .ok_or_else(|| BuildError::new("name is required"))?,
                time: self
                    .time
                    .ok_or_else(|| BuildError::new("time is required"))?,
                settings: self
                    .settings
                    .ok_or_else(|| BuildError::new("settings are required"))?,
            })
        }
    }
}

/// Container for the signed output and the signature.
///
/// This is returned by signing functions, and the signed output will be
/// different based on what is being signed (for example, an event stream
/// message, or an HTTP request).
#[derive(Debug)]
pub struct SigningOutput<T> {
    output: T,
    signature: String,
}

impl<T> SigningOutput<T> {
    /// Creates a new [`SigningOutput`]
    pub fn new(output: T, signature: String) -> Self {
        Self { output, signature }
    }

    /// Returns the signed output
    pub fn output(&self) -> &T {
        &self.output
    }

    /// Returns the signature as a lowercase hex string
    pub fn signature(&self) -> &str {
        &self.signature
    }

    /// Decomposes the `SigningOutput` into a tuple of the signed output and the signature
    pub fn into_parts(self) -> (T, String) {
        (self.output, self.signature)
    }
}<|MERGE_RESOLUTION|>--- conflicted
+++ resolved
@@ -60,23 +60,9 @@
         self.name
     }
 
-<<<<<<< HEAD
     /// If the identity in params contains AWS credentials, return them. Otherwise, return `None`.
     pub(crate) fn credentials(&self) -> Option<&Credentials> {
         self.identity.data::<Credentials>()
-=======
-impl<'a, S: fmt::Debug> fmt::Debug for SigningParams<'a, S> {
-    fn fmt(&self, f: &mut fmt::Formatter<'_>) -> fmt::Result {
-        f.debug_struct("SigningParams")
-            .field("access_key", &"** redacted **")
-            .field("secret_key", &"** redacted **")
-            .field("security_token", &"** redacted **")
-            .field("region", &self.region)
-            .field("name", &self.name)
-            .field("time", &self.time)
-            .field("settings", &self.settings)
-            .finish()
->>>>>>> 200fb619
     }
 }
 
