--- conflicted
+++ resolved
@@ -184,29 +184,16 @@
 
     let encoded_creq = &sha256_hex_string(creq.to_string().as_bytes());
     let sts = StringToSign::new(
-<<<<<<< HEAD
         params.time,
-        &params.region,
-        &params.service_name,
-        encoded_creq,
-    );
-    let signing_key = generate_signing_key(
-        &params.secret_key,
-        params.time,
-        &params.region,
-        &params.service_name,
-=======
-        params.date_time,
         params.region,
         params.service_name,
         encoded_creq,
     );
     let signing_key = generate_signing_key(
         params.secret_key,
-        params.date_time.date(),
+        params.time,
         params.region,
         params.service_name,
->>>>>>> 3fe5efce
     );
     let signature = calculate_signature(signing_key, sts.to_string().as_bytes());
 
