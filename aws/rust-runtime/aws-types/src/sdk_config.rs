/*
 * Copyright Amazon.com, Inc. or its affiliates. All Rights Reserved.
 * SPDX-License-Identifier: Apache-2.0
 */

#![deny(missing_docs)]

//! AWS Shared Config
//!
//! This module contains an shared configuration representation that is agnostic from a specific service.

use std::sync::Arc;

use aws_credential_types::provider::SharedCredentialsProvider;
use aws_smithy_async::rt::sleep::AsyncSleep;
use aws_smithy_client::http_connector::HttpConnector;
use aws_smithy_types::auth::AuthApiKey;
use aws_smithy_types::retry::RetryConfig;
use aws_smithy_types::timeout::TimeoutConfig;

use crate::app_name::AppName;
use crate::endpoint::ResolveAwsEndpoint;
use crate::region::Region;

/// AWS Shared Configuration
#[derive(Debug, Clone)]
pub struct SdkConfig {
    app_name: Option<AppName>,
    credentials_provider: Option<SharedCredentialsProvider>,
    region: Option<Region>,
    endpoint_resolver: Option<Arc<dyn ResolveAwsEndpoint>>,
<<<<<<< HEAD
    api_key: Option<AuthApiKey>,
=======
    endpoint_url: Option<String>,
>>>>>>> a84e61af
    retry_config: Option<RetryConfig>,
    sleep_impl: Option<Arc<dyn AsyncSleep>>,
    timeout_config: Option<TimeoutConfig>,
    http_connector: Option<HttpConnector>,
}

/// Builder for AWS Shared Configuration
///
/// _Important:_ Using the `aws-config` crate to configure the SDK is preferred to invoking this
/// builder directly. Using this builder directly won't pull in any AWS recommended default
/// configuration values.
#[derive(Debug, Default)]
pub struct Builder {
    app_name: Option<AppName>,
    credentials_provider: Option<SharedCredentialsProvider>,
    region: Option<Region>,
    endpoint_resolver: Option<Arc<dyn ResolveAwsEndpoint>>,
<<<<<<< HEAD
    api_key: Option<AuthApiKey>,
=======
    endpoint_url: Option<String>,
>>>>>>> a84e61af
    retry_config: Option<RetryConfig>,
    sleep_impl: Option<Arc<dyn AsyncSleep>>,
    timeout_config: Option<TimeoutConfig>,
    http_connector: Option<HttpConnector>,
}

impl Builder {
    /// Set the region for the builder
    ///
    /// # Examples
    /// ```rust
    /// use aws_types::SdkConfig;
    /// use aws_types::region::Region;
    /// let config = SdkConfig::builder().region(Region::new("us-east-1")).build();
    /// ```
    pub fn region(mut self, region: impl Into<Option<Region>>) -> Self {
        self.set_region(region);
        self
    }

    /// Set the region for the builder
    ///
    /// # Examples
    /// ```rust
    /// fn region_override() -> Option<Region> {
    ///     // ...
    ///     # None
    /// }
    /// use aws_types::SdkConfig;
    /// use aws_types::region::Region;
    /// let mut builder = SdkConfig::builder();
    /// if let Some(region) = region_override() {
    ///     builder.set_region(region);
    /// }
    /// let config = builder.build();
    /// ```
    pub fn set_region(&mut self, region: impl Into<Option<Region>>) -> &mut Self {
        self.region = region.into();
        self
    }

    /// Set the endpoint resolver to use when making requests
    ///
    /// This method is deprecated. Use [`Self::endpoint_url`] instead.
    ///
    /// # Examples
    /// ```
    /// # fn wrapper() -> Result<(), aws_smithy_http::endpoint::error::InvalidEndpointError> {
    /// use std::sync::Arc;
    /// use aws_types::SdkConfig;
    /// use aws_smithy_http::endpoint::Endpoint;
    /// let config = SdkConfig::builder().endpoint_resolver(
    ///     Endpoint::immutable("http://localhost:8080")?
    /// ).build();
    /// # Ok(())
    /// # }
    /// ```
    #[deprecated(note = "use `endpoint_url` instead")]
    pub fn endpoint_resolver(
        mut self,
        endpoint_resolver: impl ResolveAwsEndpoint + 'static,
    ) -> Self {
        self.set_endpoint_resolver(Some(Arc::new(endpoint_resolver)));
        self
    }

    /// Set the endpoint url to use when making requests.
    /// # Examples
    /// ```
    /// use aws_types::SdkConfig;
    /// let config = SdkConfig::builder().endpoint_url("http://localhost:8080").build();
    /// ```
    pub fn endpoint_url(mut self, endpoint_url: impl Into<String>) -> Self {
        self.set_endpoint_url(Some(endpoint_url.into()));
        self
    }

    /// Set the endpoint url to use when making requests.
    pub fn set_endpoint_url(&mut self, endpoint_url: Option<String>) -> &mut Self {
        self.endpoint_url = endpoint_url;
        self
    }

    /// Set the endpoint resolver to use when making requests
    ///
    /// # Examples
    /// ```
    /// use std::sync::Arc;
    /// use aws_types::SdkConfig;
    /// use aws_types::endpoint::ResolveAwsEndpoint;
    /// fn endpoint_resolver_override() -> Option<Arc<dyn ResolveAwsEndpoint>> {
    ///     // ...
    ///     # None
    /// }
    /// let mut config = SdkConfig::builder();
    /// config.set_endpoint_resolver(endpoint_resolver_override());
    /// config.build();
    /// ```
    pub fn set_endpoint_resolver(
        &mut self,
        endpoint_resolver: Option<Arc<dyn ResolveAwsEndpoint>>,
    ) -> &mut Self {
        self.endpoint_resolver = endpoint_resolver;
        self
    }

    /// Set the api key to use when making requests.
    /// # Examples
    /// ```
    /// use aws_types::SdkConfig;
    /// let config = SdkConfig::builder().api_key("some-api-key").build();
    /// ```
    pub fn api_key(&mut self, api_key: impl Into<Option<AuthApiKey>>) -> &mut Self {
        self.api_key = api_key.into();
        self
    }

    /// Set the api key to use when making requests.
    pub fn set_api_key(&mut self, api_key: impl Into<Option<AuthApiKey>>) -> &mut Self {
        self.api_key = api_key.into();
        self
    }

    /// Set the retry_config for the builder
    ///
    /// _Note:_ Retries require a sleep implementation in order to work. When enabling retry, make
    /// sure to set one with [Self::sleep_impl] or [Self::set_sleep_impl].
    ///
    /// # Examples
    /// ```rust
    /// use aws_types::SdkConfig;
    /// use aws_smithy_types::retry::RetryConfig;
    ///
    /// let retry_config = RetryConfig::standard().with_max_attempts(5);
    /// let config = SdkConfig::builder().retry_config(retry_config).build();
    /// ```
    pub fn retry_config(mut self, retry_config: RetryConfig) -> Self {
        self.set_retry_config(Some(retry_config));
        self
    }

    /// Set the retry_config for the builder
    ///
    /// _Note:_ Retries require a sleep implementation in order to work. When enabling retry, make
    /// sure to set one with [Self::sleep_impl] or [Self::set_sleep_impl].
    ///
    /// # Examples
    /// ```rust
    /// use aws_types::sdk_config::{SdkConfig, Builder};
    /// use aws_smithy_types::retry::RetryConfig;
    ///
    /// fn disable_retries(builder: &mut Builder) {
    ///     let retry_config = RetryConfig::standard().with_max_attempts(1);
    ///     builder.set_retry_config(Some(retry_config));
    /// }
    ///
    /// let mut builder = SdkConfig::builder();
    /// disable_retries(&mut builder);
    /// let config = builder.build();
    /// ```
    pub fn set_retry_config(&mut self, retry_config: Option<RetryConfig>) -> &mut Self {
        self.retry_config = retry_config;
        self
    }

    /// Set the [`TimeoutConfig`] for the builder
    ///
    /// _Note:_ Timeouts require a sleep implementation in order to work.
    /// When enabling timeouts, be sure to set one with [Self::sleep_impl] or
    /// [Self::set_sleep_impl].
    ///
    /// # Examples
    ///
    /// ```rust
    /// # use std::time::Duration;
    /// use aws_types::SdkConfig;
    /// use aws_smithy_types::timeout::TimeoutConfig;
    ///
    /// let timeout_config = TimeoutConfig::builder()
    ///     .operation_attempt_timeout(Duration::from_secs(2))
    ///     .operation_timeout(Duration::from_secs(5))
    ///     .build();
    /// let config = SdkConfig::builder()
    ///     .timeout_config(timeout_config)
    ///     .build();
    /// ```
    pub fn timeout_config(mut self, timeout_config: TimeoutConfig) -> Self {
        self.set_timeout_config(Some(timeout_config));
        self
    }

    /// Set the [`TimeoutConfig`] for the builder
    ///
    /// _Note:_ Timeouts require a sleep implementation in order to work.
    /// When enabling timeouts, be sure to set one with [Self::sleep_impl] or
    /// [Self::set_sleep_impl].
    ///
    /// # Examples
    /// ```rust
    /// # use std::time::Duration;
    /// use aws_types::sdk_config::{SdkConfig, Builder};
    /// use aws_smithy_types::timeout::TimeoutConfig;
    ///
    /// fn set_preferred_timeouts(builder: &mut Builder) {
    ///     let timeout_config = TimeoutConfig::builder()
    ///         .operation_attempt_timeout(Duration::from_secs(2))
    ///         .operation_timeout(Duration::from_secs(5))
    ///         .build();
    ///     builder.set_timeout_config(Some(timeout_config));
    /// }
    ///
    /// let mut builder = SdkConfig::builder();
    /// set_preferred_timeouts(&mut builder);
    /// let config = builder.build();
    /// ```
    pub fn set_timeout_config(&mut self, timeout_config: Option<TimeoutConfig>) -> &mut Self {
        self.timeout_config = timeout_config;
        self
    }

    /// Set the sleep implementation for the builder. The sleep implementation is used to create
    /// timeout futures.
    ///
    /// _Note:_ If you're using the Tokio runtime, a `TokioSleep` implementation is available in
    /// the `aws-smithy-async` crate.
    ///
    /// # Examples
    ///
    /// ```rust
    /// use std::sync::Arc;
    /// use aws_smithy_async::rt::sleep::{AsyncSleep, Sleep};
    /// use aws_types::SdkConfig;
    ///
    /// ##[derive(Debug)]
    /// pub struct ForeverSleep;
    ///
    /// impl AsyncSleep for ForeverSleep {
    ///     fn sleep(&self, duration: std::time::Duration) -> Sleep {
    ///         Sleep::new(std::future::pending())
    ///     }
    /// }
    ///
    /// let sleep_impl = Arc::new(ForeverSleep);
    /// let config = SdkConfig::builder().sleep_impl(sleep_impl).build();
    /// ```
    pub fn sleep_impl(mut self, sleep_impl: Arc<dyn AsyncSleep>) -> Self {
        self.set_sleep_impl(Some(sleep_impl));
        self
    }

    /// Set the sleep implementation for the builder. The sleep implementation is used to create
    /// timeout futures.
    ///
    /// _Note:_ If you're using the Tokio runtime, a `TokioSleep` implementation is available in
    /// the `aws-smithy-async` crate.
    ///
    /// # Examples
    /// ```rust
    /// # use aws_smithy_async::rt::sleep::{AsyncSleep, Sleep};
    /// # use aws_types::sdk_config::{Builder, SdkConfig};
    /// #[derive(Debug)]
    /// pub struct ForeverSleep;
    ///
    /// impl AsyncSleep for ForeverSleep {
    ///     fn sleep(&self, duration: std::time::Duration) -> Sleep {
    ///         Sleep::new(std::future::pending())
    ///     }
    /// }
    ///
    /// fn set_never_ending_sleep_impl(builder: &mut Builder) {
    ///     let sleep_impl = std::sync::Arc::new(ForeverSleep);
    ///     builder.set_sleep_impl(Some(sleep_impl));
    /// }
    ///
    /// let mut builder = SdkConfig::builder();
    /// set_never_ending_sleep_impl(&mut builder);
    /// let config = builder.build();
    /// ```
    pub fn set_sleep_impl(&mut self, sleep_impl: Option<Arc<dyn AsyncSleep>>) -> &mut Self {
        self.sleep_impl = sleep_impl;
        self
    }

    /// Set the credentials provider for the builder
    ///
    /// # Examples
    /// ```rust
    /// use aws_credential_types::provider::{ProvideCredentials, SharedCredentialsProvider};
    /// use aws_types::SdkConfig;
    /// fn make_provider() -> impl ProvideCredentials {
    ///   // ...
    ///   # use aws_credential_types::Credentials;
    ///   # Credentials::new("test", "test", None, None, "example")
    /// }
    ///
    /// let config = SdkConfig::builder()
    ///     .credentials_provider(SharedCredentialsProvider::new(make_provider()))
    ///     .build();
    /// ```
    pub fn credentials_provider(mut self, provider: SharedCredentialsProvider) -> Self {
        self.set_credentials_provider(Some(provider));
        self
    }

    /// Set the credentials provider for the builder
    ///
    /// # Examples
    /// ```rust
    /// use aws_credential_types::provider::{ProvideCredentials, SharedCredentialsProvider};
    /// use aws_types::SdkConfig;
    /// fn make_provider() -> impl ProvideCredentials {
    ///   // ...
    ///   # use aws_credential_types::Credentials;
    ///   # Credentials::new("test", "test", None, None, "example")
    /// }
    ///
    /// fn override_provider() -> bool {
    ///   // ...
    ///   # true
    /// }
    ///
    /// let mut builder = SdkConfig::builder();
    /// if override_provider() {
    ///     builder.set_credentials_provider(Some(SharedCredentialsProvider::new(make_provider())));
    /// }
    /// let config = builder.build();
    /// ```
    pub fn set_credentials_provider(
        &mut self,
        provider: Option<SharedCredentialsProvider>,
    ) -> &mut Self {
        self.credentials_provider = provider;
        self
    }

    /// Sets the name of the app that is using the client.
    ///
    /// This _optional_ name is used to identify the application in the user agent that
    /// gets sent along with requests.
    pub fn app_name(mut self, app_name: AppName) -> Self {
        self.set_app_name(Some(app_name));
        self
    }

    /// Sets the name of the app that is using the client.
    ///
    /// This _optional_ name is used to identify the application in the user agent that
    /// gets sent along with requests.
    pub fn set_app_name(&mut self, app_name: Option<AppName>) -> &mut Self {
        self.app_name = app_name;
        self
    }

    /// Sets the HTTP connector to use when making requests.
    ///
    /// ## Examples
    /// ```no_run
    /// # #[cfg(feature = "examples")]
    /// # fn example() {
    /// use std::time::Duration;
    /// use aws_smithy_client::{Client, hyper_ext};
    /// use aws_smithy_client::erase::DynConnector;
    /// use aws_smithy_client::http_connector::ConnectorSettings;
    /// use aws_types::SdkConfig;
    ///
    /// let https_connector = hyper_rustls::HttpsConnectorBuilder::new()
    ///     .with_webpki_roots()
    ///     .https_only()
    ///     .enable_http1()
    ///     .enable_http2()
    ///     .build();
    /// let smithy_connector = hyper_ext::Adapter::builder()
    ///     // Optionally set things like timeouts as well
    ///     .connector_settings(
    ///         ConnectorSettings::builder()
    ///             .connect_timeout(Duration::from_secs(5))
    ///             .build()
    ///     )
    ///     .build(https_connector);
    /// let sdk_config = SdkConfig::builder()
    ///     .http_connector(smithy_connector)
    ///     .build();
    /// # }
    /// ```
    pub fn http_connector(mut self, http_connector: impl Into<HttpConnector>) -> Self {
        self.set_http_connector(Some(http_connector));
        self
    }

    /// Sets the HTTP connector to use when making requests.
    ///
    /// ## Examples
    /// ```no_run
    /// # #[cfg(feature = "examples")]
    /// # fn example() {
    /// use std::time::Duration;
    /// use aws_smithy_client::hyper_ext;
    /// use aws_smithy_client::http_connector::ConnectorSettings;
    /// use aws_types::sdk_config::{SdkConfig, Builder};
    ///
    /// fn override_http_connector(builder: &mut Builder) {
    ///     let https_connector = hyper_rustls::HttpsConnectorBuilder::new()
    ///         .with_webpki_roots()
    ///         .https_only()
    ///         .enable_http1()
    ///         .enable_http2()
    ///         .build();
    ///     let smithy_connector = hyper_ext::Adapter::builder()
    ///         // Optionally set things like timeouts as well
    ///         .connector_settings(
    ///             ConnectorSettings::builder()
    ///                 .connect_timeout(Duration::from_secs(5))
    ///                 .build()
    ///         )
    ///         .build(https_connector);
    ///     builder.set_http_connector(Some(smithy_connector));
    /// }
    ///
    /// let mut builder = SdkConfig::builder();
    /// override_http_connector(&mut builder);
    /// let config = builder.build();
    /// # }
    /// ```
    pub fn set_http_connector(
        &mut self,
        http_connector: Option<impl Into<HttpConnector>>,
    ) -> &mut Self {
        self.http_connector = http_connector.map(|inner| inner.into());
        self
    }

    /// Build a [`SdkConfig`](SdkConfig) from this builder
    pub fn build(self) -> SdkConfig {
        SdkConfig {
            app_name: self.app_name,
            credentials_provider: self.credentials_provider,
            region: self.region,
            endpoint_resolver: self.endpoint_resolver,
<<<<<<< HEAD
            api_key: self.api_key,
=======
            endpoint_url: self.endpoint_url,
>>>>>>> a84e61af
            retry_config: self.retry_config,
            sleep_impl: self.sleep_impl,
            timeout_config: self.timeout_config,
            http_connector: self.http_connector,
        }
    }
}

impl SdkConfig {
    /// Configured region
    pub fn region(&self) -> Option<&Region> {
        self.region.as_ref()
    }

    /// Configured endpoint resolver
    pub fn endpoint_resolver(&self) -> Option<Arc<dyn ResolveAwsEndpoint>> {
        self.endpoint_resolver.clone()
    }

<<<<<<< HEAD
    /// Configured API key
    pub fn api_key(&self) -> Option<&AuthApiKey> {
        self.api_key.as_ref()
=======
    /// Configured endpoint URL
    pub fn endpoint_url(&self) -> Option<&str> {
        self.endpoint_url.as_deref()
>>>>>>> a84e61af
    }

    /// Configured retry config
    pub fn retry_config(&self) -> Option<&RetryConfig> {
        self.retry_config.as_ref()
    }

    /// Configured timeout config
    pub fn timeout_config(&self) -> Option<&TimeoutConfig> {
        self.timeout_config.as_ref()
    }

    #[doc(hidden)]
    /// Configured sleep implementation
    pub fn sleep_impl(&self) -> Option<Arc<dyn AsyncSleep>> {
        self.sleep_impl.clone()
    }

    /// Configured credentials provider
    pub fn credentials_provider(&self) -> Option<&SharedCredentialsProvider> {
        self.credentials_provider.as_ref()
    }

    /// Configured app name
    pub fn app_name(&self) -> Option<&AppName> {
        self.app_name.as_ref()
    }

    /// Configured HTTP Connector
    pub fn http_connector(&self) -> Option<&HttpConnector> {
        self.http_connector.as_ref()
    }

    /// Config builder
    ///
    /// _Important:_ Using the `aws-config` crate to configure the SDK is preferred to invoking this
    /// builder directly. Using this builder directly won't pull in any AWS recommended default
    /// configuration values.
    pub fn builder() -> Builder {
        Builder::default()
    }
}<|MERGE_RESOLUTION|>--- conflicted
+++ resolved
@@ -29,11 +29,8 @@
     credentials_provider: Option<SharedCredentialsProvider>,
     region: Option<Region>,
     endpoint_resolver: Option<Arc<dyn ResolveAwsEndpoint>>,
-<<<<<<< HEAD
+    endpoint_url: Option<String>,
     api_key: Option<AuthApiKey>,
-=======
-    endpoint_url: Option<String>,
->>>>>>> a84e61af
     retry_config: Option<RetryConfig>,
     sleep_impl: Option<Arc<dyn AsyncSleep>>,
     timeout_config: Option<TimeoutConfig>,
@@ -51,11 +48,8 @@
     credentials_provider: Option<SharedCredentialsProvider>,
     region: Option<Region>,
     endpoint_resolver: Option<Arc<dyn ResolveAwsEndpoint>>,
-<<<<<<< HEAD
+    endpoint_url: Option<String>,
     api_key: Option<AuthApiKey>,
-=======
-    endpoint_url: Option<String>,
->>>>>>> a84e61af
     retry_config: Option<RetryConfig>,
     sleep_impl: Option<Arc<dyn AsyncSleep>>,
     timeout_config: Option<TimeoutConfig>,
@@ -494,11 +488,8 @@
             credentials_provider: self.credentials_provider,
             region: self.region,
             endpoint_resolver: self.endpoint_resolver,
-<<<<<<< HEAD
+            endpoint_url: self.endpoint_url,
             api_key: self.api_key,
-=======
-            endpoint_url: self.endpoint_url,
->>>>>>> a84e61af
             retry_config: self.retry_config,
             sleep_impl: self.sleep_impl,
             timeout_config: self.timeout_config,
@@ -518,15 +509,14 @@
         self.endpoint_resolver.clone()
     }
 
-<<<<<<< HEAD
+    /// Configured endpoint URL
+    pub fn endpoint_url(&self) -> Option<&str> {
+        self.endpoint_url.as_deref()
+    }
+
     /// Configured API key
     pub fn api_key(&self) -> Option<&AuthApiKey> {
         self.api_key.as_ref()
-=======
-    /// Configured endpoint URL
-    pub fn endpoint_url(&self) -> Option<&str> {
-        self.endpoint_url.as_deref()
->>>>>>> a84e61af
     }
 
     /// Configured retry config
