/*
 * Copyright Amazon.com, Inc. or its affiliates. All Rights Reserved.
 * SPDX-License-Identifier: Apache-2.0.
 */

#![deny(missing_docs)]

//! AWS Shared Config
//!
//! This module contains an shared configuration representation that is agnostic from a specific service.

<<<<<<< HEAD
use std::sync::Arc;

use aws_smithy_async::rt::sleep::AsyncSleep;
use aws_smithy_types::retry::RetryConfig;
use aws_smithy_types::timeout::TimeoutConfig;

=======
use crate::app_name::AppName;
>>>>>>> 1ee7d65a
use crate::credentials::SharedCredentialsProvider;
use crate::region::Region;
use aws_smithy_types::retry::RetryConfig;

/// AWS Shared Configuration
pub struct Config {
    region: Option<Region>,
    retry_config: Option<RetryConfig>,
    timeout_config: Option<TimeoutConfig>,
    sleep_impl: Option<Arc<dyn AsyncSleep>>,
    credentials_provider: Option<SharedCredentialsProvider>,
    app_name: Option<AppName>,
}

/// Builder for AWS Shared Configuration
#[derive(Default)]
pub struct Builder {
    region: Option<Region>,
    retry_config: Option<RetryConfig>,
    timeout_config: Option<TimeoutConfig>,
    sleep_impl: Option<Arc<dyn AsyncSleep>>,
    credentials_provider: Option<SharedCredentialsProvider>,
    app_name: Option<AppName>,
}

impl Builder {
    /// Set the region for the builder
    ///
    /// # Examples
    /// ```rust
    /// use aws_types::config::Config;
    /// use aws_types::region::Region;
    /// let config = Config::builder().region(Region::new("us-east-1")).build();
    /// ```
    pub fn region(mut self, region: impl Into<Option<Region>>) -> Self {
        self.set_region(region);
        self
    }

    /// Set the region for the builder
    ///
    /// # Examples
    /// ```rust
    /// fn region_override() -> Option<Region> {
    ///     // ...
    ///     # None
    /// }
    /// use aws_types::config::Config;
    /// use aws_types::region::Region;
    /// let mut builder = Config::builder();
    /// if let Some(region) = region_override() {
    ///     builder.set_region(region);
    /// }
    /// let config = builder.build();
    /// ```
    pub fn set_region(&mut self, region: impl Into<Option<Region>>) -> &mut Self {
        self.region = region.into();
        self
    }

    /// Set the retry_config for the builder
    ///
    /// # Examples
    /// ```rust
    /// use aws_types::config::Config;
    /// use aws_smithy_types::retry::RetryConfig;
    ///
    /// let retry_config = RetryConfig::new().with_max_attempts(5);
    /// let config = Config::builder().retry_config(retry_config).build();
    /// ```
    pub fn retry_config(mut self, retry_config: RetryConfig) -> Self {
        self.set_retry_config(Some(retry_config));
        self
    }

    /// Set the retry_config for the builder
    ///
    /// # Examples
    /// ```rust
    /// use aws_types::config::{Config, Builder};
    /// use aws_smithy_types::retry::RetryConfig;
    ///
    /// fn disable_retries(builder: &mut Builder) {
    ///     let retry_config = RetryConfig::new().with_max_attempts(1);
    ///     builder.set_retry_config(Some(retry_config));
    /// }
    ///
    /// let mut builder = Config::builder();
    /// disable_retries(&mut builder);
    /// let config = builder.build();
    /// ```
    pub fn set_retry_config(&mut self, retry_config: Option<RetryConfig>) -> &mut Self {
        self.retry_config = retry_config;
        self
    }

    /// Set the [`TimeoutConfig`] for the builder
    ///
    /// # Examples
    ///
    /// ```rust
    /// # use std::time::Duration;
    /// use aws_types::config::Config;
    /// use aws_smithy_types::timeout::TimeoutConfig;
    ///
    /// let timeout_config = TimeoutConfig::new()
    ///     .with_api_call_attempt_timeout(Some(Duration::from_secs(1)));
    /// let config = Config::builder().timeout_config(timeout_config).build();
    /// ```
    pub fn timeout_config(mut self, timeout_config: TimeoutConfig) -> Self {
        self.set_timeout_config(Some(timeout_config));
        self
    }

    /// Set the [`TimeoutConfig`] for the builder
    ///
    /// # Examples
    /// ```rust
    /// # use std::time::Duration;
    /// use aws_types::config::{Config, Builder};
    /// use aws_smithy_types::timeout::TimeoutConfig;
    ///
    /// fn set_preferred_timeouts(builder: &mut Builder) {
    ///     let timeout_config = TimeoutConfig::new()
    ///         .with_api_call_attempt_timeout(Some(Duration::from_secs(2)))
    ///         .with_api_call_timeout(Some(Duration::from_secs(5)));
    ///     builder.set_timeout_config(Some(timeout_config));
    /// }
    ///
    /// let mut builder = Config::builder();
    /// set_preferred_timeouts(&mut builder);
    /// let config = builder.build();
    /// ```
    pub fn set_timeout_config(&mut self, timeout_config: Option<TimeoutConfig>) -> &mut Self {
        self.timeout_config = timeout_config;
        self
    }

    /// Set the sleep implementation for the builder. The sleep implementation is used to create
    /// timeout futures.
    ///
    /// # Examples
    ///
    /// ```rust
    /// use std::sync::Arc;
    /// use aws_smithy_async::rt::sleep::{AsyncSleep, Sleep};
    /// use aws_types::config::Config;
    ///
    /// ##[derive(Debug)]
    /// pub struct ForeverSleep;
    ///
    /// impl AsyncSleep for ForeverSleep {
    ///     fn sleep(&self, duration: std::time::Duration) -> Sleep {
    ///         Sleep::new(std::future::pending())
    ///     }
    /// }
    ///
    /// let sleep_impl = Arc::new(ForeverSleep);
    /// let config = Config::builder().sleep_impl(Some(sleep_impl)).build();
    /// ```
    pub fn sleep_impl(mut self, sleep_impl: Option<Arc<dyn AsyncSleep>>) -> Self {
        self.set_sleep_impl(sleep_impl);
        self
    }

    /// Set the sleep implementation for the builder. The sleep implementation is used to create
    /// timeout futures.
    ///
    /// # Examples
    /// ```rust
    /// # use aws_smithy_async::rt::sleep::{AsyncSleep, Sleep};
    /// # use aws_types::config::{Builder, Config};
    /// #[derive(Debug)]
    /// pub struct ForeverSleep;
    ///
    /// impl AsyncSleep for ForeverSleep {
    ///     fn sleep(&self, duration: std::time::Duration) -> Sleep {
    ///         Sleep::new(std::future::pending())
    ///     }
    /// }
    ///
    /// fn set_never_ending_sleep_impl(builder: &mut Builder) {
    ///     let sleep_impl = std::sync::Arc::new(ForeverSleep);
    ///     builder.set_sleep_impl(Some(sleep_impl));
    /// }
    ///
    /// let mut builder = Config::builder();
    /// set_never_ending_sleep_impl(&mut builder);
    /// let config = builder.build();
    /// ```
    pub fn set_sleep_impl(&mut self, sleep_impl: Option<Arc<dyn AsyncSleep>>) -> &mut Self {
        self.sleep_impl = sleep_impl;
        self
    }

    /// Set the credentials provider for the builder
    ///
    /// # Examples
    /// ```rust
    /// use aws_types::credentials::{ProvideCredentials, SharedCredentialsProvider};
    /// use aws_types::config::Config;
    /// fn make_provider() -> impl ProvideCredentials {
    ///   // ...
    ///   # use aws_types::Credentials;
    ///   # Credentials::from_keys("test", "test", None)
    /// }
    ///
    /// let config = Config::builder()
    ///     .credentials_provider(SharedCredentialsProvider::new(make_provider()))
    ///     .build();
    /// ```
    pub fn credentials_provider(mut self, provider: SharedCredentialsProvider) -> Self {
        self.set_credentials_provider(Some(provider));
        self
    }

    /// Set the credentials provider for the builder
    ///
    /// # Examples
    /// ```rust
    /// use aws_types::credentials::{ProvideCredentials, SharedCredentialsProvider};
    /// use aws_types::config::Config;
    /// fn make_provider() -> impl ProvideCredentials {
    ///   // ...
    ///   # use aws_types::Credentials;
    ///   # Credentials::from_keys("test", "test", None)
    /// }
    ///
    /// fn override_provider() -> bool {
    ///   // ...
    ///   # true
    /// }
    ///
    /// let mut builder = Config::builder();
    /// if override_provider() {
    ///     builder.set_credentials_provider(Some(SharedCredentialsProvider::new(make_provider())));
    /// }
    /// let config = builder.build();
    /// ```
    pub fn set_credentials_provider(
        &mut self,
        provider: Option<SharedCredentialsProvider>,
    ) -> &mut Self {
        self.credentials_provider = provider;
        self
    }

    /// Sets the name of the app that is using the client.
    ///
    /// This _optional_ name is used to identify the application in the user agent that
    /// gets sent along with requests.
    pub fn app_name(mut self, app_name: AppName) -> Self {
        self.set_app_name(Some(app_name));
        self
    }

    /// Sets the name of the app that is using the client.
    ///
    /// This _optional_ name is used to identify the application in the user agent that
    /// gets sent along with requests.
    pub fn set_app_name(&mut self, app_name: Option<AppName>) -> &mut Self {
        self.app_name = app_name;
        self
    }

    /// Build a [`Config`](Config) from this builder
    pub fn build(self) -> Config {
        Config {
            region: self.region,
            retry_config: self.retry_config,
            timeout_config: self.timeout_config,
            sleep_impl: self.sleep_impl,
            credentials_provider: self.credentials_provider,
            app_name: self.app_name,
        }
    }
}

impl Config {
    /// Configured region
    pub fn region(&self) -> Option<&Region> {
        self.region.as_ref()
    }

    /// Configured retry config
    pub fn retry_config(&self) -> Option<&RetryConfig> {
        self.retry_config.as_ref()
    }

    /// Configured timeout config
    pub fn timeout_config(&self) -> Option<&TimeoutConfig> {
        self.timeout_config.as_ref()
    }

    /// Configured sleep implementation
    pub fn sleep_impl(&self) -> Option<Arc<dyn AsyncSleep>> {
        self.sleep_impl.clone()
    }

    /// Configured credentials provider
    pub fn credentials_provider(&self) -> Option<&SharedCredentialsProvider> {
        self.credentials_provider.as_ref()
    }

    /// Configured app name
    pub fn app_name(&self) -> Option<&AppName> {
        self.app_name.as_ref()
    }

    /// Config builder
    pub fn builder() -> Builder {
        Builder::default()
    }
}<|MERGE_RESOLUTION|>--- conflicted
+++ resolved
@@ -9,39 +9,35 @@
 //!
 //! This module contains an shared configuration representation that is agnostic from a specific service.
 
-<<<<<<< HEAD
 use std::sync::Arc;
 
 use aws_smithy_async::rt::sleep::AsyncSleep;
 use aws_smithy_types::retry::RetryConfig;
 use aws_smithy_types::timeout::TimeoutConfig;
 
-=======
 use crate::app_name::AppName;
->>>>>>> 1ee7d65a
 use crate::credentials::SharedCredentialsProvider;
 use crate::region::Region;
-use aws_smithy_types::retry::RetryConfig;
 
 /// AWS Shared Configuration
 pub struct Config {
+    app_name: Option<AppName>,
+    credentials_provider: Option<SharedCredentialsProvider>,
     region: Option<Region>,
     retry_config: Option<RetryConfig>,
+    sleep_impl: Option<Arc<dyn AsyncSleep>>,
     timeout_config: Option<TimeoutConfig>,
-    sleep_impl: Option<Arc<dyn AsyncSleep>>,
-    credentials_provider: Option<SharedCredentialsProvider>,
-    app_name: Option<AppName>,
 }
 
 /// Builder for AWS Shared Configuration
 #[derive(Default)]
 pub struct Builder {
+    app_name: Option<AppName>,
+    credentials_provider: Option<SharedCredentialsProvider>,
     region: Option<Region>,
     retry_config: Option<RetryConfig>,
+    sleep_impl: Option<Arc<dyn AsyncSleep>>,
     timeout_config: Option<TimeoutConfig>,
-    sleep_impl: Option<Arc<dyn AsyncSleep>>,
-    credentials_provider: Option<SharedCredentialsProvider>,
-    app_name: Option<AppName>,
 }
 
 impl Builder {
@@ -287,12 +283,12 @@
     /// Build a [`Config`](Config) from this builder
     pub fn build(self) -> Config {
         Config {
+            app_name: self.app_name,
+            credentials_provider: self.credentials_provider,
             region: self.region,
             retry_config: self.retry_config,
+            sleep_impl: self.sleep_impl,
             timeout_config: self.timeout_config,
-            sleep_impl: self.sleep_impl,
-            credentials_provider: self.credentials_provider,
-            app_name: self.app_name,
         }
     }
 }
