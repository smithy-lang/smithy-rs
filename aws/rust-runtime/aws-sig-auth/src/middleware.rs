--- conflicted
+++ resolved
@@ -5,10 +5,6 @@
 
 use crate::signer::{OperationSigningConfig, RequestConfig, SigV4Signer, SigningError};
 use aws_auth::{Credentials, CredentialsError, CredentialsProvider};
-<<<<<<< HEAD
-use aws_types::{SigningService};
-=======
->>>>>>> b60b30bb
 use smithy_http::middleware::MapRequest;
 use smithy_http::operation::Request;
 use smithy_http::property_bag::PropertyBag;
@@ -44,7 +40,6 @@
 use aws_types::region::SigningRegion;
 use aws_types::SigningService;
 use thiserror::Error;
-use aws_types::region::SigningRegion;
 
 #[derive(Debug, Error)]
 pub enum SigningStageError {
@@ -127,11 +122,7 @@
     use crate::signer::{OperationSigningConfig, SigV4Signer};
     use aws_auth::CredentialsProvider;
     use aws_endpoint::{set_endpoint_resolver, AwsEndpointStage, DefaultAwsEndpointResolver};
-<<<<<<< HEAD
-=======
     use aws_types::region::Region;
-    use aws_types::Region;
->>>>>>> b60b30bb
     use http::header::AUTHORIZATION;
     use smithy_http::body::SdkBody;
     use smithy_http::middleware::MapRequest;
@@ -139,7 +130,6 @@
     use std::convert::Infallible;
     use std::sync::Arc;
     use std::time::{Duration, UNIX_EPOCH};
-    use aws_types::region::Region;
 
     // check that the endpoint middleware followed by signing middleware produce the expected result
     #[test]
