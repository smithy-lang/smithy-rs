--- conflicted
+++ resolved
@@ -49,17 +49,10 @@
 /// a signature.
 ///
 /// Prior to signing, the following fields MUST be present in the property bag:
-<<<<<<< HEAD
 /// - [`SigningRegion`]: The region used when signing the request, e.g. `us-east-1`
-/// - [`SigningService`]: The name of the service to use when signing the request, e.g. `dynamodb`
+/// - [`SigningName`]: The name of the service to use when signing the request, e.g. `dynamodb`
 /// - [`Credentials`]: Credentials to sign with
 /// - [`OperationSigningConfig`]: Operation specific signing configuration, e.g.
-=======
-/// - [`SigningRegion`](SigningRegion): The region used when signing the request, e.g. `us-east-1`
-/// - [`SigningName`](SigningName): The name of the service to use when signing the request, e.g. `dynamodb`
-/// - [`Credentials`](Credentials): Credentials to sign with
-/// - [`OperationSigningConfig`](OperationSigningConfig): Operation specific signing configuration, e.g.
->>>>>>> 200fb619
 ///   changes to URL encoding behavior, or headers that must be omitted.
 /// - [`SharedTimeSource`]: The time source to use when signing the request.
 /// If any of these fields are missing, the middleware will return an error.
