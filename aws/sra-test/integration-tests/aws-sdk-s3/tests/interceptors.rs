/*
 * Copyright Amazon.com, Inc. or its affiliates. All Rights Reserved.
 * SPDX-License-Identifier: Apache-2.0
 */

use aws_http::user_agent::AwsUserAgent;
use aws_runtime::invocation_id::{
    InvocationId, InvocationIdGenerator, InvocationIdGeneratorForTests,
};
use aws_sdk_s3::config::{Credentials, Region};
use aws_sdk_s3::Client;
use aws_smithy_async::test_util::StaticTimeSource;
use aws_smithy_client::dvr;
use aws_smithy_client::dvr::MediaType;
use aws_smithy_client::erase::DynConnector;
use aws_smithy_runtime_api::client::interceptors::{
    BeforeTransmitInterceptorContextMut, Interceptor, InterceptorRegistrar,
};
use aws_smithy_runtime_api::client::orchestrator::ConfigBagAccessors;
<<<<<<< HEAD
use aws_smithy_runtime_api::client::orchestrator::RequestTime;
use aws_smithy_runtime_api::client::runtime_plugin::RuntimePlugin;
use aws_smithy_runtime_api::config_bag::ConfigBag;
use aws_smithy_runtime_test::util;
=======
use aws_smithy_types::config_bag::ConfigBag;
>>>>>>> 303d99b6
use http::header::USER_AGENT;
use http::HeaderValue;
use std::time::{Duration, SystemTime, UNIX_EPOCH};

const LIST_BUCKETS_PATH: &str = "test-data/list-objects-v2.json";

#[derive(Debug)]
struct FixupPlugin {
    timestamp: SystemTime,
}

impl RuntimePlugin for FixupPlugin {
    fn configure(
        &self,
        cfg: &mut ConfigBag,
        _interceptors: &mut InterceptorRegistrar,
    ) -> Result<(), aws_smithy_runtime_api::client::runtime_plugin::BoxError> {
        cfg.set_request_time(RequestTime::new(self.timestamp.clone()));

        let gen = InvocationIdGeneratorForTests::new(vec![InvocationId::from_str(
            "00000000-0000-4000-8000-000000000000",
        )]);
        cfg.put::<Box<dyn InvocationIdGenerator>>(Box::new(gen));

        Ok(())
    }
}

#[tokio::test]
async fn operation_interceptor_test() {
    tracing_subscriber::fmt::init();

    let conn = dvr::ReplayingConnection::from_file(LIST_BUCKETS_PATH).unwrap();

    // Not setting `TestUserAgentInterceptor` here, expecting it to be set later by the
    // operation-level config.
    let config = aws_sdk_s3::Config::builder()
        .credentials_provider(Credentials::for_tests())
        .region(Region::new("us-east-1"))
        .http_connector(DynConnector::new(conn.clone()))
        .build();
    let client = Client::from_conf(config);
    let fixup = FixupPlugin {
        timestamp: UNIX_EPOCH + Duration::from_secs(1624036048),
    };

    let resp = dbg!(
        client
            .list_objects_v2()
            .bucket("test-bucket")
            .prefix("prefix~")
            .customize()
            .await
            .unwrap()
            .interceptor(util::TestUserAgentInterceptor)
            .send_orchestrator_with_plugin(Some(fixup))
            .await
    );
    let resp = resp.expect("valid e2e test");
    assert_eq!(resp.name(), Some("test-bucket"));
    conn.full_validate(MediaType::Xml).await.expect("success")
}

#[derive(Debug)]
struct RequestTimeResetInterceptor;
impl Interceptor for RequestTimeResetInterceptor {
    fn modify_before_signing(
        &self,
        _context: &mut BeforeTransmitInterceptorContextMut<'_>,
        cfg: &mut ConfigBag,
    ) -> Result<(), aws_smithy_runtime_api::client::interceptors::BoxError> {
        cfg.set_request_time(StaticTimeSource::new(UNIX_EPOCH));

        Ok(())
    }
}

#[derive(Debug)]
struct RequestTimeAdvanceInterceptor(Duration);
impl Interceptor for RequestTimeAdvanceInterceptor {
    fn modify_before_signing(
        &self,
        _context: &mut BeforeTransmitInterceptorContextMut<'_>,
        cfg: &mut ConfigBag,
    ) -> Result<(), aws_smithy_runtime_api::client::interceptors::BoxError> {
        let request_time = cfg.request_time().unwrap();
        let request_time = StaticTimeSource::new(request_time.now() + self.0);
        cfg.set_request_time(request_time);

        Ok(())
    }
}

#[tokio::test]
async fn interceptor_priority() {
    let conn = dvr::ReplayingConnection::from_file(LIST_BUCKETS_PATH).unwrap();

    // `RequestTimeResetInterceptor` will reset a `RequestTime` to `UNIX_EPOCH`, whose previous
    // value should be `SystemTime::now()` set by `FixupPlugin`.
    let config = aws_sdk_s3::Config::builder()
        .credentials_provider(Credentials::for_tests())
        .region(Region::new("us-east-1"))
        .http_connector(DynConnector::new(conn.clone()))
        .interceptor(util::TestUserAgentInterceptor)
        .interceptor(RequestTimeResetInterceptor)
        .build();
    let client = Client::from_conf(config);
    let fixup = FixupPlugin {
        timestamp: SystemTime::now(),
    };

    // `RequestTimeAdvanceInterceptor` configured at the operation level should run after,
    // expecting the `RequestTime` to move forward by the specified amount since `UNIX_EPOCH`.
    let resp = dbg!(
        client
            .list_objects_v2()
            .bucket("test-bucket")
            .prefix("prefix~")
            .customize()
            .await
            .unwrap()
            .interceptor(RequestTimeAdvanceInterceptor(Duration::from_secs(
                1624036048
            )))
            .send_orchestrator_with_plugin(Some(fixup))
            .await
    );
    let resp = resp.expect("valid e2e test");
    assert_eq!(resp.name(), Some("test-bucket"));
    conn.full_validate(MediaType::Xml).await.expect("success")
}

#[tokio::test]
async fn set_test_user_agent_through_request_mutation() {
    let conn = dvr::ReplayingConnection::from_file(LIST_BUCKETS_PATH).unwrap();

    let config = aws_sdk_s3::Config::builder()
        .credentials_provider(Credentials::for_tests())
        .region(Region::new("us-east-1"))
        .http_connector(DynConnector::new(conn.clone()))
        .build();
    let client = Client::from_conf(config);
    let fixup = FixupPlugin {
        timestamp: UNIX_EPOCH + Duration::from_secs(1624036048),
    };

    let resp = dbg!(
        client
            .list_objects_v2()
            .bucket("test-bucket")
            .prefix("prefix~")
            .customize()
            .await
            .unwrap()
            .mutate_request(|request| {
                let headers = request.headers_mut();
                let user_agent = AwsUserAgent::for_tests();
                headers.insert(
                    USER_AGENT,
                    HeaderValue::try_from(user_agent.ua_header()).unwrap(),
                );
                headers.insert(
                    util::X_AMZ_USER_AGENT,
                    HeaderValue::try_from(user_agent.aws_ua_header()).unwrap(),
                );
            })
            .send_orchestrator_with_plugin(Some(fixup))
            .await
    );
    let resp = resp.expect("valid e2e test");
    assert_eq!(resp.name(), Some("test-bucket"));
    conn.full_validate(MediaType::Xml).await.expect("success")
}<|MERGE_RESOLUTION|>--- conflicted
+++ resolved
@@ -4,9 +4,6 @@
  */
 
 use aws_http::user_agent::AwsUserAgent;
-use aws_runtime::invocation_id::{
-    InvocationId, InvocationIdGenerator, InvocationIdGeneratorForTests,
-};
 use aws_sdk_s3::config::{Credentials, Region};
 use aws_sdk_s3::Client;
 use aws_smithy_async::test_util::StaticTimeSource;
@@ -14,44 +11,15 @@
 use aws_smithy_client::dvr::MediaType;
 use aws_smithy_client::erase::DynConnector;
 use aws_smithy_runtime_api::client::interceptors::{
-    BeforeTransmitInterceptorContextMut, Interceptor, InterceptorRegistrar,
+    BeforeTransmitInterceptorContextMut, Interceptor,
 };
 use aws_smithy_runtime_api::client::orchestrator::ConfigBagAccessors;
-<<<<<<< HEAD
-use aws_smithy_runtime_api::client::orchestrator::RequestTime;
-use aws_smithy_runtime_api::client::runtime_plugin::RuntimePlugin;
-use aws_smithy_runtime_api::config_bag::ConfigBag;
-use aws_smithy_runtime_test::util;
-=======
 use aws_smithy_types::config_bag::ConfigBag;
->>>>>>> 303d99b6
 use http::header::USER_AGENT;
 use http::HeaderValue;
 use std::time::{Duration, SystemTime, UNIX_EPOCH};
 
 const LIST_BUCKETS_PATH: &str = "test-data/list-objects-v2.json";
-
-#[derive(Debug)]
-struct FixupPlugin {
-    timestamp: SystemTime,
-}
-
-impl RuntimePlugin for FixupPlugin {
-    fn configure(
-        &self,
-        cfg: &mut ConfigBag,
-        _interceptors: &mut InterceptorRegistrar,
-    ) -> Result<(), aws_smithy_runtime_api::client::runtime_plugin::BoxError> {
-        cfg.set_request_time(RequestTime::new(self.timestamp.clone()));
-
-        let gen = InvocationIdGeneratorForTests::new(vec![InvocationId::from_str(
-            "00000000-0000-4000-8000-000000000000",
-        )]);
-        cfg.put::<Box<dyn InvocationIdGenerator>>(Box::new(gen));
-
-        Ok(())
-    }
-}
 
 #[tokio::test]
 async fn operation_interceptor_test() {
@@ -67,7 +35,7 @@
         .http_connector(DynConnector::new(conn.clone()))
         .build();
     let client = Client::from_conf(config);
-    let fixup = FixupPlugin {
+    let fixup = util::FixupPlugin {
         timestamp: UNIX_EPOCH + Duration::from_secs(1624036048),
     };
 
@@ -132,7 +100,7 @@
         .interceptor(RequestTimeResetInterceptor)
         .build();
     let client = Client::from_conf(config);
-    let fixup = FixupPlugin {
+    let fixup = util::FixupPlugin {
         timestamp: SystemTime::now(),
     };
 
@@ -167,7 +135,7 @@
         .http_connector(DynConnector::new(conn.clone()))
         .build();
     let client = Client::from_conf(config);
-    let fixup = FixupPlugin {
+    let fixup = util::FixupPlugin {
         timestamp: UNIX_EPOCH + Duration::from_secs(1624036048),
     };
 
