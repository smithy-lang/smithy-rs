--- conflicted
+++ resolved
@@ -18,12 +18,6 @@
         "smithy-rs#4353"
       ],
       "since-commit": "cf1e783d15842aab12e1ee02ce9d329b8443e848",
-<<<<<<< HEAD
-      "age": 3
-    },
-    {
-      "message": "Add tags to `AssumeRoleProviderBuilder`\n",
-=======
       "age": 4
     },
     {
@@ -71,39 +65,9 @@
     },
     {
       "message": "Bump crc-fast version to 1.6.0\n",
->>>>>>> dbafc37a
       "meta": {
         "bug": false,
         "breaking": false,
-        "tada": true
-      },
-      "author": "c-thiel",
-      "references": [
-        "aws-sdk-rust#1366"
-      ],
-      "since-commit": "cf1e783d15842aab12e1ee02ce9d329b8443e848",
-      "age": 3
-    },
-    {
-      "message": "Adds new `with_test_defaults_v2()` for all clients supporting region configuration which applies `us-east-1` as default region if not set by user. This allows `aws-smithy-mocks` to work for non AWS SDK generated clients. Also clarify `test-util` feature requirement when using `aws-smithy-mocks`.\n",
-      "meta": {
-        "bug": true,
-        "breaking": false,
-        "tada": false
-      },
-      "author": "aajtodd",
-      "references": [
-        "smithy-rs#4265",
-        "smithy-rs#4189"
-      ],
-      "since-commit": "cf1e783d15842aab12e1ee02ce9d329b8443e848",
-      "age": 3
-    },
-    {
-      "message": "Upgrade MSRV to Rust 1.88.0.\n",
-      "meta": {
-        "bug": false,
-        "breaking": true,
         "tada": false
       },
       "author": "landonxjames",
@@ -132,36 +96,6 @@
       },
       "author": "ysaito1001",
       "references": [
-<<<<<<< HEAD
-        "smithy-rs#4367"
-      ],
-      "since-commit": "cf1e783d15842aab12e1ee02ce9d329b8443e848",
-      "age": 3
-    },
-    {
-      "message": "Bump crc-fast version to 1.6.0\n",
-      "meta": {
-        "bug": false,
-        "breaking": false,
-        "tada": false
-      },
-      "author": "landonxjames",
-      "references": [],
-      "since-commit": "4533810c833251e78df3d8a4992b8ccc5f2fc67c",
-      "age": 2
-    },
-    {
-      "message": "Validate `Region` is a valid host label when constructing endpoints.\n",
-      "meta": {
-        "bug": false,
-        "breaking": false,
-        "tada": false
-      },
-      "author": "aajtodd",
-      "references": [],
-      "since-commit": "4533810c833251e78df3d8a4992b8ccc5f2fc67c",
-      "age": 2
-=======
         "smithy-rs#4427"
       ],
       "since-commit": "8a939c7b0de5ddd921132e7d558851f7957c18a8",
@@ -192,7 +126,6 @@
       "references": [],
       "since-commit": "8a939c7b0de5ddd921132e7d558851f7957c18a8",
       "age": 1
->>>>>>> dbafc37a
     }
   ],
   "aws-sdk-model": []
